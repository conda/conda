--- conflicted
+++ resolved
@@ -10,16 +10,11 @@
 from os.path import abspath, dirname
 from typing import TYPE_CHECKING
 
-<<<<<<< HEAD
-=======
-from frozendict import frozendict
-
 if TYPE_CHECKING:
     from collections.abc import Iterable
     from subprocess import Popen
     from typing import Any
 
->>>>>>> dd650cef
 try:
     from ._version import __version__
 except ImportError:
