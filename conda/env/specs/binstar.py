--- conflicted
+++ resolved
@@ -24,10 +24,7 @@
 deprecated.constant("24.7", "26.3", "ENVIRONMENT_TYPE", "env")
 
 
-<<<<<<< HEAD
 @deprecated("24.7", "26.3")
-=======
->>>>>>> e64835d6
 class BinstarSpec(EnvironmentSpecBase):
     """
     spec = BinstarSpec('darth/deathstar')
