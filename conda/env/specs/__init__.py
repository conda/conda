# Copyright (C) 2012 Anaconda, Inc
# SPDX-License-Identifier: BSD-3-Clause
from __future__ import annotations

import os
import warnings
from typing import TYPE_CHECKING

from ...base.context import context
from ...deprecations import deprecated
from ...exceptions import (
    EnvironmentFileExtensionNotValid,
    EnvironmentFileNotFound,
    EnvironmentSpecPluginNotDetected,
    SpecNotFound,
)
from ...gateways.connection.session import CONDA_SESSION_SCHEMES

if TYPE_CHECKING:
    from .requirements import RequirementsSpec
    from .yaml_file import YamlFileSpec

    FileSpecTypes = type[YamlFileSpec] | type[RequirementsSpec]
    SpecTypes = YamlFileSpec | RequirementsSpec


@deprecated(
    "25.9",
    "26.3",
    addendum="Use conda.base.context.plugin_manager.detect_environment_specifier.",
)
def get_spec_class_from_file(filename: str) -> FileSpecTypes:
    """
    Determine spec class to use from the provided ``filename``

    :raises EnvironmentFileExtensionNotValid | EnvironmentFileNotFound:
    """
    from .requirements import RequirementsSpec
    from .yaml_file import YamlFileSpec

    if filename.startswith("file://"):
        filename = filename[len("file://") :]

    # Check extensions
    all_valid_exts = {*YamlFileSpec.extensions, *RequirementsSpec.extensions}
    _, ext = os.path.splitext(filename)

    # First check if file exists and test the known valid extension for specs
    file_exists = (
        os.path.isfile(filename) or filename.split("://", 1)[0] in CONDA_SESSION_SCHEMES
    )
    if file_exists:
        if ext == "" or ext not in all_valid_exts:
            raise EnvironmentFileExtensionNotValid(filename)
        elif ext in YamlFileSpec.extensions:
            return YamlFileSpec
        elif ext in RequirementsSpec.extensions:
            return RequirementsSpec
    raise EnvironmentFileNotFound(filename=filename)


@deprecated.argument("25.9", "26.3", "name")
@deprecated.argument(
    "25.9", "26.3", "directory", addendum="Specify the full path in filename"
)
def detect(
    filename: str | None = None,
) -> SpecTypes:
    """
    Return the appropriate spec type to use.

    :raises SpecNotFound: Raised if no suitable spec class could be found given the input
    """
    try:
<<<<<<< HEAD
        # FUTURE: conda 26.3+, remove ignore BinstarSpec deprecation
        with warnings.catch_warnings():
            warnings.filterwarnings(
                "ignore",
                message="conda.env.specs.binstar.BinstarSpec",
            )
            spec_hook = context.plugin_manager.get_environment_specifiers(filename)
=======
        spec_hook = context.plugin_manager.detect_environment_specifier(
            source=filename,
        )
>>>>>>> e64835d6
    except EnvironmentSpecPluginNotDetected as e:
        raise SpecNotFound(e.message)

    return spec_hook.environment_spec(filename)<|MERGE_RESOLUTION|>--- conflicted
+++ resolved
@@ -72,19 +72,15 @@
     :raises SpecNotFound: Raised if no suitable spec class could be found given the input
     """
     try:
-<<<<<<< HEAD
         # FUTURE: conda 26.3+, remove ignore BinstarSpec deprecation
         with warnings.catch_warnings():
             warnings.filterwarnings(
                 "ignore",
                 message="conda.env.specs.binstar.BinstarSpec",
             )
-            spec_hook = context.plugin_manager.get_environment_specifiers(filename)
-=======
-        spec_hook = context.plugin_manager.detect_environment_specifier(
-            source=filename,
-        )
->>>>>>> e64835d6
+            spec_hook = context.plugin_manager.detect_environment_specifier(
+                source=filename,
+            )
     except EnvironmentSpecPluginNotDetected as e:
         raise SpecNotFound(e.message)
 
