# Copyright (C) 2012 Anaconda, Inc
# SPDX-License-Identifier: BSD-3-Clause
"""Define explicit spec."""

from __future__ import annotations

<<<<<<< HEAD
from ...exceptions import CondaValueError
=======
from ...base.context import context
>>>>>>> 882555e1
from ...gateways.disk.read import yield_lines
from ...misc import get_package_records_from_explicit
from ...models.environment import Environment
from ...plugins.types import EnvironmentSpecBase


class ExplicitSpec(EnvironmentSpecBase):
    """
    The ExplicitSpec class handles explicit environment files. These are ones
    which are marked with the @EXPLICIT marker.
    """

    def __init__(self, filename: str | None = None, **kwargs) -> None:
        """Initialize the explicit specification.

        :param filename: Path to the requirements file
        :param kwargs: Additional arguments
        """
        self.filename = filename

    def can_handle(self) -> bool:
        """
        Validates that this spec can process the environment definition.
        This checks if:
            * a filename was provided
            * the file has the "@EXPLICIT" marker

        :return: True if the file can be handled, False otherwise
        """
        # Return early if no filename was provided
        if self.filename is None:
            return False

        # Ensure the file has the "@EXPLICIT" marker
        dependencies_list = list(yield_lines(self.filename))
        if "@EXPLICIT" in dependencies_list:
            return True
        else:
            return False

    @property
    def env(self) -> Environment:
        """
        Build an environment from the explicit file.

        :return: An Environment object containing the package specifications
        :raises ValueError: If the file cannot be read
        """
        if not self.filename:
            raise CondaValueError("No filename provided")

        # Convert generator to list since Dependencies needs to access it multiple times
        dependencies_list = list(yield_lines(self.filename))
        explicit_packages = get_package_records_from_explicit(dependencies_list)

        return Environment(
            prefix=context.target_prefix,
            platform=context.subdir,
            explicit_packages=explicit_packages,
        )<|MERGE_RESOLUTION|>--- conflicted
+++ resolved
@@ -4,11 +4,8 @@
 
 from __future__ import annotations
 
-<<<<<<< HEAD
+from ...base.context import context
 from ...exceptions import CondaValueError
-=======
-from ...base.context import context
->>>>>>> 882555e1
 from ...gateways.disk.read import yield_lines
 from ...misc import get_package_records_from_explicit
 from ...models.environment import Environment
