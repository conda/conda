--- conflicted
+++ resolved
@@ -5,18 +5,15 @@
 from __future__ import annotations
 
 import os
-from functools import lru_cache
 from typing import TYPE_CHECKING
 
 if TYPE_CHECKING:
     from typing import ClassVar
 
-from ...common.url import path_to_url
 from ...deprecations import deprecated
 from ...gateways.disk.read import yield_lines
 from ...plugins.types import EnvironmentSpecBase
 from ..env import Environment
-from ..explicit import ExplicitEnvironment
 
 
 class RequirementsSpec(EnvironmentSpecBase):
@@ -99,59 +96,11 @@
             self.msg = f"File {self.filename} does not have a supported extension: {', '.join(self.extensions)}"
             return False
 
-<<<<<<< HEAD
-        # Check if the file exists
-        if not os.path.exists(self.filename):
-            self.msg = f"File {self.filename} does not exist"
-            return False
-
-        # Check if the file content is valid for this spec type
-        return self._is_valid_content()
-
-    def _read_file_lines(self) -> list[str] | None:
-        """Read non-empty, non-comment lines from the file.
-
-        Reads the file and returns a list of non-empty, non-comment lines.
-        Comments start with '#'. Empty lines are skipped.
-
-        :return: List of lines if successful, None if there was an error
-        """
-        if not self.filename or not os.path.exists(self.filename):
-            return None
-
-        try:
-            return list(yield_lines(self.filename))
-        except Exception as e:
-            self.msg = f"Error reading file {self.filename}: {str(e)}"
-            return None
-
-    def _is_valid_content(self) -> bool:
-        """
-        Check if the file is a valid requirements file and not an explicit file.
-
-        This method ensures that the RequirementsSpec doesn't handle explicit files
-        (those containing @EXPLICIT marker), as those should be handled by
-        ExplicitRequirementsSpec instead.
-
-        :return: True if the file is a valid requirements file and not an explicit file
-        """
-        lines = self._read_file_lines()
-        if lines is None:
-            return False
-
-        # Check if the file contains the @EXPLICIT marker
-        if "@EXPLICIT" in lines:
-            self.msg = (
-                f"File {self.filename} is an explicit file, not a requirements file"
-            )
-=======
         # Ensure this is not an explicit file. Requirements.txt and explicit files
         # may sometimes share file extension.
         dependencies_list = list(yield_lines(self.filename))
         if "@EXPLICIT" in dependencies_list:
->>>>>>> 0bb4670f
             return False
-
         return True
 
     @property
@@ -159,123 +108,19 @@
         """
         Build an environment from the requirements file.
 
-<<<<<<< HEAD
-=======
         This method reads the file as a generator and passes it directly to Environment.
 
->>>>>>> 0bb4670f
         :return: An Environment object containing the package specifications
-        :raises ValueError: If the file is not a valid requirements file
-        """
-        lines = self._read_file_lines()
-        if lines is None:
-            raise ValueError(f"Unable to read file {self.filename}: {self.msg}")
-        return Environment(dependencies=lines)
-
-
-class ExplicitRequirementsSpec(RequirementsSpec):
-    """Specification for explicit conda environment files.
-
-    This class handles environment files marked with '@EXPLICIT' that contain
-    package URLs or file paths. It follows the specifications in CEP-23:
-    - Files must contain the '@EXPLICIT' marker
-    - Each line contains one URL or file path
-    - URLs may include checksums in anchors
-    - File paths are expanded (tildes, environment variables)
-
-    According to CEP-23, when an explicit input file is processed, conda
-    SHOULD NOT invoke a solver, as all package specifications are fully resolved.
-    """
-
-    @lru_cache(maxsize=1)
-    def _parse_explicit_file(self) -> list[str] | None:
-        """Parse the explicit file and return a list of package specifications.
-
-        Parses a file with the @EXPLICIT marker and converts package URLs
-        according to CEP-23 specifications.
-
-        :return: List of package specifications if valid, None if invalid
-        :raises ValueError: If the file contents are invalid
+        :raises ValueError: If the file cannot be read
         """
         if not self.filename:
             raise ValueError("No filename provided")
 
-        # Read all non-comment lines from the file
-        lines = self._read_file_lines()
-        if lines is None:
-            raise ValueError(f"Unable to read file {self.filename}: {self.msg}")
+        # Convert generator to list since Dependencies needs to access it multiple times
+        dependencies_list = list(yield_lines(self.filename))
+        return Environment(
+            dependencies=dependencies_list,
+            filename=self.filename,
+        )
 
-        # Verify this is an explicit file
-        if "@EXPLICIT" not in lines:
-            self.msg = f"File {self.filename} does not contain @EXPLICIT marker"
-            return None
 
-        # Process lines according to CEP-23
-        processed_lines = []
-        for line in lines:
-            if line == "@EXPLICIT":
-                processed_lines.append(line)  # Keep the marker for dependencies.explicit detection
-                continue
-
-            # Strip any channel and platform-specific prefixes (e.g., 'conda-forge/osx-64::')
-            # The conda.misc.explicit() function expects direct URLs or package paths
-            if "::" in line:
-                # The line has a channel/subdir prefix which needs to be removed
-                # Format is typically: channel/subdir::package==version=build
-                # or just: channel::package==version=build
-                line = line.split("::", 1)[1]
-
-                # This ensures the line is in the format expected by explicit()
-                # which requires direct URLs to packages, not channel-prefixed specifications
-            # Handle file paths by expanding variables and converting to URLs
-            if not line.startswith(("http://", "https://", "file://")):
-                line = os.path.expanduser(os.path.expandvars(line))
-                if os.path.isabs(line) and not line.startswith("file://"):
-                    line = path_to_url(line)
-
-            processed_lines.append(line)
-
-        # Return the processed lines that will be passed to ExplicitEnvironment
-        # and eventually to the explicit() function in conda.misc
-        return processed_lines
-
-    def _is_valid_content(self) -> bool:
-        """Check if the file contains the @EXPLICIT marker.
-
-        Validates that the file contains the @EXPLICIT marker, which
-        indicates it's an explicit environment file according to CEP-23.
-
-        :return: True if the file is a valid explicit file, False otherwise
-        """
-        try:
-            packages = self._parse_explicit_file()
-            return packages is not None
-        except Exception:
-            return False
-
-    @property
-    def environment(self) -> Environment:
-        """Build an environment from the explicit file.
-
-        Creates a special Environment object from explicit specifications.
-        When this environment is used in the conda env create workflow,
-        it will be processed using a special attribute that triggers the
-        explicit() function rather than a solver, as required by CEP-23.
-
-        :return: A specially configured Environment object
-        :raises ValueError: If the file is not a valid explicit file
-        """
-        try:
-            packages = self._parse_explicit_file()
-            if packages is None:
-                raise ValueError(f"Unable to handle file {self.filename}: {self.msg}")
-
-            # Create an explicit environment with the packages
-            # Using the typed ExplicitEnvironment class signals that this is from an explicit file
-            # and should bypass the solver according to CEP-23
-            if self.filename is None:
-                raise ValueError("Filename is required for explicit environment")
-            return ExplicitEnvironment(dependencies=packages, filename=self.filename)
-        except Exception as e:
-            self.msg = f"Error creating environment from {self.filename}: {str(e)}"
-            raise ValueError(self.msg) from e