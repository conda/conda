--- conflicted
+++ resolved
@@ -18,12 +18,8 @@
 from ..common.io import captured as common_io_captured
 from ..common.io import env_var
 from ..core.prefix_data import PrefixData
-<<<<<<< HEAD
 from ..core.subdir_data import SubdirData
 from ..deprecations import deprecated
-=======
-from ..core.subdir_data import SubdirData, make_feature_record
->>>>>>> 337926d0
 from ..gateways.disk.delete import rm_rf
 from ..gateways.disk.read import lexists
 from ..history import History
