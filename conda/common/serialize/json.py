# Copyright (C) 2012 Anaconda, Inc
# SPDX-License-Identifier: BSD-3-Clause
"""JSON serialization utilities for conda."""

from __future__ import annotations

from enum import Enum
from pathlib import Path
from typing import TYPE_CHECKING

<<<<<<< HEAD
# We must import frozendict before importing json to enable its monkeypatch over
# json.JSONEncoder. This makes sure that our CondaJSONEncoder inherits from
# frozendict's patched JSONEncoder, which natively supports serialising frozendicts.
# See https://github.com/Marco-Sulla/python-frozendict/blob/a9744d61f42e86fc10c9c3668425abc4d485a9ec/src/frozendict/monkeypatch.py
# and https://github.com/Marco-Sulla/python-frozendict/releases/tag/v2.3.6 for more.
from frozendict import frozendict  # noqa: F401
=======
from frozendict import frozendict
>>>>>>> 5a741979

# detect the best json library to use
from requests.compat import json

if TYPE_CHECKING:
    from typing import Any


class CondaJSONEncoder(json.JSONEncoder):
    def default(self, obj: Any) -> Any:
        # immutable types

        if isinstance(obj, frozendict):
            return dict(obj)

        # Python types
        if isinstance(obj, Enum):
            return obj.value
        elif isinstance(obj, Path):
            return str(obj)

        # auxlib entity types
        for attr in ("dump", "__json__", "to_json", "as_json"):
            if method := getattr(obj, attr, None):
                return method()

        # default
        return super().default(obj)


def dump(*args, **kwargs):
    kwargs.setdefault("cls", CondaJSONEncoder)
    kwargs.setdefault("indent", 2)
    return json.dump(*args, **kwargs)


def dumps(*args, **kwargs):
    kwargs.setdefault("cls", CondaJSONEncoder)
    kwargs.setdefault("indent", 2)
    return json.dumps(*args, **kwargs)


load = json.load
loads = json.loads
JSONDecodeError = json.JSONDecodeError<|MERGE_RESOLUTION|>--- conflicted
+++ resolved
@@ -8,16 +8,7 @@
 from pathlib import Path
 from typing import TYPE_CHECKING
 
-<<<<<<< HEAD
-# We must import frozendict before importing json to enable its monkeypatch over
-# json.JSONEncoder. This makes sure that our CondaJSONEncoder inherits from
-# frozendict's patched JSONEncoder, which natively supports serialising frozendicts.
-# See https://github.com/Marco-Sulla/python-frozendict/blob/a9744d61f42e86fc10c9c3668425abc4d485a9ec/src/frozendict/monkeypatch.py
-# and https://github.com/Marco-Sulla/python-frozendict/releases/tag/v2.3.6 for more.
-from frozendict import frozendict  # noqa: F401
-=======
 from frozendict import frozendict
->>>>>>> 5a741979
 
 # detect the best json library to use
 from requests.compat import json
