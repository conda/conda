# Copyright (C) 2012 Anaconda, Inc
# SPDX-License-Identifier: BSD-3-Clause
"""YAML and JSON serialization and deserialization functions."""

from __future__ import annotations

import functools
from io import StringIO
from logging import getLogger
<<<<<<< HEAD
from typing import TYPE_CHECKING
=======
>>>>>>> 7aa5cd76

from ...deprecations import deprecated
from .json import CondaJSONEncoder, loads

if TYPE_CHECKING:
    from io import IO

    from ..path import PathType

    TextCacheKey = tuple[str, None, None]
    FileCacheKey = tuple[None, IO[str], None]
    PathCacheKey = tuple[None, None, PathType]
    CacheKey = TextCacheKey | FileCacheKey | PathCacheKey

log = getLogger(__name__)


@deprecated(
    "26.3",
    "26.9",
    addendum="Use `conda.common.serialize.yaml._yaml()` instead.",
)
@functools.cache
def _yaml_round_trip():
<<<<<<< HEAD
    import ruamel.yaml as yaml

    parser = yaml.YAML(typ="rt")
=======
    from ruamel.yaml import YAML

    parser = YAML(typ="rt")
>>>>>>> 7aa5cd76
    parser.indent(mapping=2, offset=2, sequence=4)
    return parser


@deprecated(
    "26.3",
    "26.9",
    addendum="Use `conda.common.serialize.yaml._yaml()` instead.",
)
@functools.cache
def _yaml_safe():
<<<<<<< HEAD
    import ruamel.yaml as yaml

    parser = yaml.YAML(typ="safe", pure=True)
=======
    from ruamel.yaml import YAML

    parser = YAML(typ="safe", pure=True)
>>>>>>> 7aa5cd76
    parser.indent(mapping=2, offset=2, sequence=4)
    parser.default_flow_style = False
    parser.sort_base_mapping_type_on_output = False
    return parser


@deprecated(
    "26.3",
    "26.9",
    addendum="Use `conda.common.serialize.yaml.load()` instead.",
)
def yaml_round_trip_load(string):
    return _yaml_round_trip().load(string)


@deprecated(
    "26.3",
    "26.9",
    addendum="Use `conda.common.serialize.yaml.load()` instead.",
)
def yaml_safe_load(string):
    """
    Examples:
        >>> yaml_safe_load("key: value")
        {'key': 'value'}

    """
    return _yaml_safe().load(string)


@deprecated(
    "26.3",
    "26.9",
    addendum="Use `conda.common.serialize.yaml.dump()` instead.",
)
def yaml_round_trip_dump(object, stream=None):
    """Dump object to string or stream."""
    ostream = stream or StringIO()
    _yaml_round_trip().dump(object, ostream)
    if not stream:
        return ostream.getvalue()


@deprecated(
    "26.3",
    "26.9",
    addendum="Use `conda.common.serialize.yaml.dump()` instead.",
)
def yaml_safe_dump(object, stream=None):
    """Dump object to string or stream."""
    ostream = stream or StringIO()
    _yaml_safe().dump(object, ostream)
    if not stream:
        return ostream.getvalue()


deprecated.constant(
    "26.3",
    "26.9",
    "EntityEncoder",
    CondaJSONEncoder,
    addendum="Use `conda.common.serialize.json.CondaJSONEncoder` instead.",
)
del CondaJSONEncoder
deprecated.constant(
    "26.3",
    "26.9",
    "json_load",
    loads,
    addendum="Use `conda.common.serialize.json.loads(sort_keys=True)` instead.",
)
del loads


@deprecated(
    "26.3",
    "26.9",
    addendum="Use `conda.common.serialize.json.dumps(sort_keys=True)` instead.",
)
def json_dump(object):
    from .json import dumps

    return dumps(object, sort_keys=True)<|MERGE_RESOLUTION|>--- conflicted
+++ resolved
@@ -7,10 +7,7 @@
 import functools
 from io import StringIO
 from logging import getLogger
-<<<<<<< HEAD
 from typing import TYPE_CHECKING
-=======
->>>>>>> 7aa5cd76
 
 from ...deprecations import deprecated
 from .json import CondaJSONEncoder, loads
@@ -35,15 +32,9 @@
 )
 @functools.cache
 def _yaml_round_trip():
-<<<<<<< HEAD
-    import ruamel.yaml as yaml
-
-    parser = yaml.YAML(typ="rt")
-=======
     from ruamel.yaml import YAML
 
     parser = YAML(typ="rt")
->>>>>>> 7aa5cd76
     parser.indent(mapping=2, offset=2, sequence=4)
     return parser
 
@@ -55,15 +46,9 @@
 )
 @functools.cache
 def _yaml_safe():
-<<<<<<< HEAD
-    import ruamel.yaml as yaml
-
-    parser = yaml.YAML(typ="safe", pure=True)
-=======
     from ruamel.yaml import YAML
 
     parser = YAML(typ="safe", pure=True)
->>>>>>> 7aa5cd76
     parser.indent(mapping=2, offset=2, sequence=4)
     parser.default_flow_style = False
     parser.sort_base_mapping_type_on_output = False
