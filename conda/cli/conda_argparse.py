--- conflicted
+++ resolved
@@ -354,1710 +354,4 @@
         # case 3: legacy plugins are always greedy
         parser.greedy = True
 
-<<<<<<< HEAD
-        parser.set_defaults(_executable=name)
-
-
-def configure_parser_clean(sub_parsers):
-    descr = "Remove unused packages and caches."
-    example = dals(
-        """
-        Examples::
-
-            conda clean --tarballs
-        """
-    )
-    p = sub_parsers.add_parser(
-        "clean",
-        description=descr,
-        help=descr,
-        epilog=example,
-    )
-
-    removal_target_options = p.add_argument_group("Removal Targets")
-    removal_target_options.add_argument(
-        "-a",
-        "--all",
-        action="store_true",
-        help="Remove index cache, lock files, unused cache packages, tarballs, and logfiles.",
-    )
-    removal_target_options.add_argument(
-        "-i",
-        "--index-cache",
-        action="store_true",
-        help="Remove index cache.",
-    )
-    removal_target_options.add_argument(
-        "-p",
-        "--packages",
-        action="store_true",
-        help="Remove unused packages from writable package caches. "
-        "WARNING: This does not check for packages installed using "
-        "symlinks back to the package cache.",
-    )
-    removal_target_options.add_argument(
-        "-t",
-        "--tarballs",
-        action="store_true",
-        help="Remove cached package tarballs.",
-    )
-    removal_target_options.add_argument(
-        "-f",
-        "--force-pkgs-dirs",
-        action="store_true",
-        help="Remove *all* writable package caches. This option is not included with the --all "
-        "flag. WARNING: This will break environments with packages installed using symlinks "
-        "back to the package cache.",
-    )
-    removal_target_options.add_argument(
-        "-c",  # for tempfile extension (.c~)
-        "--tempfiles",
-        const=sys.prefix,
-        action=ExtendConstAction,
-        help=(
-            "Remove temporary files that could not be deleted earlier due to being in-use.  "
-            "The argument for the --tempfiles flag is a path (or list of paths) to the "
-            "environment(s) where the tempfiles should be found and removed."
-        ),
-    )
-    removal_target_options.add_argument(
-        "-l",
-        "--logfiles",
-        action="store_true",
-        help="Remove log files.",
-    )
-
-    add_output_and_prompt_options(p)
-
-    p.set_defaults(func=".main_clean.execute")
-
-
-def configure_parser_info(sub_parsers):
-    help = "Display information about current conda install."
-
-    p = sub_parsers.add_parser(
-        "info",
-        description=help,
-        help=help,
-    )
-    add_parser_json(p)
-    p.add_argument(
-        "--offline",
-        action="store_true",
-        default=NULL,
-        help=SUPPRESS,
-    )
-    p.add_argument(
-        "-a",
-        "--all",
-        dest="verbosity",
-        action=deprecated.action(
-            "24.3",
-            "24.9",
-            _StoreTrueAction,
-            addendum="Use `--verbose` instead.",
-        ),
-    )
-    p.add_argument(
-        "--base",
-        action="store_true",
-        help="Display base environment path.",
-    )
-    # TODO: deprecate 'conda info --envs' and create 'conda list --envs'
-    p.add_argument(
-        "-e",
-        "--envs",
-        action="store_true",
-        help="List all known conda environments.",
-    )
-    p.add_argument(
-        "-l",
-        "--license",
-        action="store_true",
-        help=SUPPRESS,
-    )
-    p.add_argument(
-        "-s",
-        "--system",
-        action="store_true",
-        help="List environment variables.",
-    )
-    p.add_argument(
-        "--root",
-        action="store_true",
-        help=SUPPRESS,
-        dest="base",
-    )
-    p.add_argument(
-        "--unsafe-channels",
-        action="store_true",
-        help="Display list of channels with tokens exposed.",
-    )
-
-    p.add_argument(
-        "packages",
-        action="store",
-        nargs="*",
-        help=SUPPRESS,
-    )
-
-    p.set_defaults(func=".main_info.execute")
-
-
-def configure_parser_config(sub_parsers):
-    help_ = "Modify configuration values in .condarc."
-    descr = (
-        dedent(
-            """
-    This is modeled after the git
-    config command.  Writes to the user .condarc file (%s) by default. Use the
-    --show-sources flag to display all identified configuration locations on
-    your computer.
-
-    """
-        )
-        % escaped_user_rc_path
-    )
-
-    # Note, the extra whitespace in the list keys is on purpose. It's so the
-    # formatting from help2man is still valid YAML (otherwise it line wraps the
-    # keys like "- conda - defaults"). Technically the parser here still won't
-    # recognize it because it removes the indentation, but at least it will be
-    # valid.
-    additional_descr = (
-        dedent(
-            """
-    See `conda config --describe` or %s/docs/config.html
-    for details on all the options that can go in .condarc.
-
-    Examples:
-
-    Display all configuration values as calculated and compiled::
-
-        conda config --show
-
-    Display all identified configuration sources::
-
-        conda config --show-sources
-
-    Print the descriptions of all available configuration
-    options to your command line::
-
-        conda config --describe
-
-    Print the description for the "channel_priority" configuration
-    option to your command line::
-
-        conda config --describe channel_priority
-
-    Add the conda-canary channel::
-
-        conda config --add channels conda-canary
-
-    Set the output verbosity to level 3 (highest) for
-    the current activate environment::
-
-        conda config --set verbosity 3 --env
-
-    Add the 'conda-forge' channel as a backup to 'defaults'::
-
-        conda config --append channels conda-forge
-
-    """
-        )
-        % CONDA_HOMEPAGE_URL
-    )
-
-    p = sub_parsers.add_parser(
-        "config",
-        description=descr,
-        help=help_,
-        epilog=additional_descr,
-    )
-    add_parser_json(p)
-
-    # TODO: use argparse.FileType
-    config_file_location_group = p.add_argument_group(
-        "Config File Location Selection",
-        "Without one of these flags, the user config file at '%s' is used."
-        % escaped_user_rc_path,
-    )
-    location = config_file_location_group.add_mutually_exclusive_group()
-    location.add_argument(
-        "--system",
-        action="store_true",
-        help="Write to the system .condarc file at '%s'." % escaped_sys_rc_path,
-    )
-    location.add_argument(
-        "--env",
-        action="store_true",
-        help="Write to the active conda environment .condarc file (%s). "
-        "If no environment is active, write to the user config file (%s)."
-        ""
-        % (
-            context.active_prefix or "<no active environment>",
-            escaped_user_rc_path,
-        ),
-    )
-    location.add_argument("--file", action="store", help="Write to the given file.")
-
-    # XXX: Does this really have to be mutually exclusive. I think the below
-    # code will work even if it is a regular group (although combination of
-    # --add and --remove with the same keys will not be well-defined).
-    _config_subcommands = p.add_argument_group("Config Subcommands")
-    config_subcommands = _config_subcommands.add_mutually_exclusive_group()
-    config_subcommands.add_argument(
-        "--show",
-        nargs="*",
-        default=None,
-        help="Display configuration values as calculated and compiled. "
-        "If no arguments given, show information for all configuration values.",
-    )
-    config_subcommands.add_argument(
-        "--show-sources",
-        action="store_true",
-        help="Display all identified configuration sources.",
-    )
-    config_subcommands.add_argument(
-        "--validate",
-        action="store_true",
-        help="Validate all configuration sources. Iterates over all .condarc files "
-        "and checks for parsing errors.",
-    )
-    config_subcommands.add_argument(
-        "--describe",
-        nargs="*",
-        default=None,
-        help="Describe given configuration parameters. If no arguments given, show "
-        "information for all configuration parameters.",
-    )
-    config_subcommands.add_argument(
-        "--write-default",
-        action="store_true",
-        help="Write the default configuration to a file. "
-        "Equivalent to `conda config --describe > ~/.condarc`.",
-    )
-
-    _config_modifiers = p.add_argument_group("Config Modifiers")
-    config_modifiers = _config_modifiers.add_mutually_exclusive_group()
-    config_modifiers.add_argument(
-        "--get",
-        nargs="*",
-        action="store",
-        help="Get a configuration value.",
-        default=None,
-        metavar="KEY",
-    )
-    config_modifiers.add_argument(
-        "--append",
-        nargs=2,
-        action="append",
-        help="""Add one configuration value to the end of a list key.""",
-        default=[],
-        metavar=("KEY", "VALUE"),
-    )
-    config_modifiers.add_argument(
-        "--prepend",
-        "--add",
-        nargs=2,
-        action="append",
-        help="""Add one configuration value to the beginning of a list key.""",
-        default=[],
-        metavar=("KEY", "VALUE"),
-    )
-    config_modifiers.add_argument(
-        "--set",
-        nargs=2,
-        action="append",
-        help="""Set a boolean or string key.""",
-        default=[],
-        metavar=("KEY", "VALUE"),
-    )
-    config_modifiers.add_argument(
-        "--remove",
-        nargs=2,
-        action="append",
-        help="""Remove a configuration value from a list key.
-                This removes all instances of the value.""",
-        default=[],
-        metavar=("KEY", "VALUE"),
-    )
-    config_modifiers.add_argument(
-        "--remove-key",
-        nargs=1,
-        action="append",
-        help="""Remove a configuration key (and all its values).""",
-        default=[],
-        metavar="KEY",
-    )
-    config_modifiers.add_argument(
-        "--stdin",
-        action="store_true",
-        help="Apply configuration information given in yaml format piped through stdin.",
-    )
-
-    p.add_argument(
-        "-f",
-        "--force",
-        action="store_true",
-        default=NULL,
-        help=SUPPRESS,  # TODO: No longer used.  Remove in a future release.
-    )
-
-    p.set_defaults(func=".main_config.execute")
-
-
-def configure_parser_create(sub_parsers):
-    help = "Create a new conda environment from a list of specified packages. "
-    descr = (
-        help + "To use the newly-created environment, use 'conda activate "
-        "envname'. This command requires either the -n NAME or -p PREFIX "
-        "option."
-    )
-
-    example = dedent(
-        """
-    Examples:
-
-    Create an environment containing the package 'sqlite'::
-
-        conda create -n myenv sqlite
-
-    Create an environment (env2) as a clone of an existing environment (env1)::
-
-        conda create -n env2 --clone path/to/file/env1
-
-    """
-    )
-    p = sub_parsers.add_parser(
-        "create",
-        description=descr,
-        help=help,
-        epilog=example,
-    )
-    p.add_argument(
-        "--clone",
-        action="store",
-        help="Create a new environment as a copy of an existing local environment.",
-        metavar="ENV",
-    )
-    solver_mode_options, package_install_options = add_parser_create_install_update(
-        p, prefix_required=True
-    )
-    add_parser_default_packages(solver_mode_options)
-    add_parser_solver(solver_mode_options)
-    p.add_argument(
-        "-m",
-        "--mkdir",
-        action="store_true",
-        help=SUPPRESS,
-    )
-    p.add_argument(
-        "--dev",
-        action=NullCountAction,
-        help="Use `sys.executable -m conda` in wrapper scripts instead of CONDA_EXE. "
-        "This is mainly for use during tests where we test new conda sources "
-        "against old Python versions.",
-        dest="dev",
-        default=NULL,
-    )
-    p.set_defaults(func=".main_create.execute")
-
-
-def configure_parser_init(sub_parsers):
-    help = "Initialize conda for shell interaction."
-    descr = help
-
-    epilog = dals(
-        """
-        Key parts of conda's functionality require that it interact directly with the shell
-        within which conda is being invoked. The `conda activate` and `conda deactivate` commands
-        specifically are shell-level commands. That is, they affect the state (e.g. environment
-        variables) of the shell context being interacted with. Other core commands, like
-        `conda create` and `conda install`, also necessarily interact with the shell environment.
-        They're therefore implemented in ways specific to each shell. Each shell must be configured
-        to make use of them.
-
-        This command makes changes to your system that are specific and customized for each shell.
-        To see the specific files and locations on your system that will be affected before, use
-        the '--dry-run' flag.  To see the exact changes that are being or will be made to each
-        location, use the '--verbose' flag.
-
-        IMPORTANT: After running `conda init`, most shells will need to be closed and restarted for
-        changes to take effect.
-
-        """
-    )
-
-    # dev_example = dedent("""
-    #     # An example for creating an environment to develop on conda's own code. Clone the
-    #     # conda repo and install a dedicated miniconda within it. Remove all remnants of
-    #     # conda source files in the `site-packages` directory associated with
-    #     # `~/conda/devenv/bin/python`. Write a `conda.pth` file in that `site-packages`
-    #     # directory pointing to source code in `~/conda`, the current working directory.
-    #     # Write commands to stdout, suitable for bash `eval`, that sets up the current
-    #     # shell as a dev environment.
-    #
-    #         $ CONDA_PROJECT_ROOT="~/conda"
-    #         $ git clone git@github.com:conda/conda "$CONDA_PROJECT_ROOT"
-    #         $ cd "$CONDA_PROJECT_ROOT"
-    #         $ wget https://repo.continuum.io/miniconda/Miniconda3-latest-Linux-x86_64.sh
-    #         $ bash Miniconda3-latest-Linux-x86_64.sh -bfp ./devenv
-    #         $ eval "$(./devenv/bin/python -m conda init --dev bash)"
-    #
-    #
-    # """)
-
-    p = sub_parsers.add_parser(
-        "init",
-        description=descr,
-        help=help,
-        epilog=epilog,
-    )
-
-    p.add_argument(
-        "--dev",
-        action="store_true",
-        help=SUPPRESS,
-        default=NULL,
-    )
-
-    p.add_argument(
-        "--all",
-        action="store_true",
-        help="Initialize all currently available shells.",
-        default=NULL,
-    )
-
-    setup_type_group = p.add_argument_group("setup type")
-    setup_type_group.add_argument(
-        "--install",
-        action="store_true",
-        help=SUPPRESS,
-        default=NULL,
-    )
-    setup_type_group.add_argument(
-        "--user",
-        action="store_true",
-        dest="user",
-        help="Initialize conda for the current user (default).",
-        default=True,
-    )
-    setup_type_group.add_argument(
-        "--no-user",
-        action="store_false",
-        dest="user",
-        help="Don't initialize conda for the current user.",
-    )
-    setup_type_group.add_argument(
-        "--system",
-        action="store_true",
-        help="Initialize conda for all users on the system.",
-        default=NULL,
-    )
-    setup_type_group.add_argument(
-        "--reverse",
-        action="store_true",
-        help="Undo effects of last conda init.",
-        default=NULL,
-    )
-
-    p.add_argument(
-        "shells",
-        nargs="*",
-        choices=COMPATIBLE_SHELLS,
-        metavar="SHELLS",
-        help=(
-            "One or more shells to be initialized. If not given, the default value is 'bash' on "
-            "unix and 'cmd.exe' & 'powershell' on Windows. Use the '--all' flag to initialize all "
-            f"shells. Available shells: {sorted(COMPATIBLE_SHELLS)}"
-        ),
-        default=["cmd.exe", "powershell"] if on_win else ["bash"],
-    )
-
-    if on_win:
-        p.add_argument(
-            "--anaconda-prompt",
-            action="store_true",
-            help="Add an 'Anaconda Prompt' icon to your desktop.",
-            default=NULL,
-        )
-
-    add_parser_json(p)
-    p.add_argument(
-        "-d",
-        "--dry-run",
-        action="store_true",
-        help="Only display what would have been done.",
-    )
-    p.set_defaults(func=".main_init.execute")
-
-
-def configure_parser_install(sub_parsers):
-    help = "Install a list of packages into a specified conda environment."
-    descr = dedent(
-        help
-        + """
-
-    This command accepts a list of package specifications (e.g, bitarray=0.8)
-    and installs a set of packages consistent with those specifications and
-    compatible with the underlying environment. If full compatibility cannot
-    be assured, an error is reported and the environment is not changed.
-
-    Conda attempts to install the newest versions of the requested packages. To
-    accomplish this, it may update some packages that are already installed, or
-    install additional packages. To prevent existing packages from updating,
-    use the --freeze-installed option. This may force conda to install older
-    versions of the requested packages, and it does not prevent additional
-    dependency packages from being installed.
-
-    If you wish to skip dependency checking altogether, use the '--no-deps'
-    option. This may result in an environment with incompatible packages, so
-    this option must be used with great caution.
-
-    conda can also be called with a list of explicit conda package filenames
-    (e.g. ./lxml-3.2.0-py27_0.tar.bz2). Using conda in this mode implies the
-    --no-deps option, and should likewise be used with great caution. Explicit
-    filenames and package specifications cannot be mixed in a single command.
-    """
-    )
-    example = dedent(
-        """
-    Examples:
-
-    Install the package 'scipy' into the currently-active environment::
-
-        conda install scipy
-
-    Install a list of packages into an environment, myenv::
-
-        conda install -n myenv scipy curl wheel
-
-    Install a specific version of 'python' into an environment, myenv::
-
-        conda install -p path/to/myenv python=3.11
-
-    """
-    )
-    p = sub_parsers.add_parser(
-        "install",
-        description=descr,
-        help=help,
-        epilog=example,
-    )
-    p.add_argument(
-        "--revision",
-        action="store",
-        help="Revert to the specified REVISION.",
-        metavar="REVISION",
-    )
-
-    solver_mode_options, package_install_options = add_parser_create_install_update(p)
-
-    add_parser_prune(solver_mode_options)
-    add_parser_solver(solver_mode_options)
-    solver_mode_options.add_argument(
-        "--force-reinstall",
-        action="store_true",
-        default=NULL,
-        help="Ensure that any user-requested package for the current operation is uninstalled and "
-        "reinstalled, even if that package already exists in the environment.",
-    )
-    add_parser_update_modifiers(solver_mode_options)
-    package_install_options.add_argument(
-        "-m",
-        "--mkdir",
-        action="store_true",
-        help="Create the environment directory, if necessary.",
-    )
-    package_install_options.add_argument(
-        "--clobber",
-        action="store_true",
-        default=NULL,
-        help="Allow clobbering (i.e. overwriting) of overlapping file paths "
-        "within packages and suppress related warnings.",
-    )
-    p.add_argument(
-        "--dev",
-        action=NullCountAction,
-        help="Use `sys.executable -m conda` in wrapper scripts instead of CONDA_EXE. "
-        "This is mainly for use during tests where we test new conda sources "
-        "against old Python versions.",
-        dest="dev",
-        default=NULL,
-    )
-    p.set_defaults(func=".main_install.execute")
-
-
-def configure_parser_list(sub_parsers):
-    descr = "List installed packages in a conda environment."
-
-    # Note, the formatting of this is designed to work well with help2man
-    examples = dedent(
-        """
-    Examples:
-
-    List all packages in the current environment::
-
-        conda list
-
-    List all packages in reverse order::
-
-        conda list --reverse
-
-    List all packages installed into the environment 'myenv'::
-
-        conda list -n myenv
-
-    List all packages that begin with the letters "py", using regex::
-
-        conda list ^py
-
-    Save packages for future use::
-
-        conda list --export > package-list.txt
-
-    Reinstall packages from an export file::
-
-        conda create -n myenv --file package-list.txt
-
-    """
-    )
-    p = sub_parsers.add_parser(
-        "list",
-        description=descr,
-        help=descr,
-        formatter_class=RawDescriptionHelpFormatter,
-        epilog=examples,
-        add_help=False,
-    )
-    add_parser_help(p)
-    add_parser_prefix(p)
-    add_parser_json(p)
-    add_parser_show_channel_urls(p)
-    p.add_argument(
-        "--reverse",
-        action="store_true",
-        default=False,
-        help="List installed packages in reverse order.",
-    )
-    p.add_argument(
-        "-c",
-        "--canonical",
-        action="store_true",
-        help="Output canonical names of packages only.",
-    )
-    p.add_argument(
-        "-f",
-        "--full-name",
-        action="store_true",
-        help="Only search for full names, i.e., ^<regex>$. "
-        "--full-name NAME is identical to regex '^NAME$'.",
-    )
-    p.add_argument(
-        "--explicit",
-        action="store_true",
-        help="List explicitly all installed conda packages with URL "
-        "(output may be used by conda create --file).",
-    )
-    p.add_argument(
-        "--md5",
-        action="store_true",
-        help="Add MD5 hashsum when using --explicit.",
-    )
-    p.add_argument(
-        "-e",
-        "--export",
-        action="store_true",
-        help="Output explicit, machine-readable requirement strings instead of "
-        "human-readable lists of packages. This output may be used by "
-        "conda create --file.",
-    )
-    p.add_argument(
-        "-r",
-        "--revisions",
-        action="store_true",
-        help="List the revision history.",
-    )
-    p.add_argument(
-        "--no-pip",
-        action="store_false",
-        default=True,
-        dest="pip",
-        help="Do not include pip-only installed packages.",
-    )
-    p.add_argument(
-        "regex",
-        action="store",
-        nargs="?",
-        help="List only packages matching this regular expression.",
-    )
-    p.set_defaults(func=".main_list.execute")
-
-
-def configure_parser_compare(sub_parsers):
-    descr = "Compare packages between conda environments."
-
-    # Note, the formatting of this is designed to work well with help2man
-    examples = dedent(
-        """
-    Examples:
-
-    Compare packages in the current environment with respect
-    to 'environment.yml' located in the current working directory::
-
-        conda compare environment.yml
-
-    Compare packages installed into the environment 'myenv' with respect
-    to 'environment.yml' in a different directory::
-
-        conda compare -n myenv path/to/file/environment.yml
-
-    """
-    )
-    p = sub_parsers.add_parser(
-        "compare",
-        description=descr,
-        help=descr,
-        formatter_class=RawDescriptionHelpFormatter,
-        epilog=examples,
-        add_help=False,
-    )
-    add_parser_help(p)
-    add_parser_json(p)
-    add_parser_prefix(p)
-    p.add_argument(
-        "file",
-        action="store",
-        help="Path to the environment file that is to be compared against.",
-    )
-    p.set_defaults(func=".main_compare.execute")
-
-
-def configure_parser_package(sub_parsers):
-    descr = "Create low-level conda packages. (EXPERIMENTAL)"
-    p = sub_parsers.add_parser(
-        "package",
-        description=descr,
-        help=descr,
-    )
-    add_parser_prefix(p)
-    p.add_argument(
-        "-w",
-        "--which",
-        metavar="PATH",
-        nargs="+",
-        action="store",
-        help="Given some file's PATH, print which conda package the file came from.",
-    )
-    p.add_argument(
-        "-r",
-        "--reset",
-        action="store_true",
-        help="Remove all untracked files and exit.",
-    )
-    p.add_argument(
-        "-u",
-        "--untracked",
-        action="store_true",
-        help="Display all untracked files and exit.",
-    )
-    p.add_argument(
-        "--pkg-name",
-        action="store",
-        default="unknown",
-        help="Designate package name of the package being created.",
-    )
-    p.add_argument(
-        "--pkg-version",
-        action="store",
-        default="0.0",
-        help="Designate package version of the package being created.",
-    )
-    p.add_argument(
-        "--pkg-build",
-        action="store",
-        default=0,
-        help="Designate package build number of the package being created.",
-    )
-    p.set_defaults(func=".main_package.execute")
-
-
-def configure_parser_remove(sub_parsers, aliases):
-    help_ = "Remove a list of packages from a specified conda environment. "
-    descr = dals(
-        f"""
-        {help_}
-        "Use `--all` flag to remove all packages and the environment itself."
-
-        This command will also remove any package that depends on any of the
-        specified packages as well---unless a replacement can be found without
-        that dependency. If you wish to skip this dependency checking and remove
-        just the requested packages, add the '--force' option. Note however that
-        this may result in a broken environment, so use this with caution.
-        """
-    )
-    example = dals(
-        """
-        Examples:
-
-        Remove the package 'scipy' from the currently-active environment::
-
-            conda remove scipy
-
-        Remove a list of packages from an environemnt 'myenv'::
-
-            conda remove -n myenv scipy curl wheel
-
-        Remove all packages from environment `myenv` and the environment itself::
-
-            conda remove -n myenv --all
-
-        """
-    )
-    p = sub_parsers.add_parser(
-        "remove",
-        formatter_class=RawDescriptionHelpFormatter,
-        description=descr,
-        help=help_,
-        epilog=example,
-        add_help=False,
-        aliases=aliases,
-    )
-    add_parser_help(p)
-    add_parser_pscheck(p)
-
-    add_parser_prefix(p)
-    add_parser_channels(p)
-
-    solver_mode_options = p.add_argument_group("Solver Mode Modifiers")
-    solver_mode_options.add_argument(
-        "--all",
-        action="store_true",
-        help="Remove all packages, i.e., the entire environment.",
-    )
-    solver_mode_options.add_argument(
-        "--features",
-        action="store_true",
-        help="Remove features (instead of packages).",
-    )
-    solver_mode_options.add_argument(
-        "--force-remove",
-        "--force",
-        action="store_true",
-        help="Forces removal of a package without removing packages that depend on it. "
-        "Using this option will usually leave your environment in a broken and "
-        "inconsistent state.",
-        dest="force_remove",
-    )
-    solver_mode_options.add_argument(
-        "--no-pin",
-        action="store_true",
-        dest="ignore_pinned",
-        default=NULL,
-        help="Ignore pinned package(s) that apply to the current operation. "
-        "These pinned packages might come from a .condarc file or a file in "
-        "<TARGET_ENVIRONMENT>/conda-meta/pinned.",
-    )
-    add_parser_prune(solver_mode_options)
-    add_parser_solver(solver_mode_options)
-
-    add_parser_networking(p)
-    add_output_and_prompt_options(p)
-
-    p.add_argument(
-        "package_names",
-        metavar="package_name",
-        action="store",
-        nargs="*",
-        help="Package names to remove from the environment.",
-    )
-    p.add_argument(
-        "--dev",
-        action=NullCountAction,
-        help="Use `sys.executable -m conda` in wrapper scripts instead of CONDA_EXE. "
-        "This is mainly for use during tests where we test new conda sources "
-        "against old Python versions.",
-        dest="dev",
-        default=NULL,
-    )
-
-    p.set_defaults(func=".main_remove.execute")
-
-
-def configure_parser_run(sub_parsers):
-    help = "Run an executable in a conda environment."
-    descr = help
-    example = dedent(
-        """
-
-    Example usage::
-
-        $ conda create -y -n my-python-env python=3
-        $ conda run -n my-python-env python --version
-    """
-    )
-
-    p = sub_parsers.add_parser(
-        "run",
-        description=descr,
-        help=help,
-        epilog=example,
-    )
-
-    add_parser_prefix(p)
-    add_parser_verbose(p)
-
-    p.add_argument(
-        "--dev",
-        action=NullCountAction,
-        help="Sets `CONDA_EXE` to `python -m conda`, assuming the current "
-        "working directory contains the root of conda development sources. "
-        "This is mainly for use during tests where we test new conda sources "
-        "against old Python versions.",
-        dest="dev",
-        default=NULL,
-    )
-
-    p.add_argument(
-        "--debug-wrapper-scripts",
-        action=NullCountAction,
-        help="When this is set, where implemented, the shell wrapper scripts"
-        "will use the echo command to print debugging information to "
-        "stderr (standard error).",
-        dest="debug_wrapper_scripts",
-        default=NULL,
-    )
-    p.add_argument(
-        "--cwd",
-        help="Current working directory for command to run in. Defaults to "
-        "the user's current working directory if no directory is specified.",
-        default=os.getcwd(),
-    )
-    p.add_argument(
-        "--no-capture-output",
-        "--live-stream",
-        action="store_true",
-        help="Don't capture stdout/stderr (standard out/standard error).",
-        default=False,
-    )
-
-    p.add_argument(
-        "executable_call",
-        nargs=REMAINDER,
-        help="Executable name, with additional arguments to be passed to the executable "
-        "on invocation.",
-    )
-
-    p.set_defaults(func=".main_run.execute")
-
-
-def configure_parser_search(sub_parsers):
-    help = "Search for packages and display associated information using the MatchSpec format."
-    descr = f"""{help} MatchSpec is a query language for conda packages.
-    """
-
-    example = dedent(
-        """
-    Examples:
-
-    Search for a specific package named 'scikit-learn'::
-
-        conda search scikit-learn
-
-    Search for packages containing 'scikit' in the package name::
-
-        conda search *scikit*
-
-    Note that your shell may expand '*' before handing the command over to conda.
-    Therefore, it is sometimes necessary to use single or double quotes around the query::
-
-        conda search '*scikit'
-        conda search "*scikit*"
-
-    Search for packages for 64-bit Linux (by default, packages for your current
-    platform are shown)::
-
-        conda search numpy[subdir=linux-64]
-
-    Search for a specific version of a package::
-
-        conda search 'numpy>=1.12'
-
-    Search for a package on a specific channel::
-
-        conda search conda-forge::numpy
-        conda search 'numpy[channel=conda-forge, subdir=osx-64]'
-    """
-    )
-    p = sub_parsers.add_parser(
-        "search",
-        description=descr,
-        help=help,
-        epilog=example,
-    )
-    p.add_argument(
-        "--envs",
-        action="store_true",
-        help="Search all of the current user's environments. If run as Administrator "
-        "(on Windows) or UID 0 (on unix), search all known environments on the system.",
-    )
-    p.add_argument(
-        "-i",
-        "--info",
-        action="store_true",
-        help="Provide detailed information about each package.",
-    )
-    p.add_argument(
-        "--subdir",
-        "--platform",
-        action="store",
-        dest="subdir",
-        help="Search the given subdir. Should be formatted like 'osx-64', 'linux-32', "
-        "'win-64', and so on. The default is to search the current platform.",
-        default=NULL,
-    )
-    p.add_argument(
-        "match_spec",
-        default="*",
-        nargs="?",
-        help=SUPPRESS,
-    )
-
-    p.add_argument(
-        "--canonical",
-        action="store_true",
-        help=SUPPRESS,
-    )
-    p.add_argument(
-        "-f",
-        "--full-name",
-        action="store_true",
-        help=SUPPRESS,
-    )
-    p.add_argument(
-        "--names-only",
-        action="store_true",
-        help=SUPPRESS,
-    )
-    add_parser_known(p)
-    p.add_argument(
-        "-o",
-        "--outdated",
-        action="store_true",
-        help=SUPPRESS,
-    )
-    p.add_argument(
-        "--spec",
-        action="store_true",
-        help=SUPPRESS,
-    )
-    p.add_argument(
-        "--reverse-dependency",
-        action="store_true",
-        # help="Perform a reverse dependency search. Use 'conda search package --info' "
-        #      "to see the dependencies of a package.",
-        help=SUPPRESS,  # TODO: re-enable once we have --reverse-dependency working again
-    )
-
-    add_parser_channels(p)
-    add_parser_networking(p)
-    add_parser_json(p)
-    p.set_defaults(func=".main_search.execute")
-
-
-def configure_parser_update(sub_parsers, aliases):
-    help_ = "Update conda packages to the latest compatible version."
-    descr = dals(
-        f"""
-        {help_}
-
-        This command accepts a list of package names and updates them to the latest
-        versions that are compatible with all other packages in the environment.
-
-        Conda attempts to install the newest versions of the requested packages. To
-        accomplish this, it may update some packages that are already installed, or
-        install additional packages. To prevent existing packages from updating,
-        use the --no-update-deps option. This may force conda to install older
-        versions of the requested packages, and it does not prevent additional
-        dependency packages from being installed.
-        """
-    )
-    example = dals(
-        """
-        Examples:
-
-            conda update -n myenv scipy
-
-        """
-    )
-
-    p = sub_parsers.add_parser(
-        "update",
-        description=descr,
-        help=help_,
-        epilog=example,
-        aliases=aliases,
-    )
-    solver_mode_options, package_install_options = add_parser_create_install_update(p)
-
-    add_parser_prune(solver_mode_options)
-    add_parser_solver(solver_mode_options)
-    solver_mode_options.add_argument(
-        "--force-reinstall",
-        action="store_true",
-        default=NULL,
-        help="Ensure that any user-requested package for the current operation is uninstalled and "
-        "reinstalled, even if that package already exists in the environment.",
-    )
-    add_parser_update_modifiers(solver_mode_options)
-
-    package_install_options.add_argument(
-        "--clobber",
-        action="store_true",
-        default=NULL,
-        help="Allow clobbering of overlapping file paths within packages, "
-        "and suppress related warnings.",
-    )
-    p.set_defaults(func=".main_update.execute")
-
-
-NOTICES_HELP = "Retrieve latest channel notifications."
-NOTICES_DESCRIPTION = dals(
-    f"""
-    {NOTICES_HELP}
-
-    Conda channel maintainers have the option of setting messages that
-    users will see intermittently. Some of these notices are informational
-    while others are messages concerning the stability of the channel.
-
-    """
-)
-
-
-def configure_parser_notices(sub_parsers, name="notices"):
-    example = dals(
-        f"""
-        Examples::
-
-        conda {name}
-
-        conda {name} -c defaults
-
-        """
-    )
-    p = sub_parsers.add_parser(
-        name,
-        description=NOTICES_DESCRIPTION,
-        help=NOTICES_HELP,
-        epilog=example,
-    )
-    add_parser_channels(p)
-    p.set_defaults(func=".main_notices.execute")
-
-
-def configure_parser_rename(sub_parsers) -> None:
-    help = "Rename an existing environment."
-    descr = dals(
-        f"""
-        {help}
-
-        This command renames a conda environment via its name (-n/--name) or
-        its prefix (-p/--prefix).
-
-        The base environment and the currently-active environment cannot be renamed.
-        """
-    )
-
-    example = dals(
-        """
-        Examples::
-
-            conda rename -n test123 test321
-
-            conda rename --name test123 test321
-
-            conda rename -p path/to/test123 test321
-
-            conda rename --prefix path/to/test123 test321
-
-        """
-    )
-
-    p = sub_parsers.add_parser(
-        "rename",
-        formatter_class=RawDescriptionHelpFormatter,
-        description=descr,
-        help=help,
-        epilog=example,
-    )
-    # Add name and prefix args
-    add_parser_prefix(p)
-
-    p.add_argument("destination", help="New name for the conda environment.")
-    # TODO: deprecate --force in favor of --yes
-    p.add_argument(
-        "--force",
-        help="Force rename of an environment.",
-        action="store_true",
-        default=False,
-    )
-    p.add_argument(
-        "-d",
-        "--dry-run",
-        help="Only display what would have been done by the current command, arguments, "
-        "and other flags.",
-        action="store_true",
-        default=False,
-    )
-    p.set_defaults(func=".main_rename.execute")
-
-
-# #############################################################################################
-#
-# parser helpers
-#
-# #############################################################################################
-
-
-def add_parser_create_install_update(p, prefix_required=False):
-    add_parser_prefix(p, prefix_required)
-    add_parser_channels(p)
-    solver_mode_options = add_parser_solver_mode(p)
-    package_install_options = add_parser_package_install_options(p)
-    add_parser_networking(p)
-
-    output_and_prompt_options = add_output_and_prompt_options(p)
-    output_and_prompt_options.add_argument(
-        "--download-only",
-        action="store_true",
-        default=NULL,
-        help="Solve an environment and ensure package caches are populated, but exit "
-        "prior to unlinking and linking packages into the prefix.",
-    )
-    add_parser_show_channel_urls(output_and_prompt_options)
-
-    add_parser_pscheck(p)
-    add_parser_known(p)
-
-    # Add the file kwarg. We don't use {action="store", nargs='*'} as we don't
-    # want to gobble up all arguments after --file.
-    p.add_argument(
-        "--file",
-        default=[],
-        action="append",
-        help="Read package versions from the given file. Repeated file "
-        "specifications can be passed (e.g. --file=file1 --file=file2).",
-    )
-    p.add_argument(
-        "packages",
-        metavar="package_spec",
-        action="store",
-        nargs="*",
-        help="List of packages to install or update in the conda environment.",
-    )
-
-    return solver_mode_options, package_install_options
-
-
-def add_parser_pscheck(p):
-    p.add_argument("--force-pscheck", action="store_true", help=SUPPRESS)
-
-
-def add_parser_show_channel_urls(p):
-    p.add_argument(
-        "--show-channel-urls",
-        action="store_true",
-        dest="show_channel_urls",
-        default=NULL,
-        help="Show channel urls. "
-        "Overrides the value given by `conda config --show show_channel_urls`.",
-    )
-    p.add_argument(
-        "--no-show-channel-urls",
-        action="store_false",
-        dest="show_channel_urls",
-        help=SUPPRESS,
-    )
-
-
-def add_parser_help(p):
-    """
-    So we can use consistent capitalization and periods in the help. You must
-    use the add_help=False argument to ArgumentParser or add_parser to use
-    this. Add this first to be consistent with the default argparse output.
-
-    """
-    p.add_argument(
-        "-h",
-        "--help",
-        action=_HelpAction,
-        help="Show this help message and exit.",
-    )
-
-
-def add_parser_prefix(p, prefix_required=False):
-    target_environment_group = p.add_argument_group("Target Environment Specification")
-    npgroup = target_environment_group.add_mutually_exclusive_group(
-        required=prefix_required
-    )
-    npgroup.add_argument(
-        "-n",
-        "--name",
-        action="store",
-        help="Name of environment.",
-        metavar="ENVIRONMENT",
-    )
-    npgroup.add_argument(
-        "-p",
-        "--prefix",
-        action="store",
-        help="Full path to environment location (i.e. prefix).",
-        metavar="PATH",
-    )
-
-
-def add_parser_json(p):
-    output_and_prompt_options = p.add_argument_group(
-        "Output, Prompt, and Flow Control Options"
-    )
-    output_and_prompt_options.add_argument(
-        "--json",
-        action="store_true",
-        default=NULL,
-        help="Report all output as json. Suitable for using conda programmatically.",
-    )
-    add_parser_verbose(output_and_prompt_options)
-    output_and_prompt_options.add_argument(
-        "-q",
-        "--quiet",
-        action="store_true",
-        default=NULL,
-        help="Do not display progress bar.",
-    )
-    return output_and_prompt_options
-
-
-def add_output_and_prompt_options(p):
-    output_and_prompt_options = add_parser_json(p)
-    output_and_prompt_options.add_argument(
-        "-d",
-        "--dry-run",
-        action="store_true",
-        help="Only display what would have been done.",
-    )
-    output_and_prompt_options.add_argument(
-        "-y",
-        "--yes",
-        action="store_true",
-        default=NULL,
-        help="Sets any confirmation values to 'yes' automatically. "
-        "Users will not be asked to confirm any adding, deleting, backups, etc.",
-    )
-    return output_and_prompt_options
-
-
-def add_parser_channels(p):
-    channel_customization_options = p.add_argument_group("Channel Customization")
-    channel_customization_options.add_argument(
-        "-c",
-        "--channel",
-        dest="channel",  # apparently conda-build uses this; someday rename to channels are remove context.channels alias to channel  # NOQA
-        # TODO: if you ever change 'channel' to 'channels', make sure you modify the context.channels property accordingly # NOQA
-        action="append",
-        help=(
-            "Additional channel to search for packages. These are URLs searched in the order "
-            "they are given (including local directories using the 'file://' syntax or "
-            "simply a path like '/home/conda/mychan' or '../mychan'). Then, the defaults "
-            "or channels from .condarc are searched (unless --override-channels is given). "
-            "You can use 'defaults' to get the default packages for conda. You can also "
-            "use any name and the .condarc channel_alias value will be prepended. The "
-            "default channel_alias is https://conda.anaconda.org/."
-        ),
-    )
-    channel_customization_options.add_argument(
-        "--use-local",
-        action="store_true",
-        default=NULL,
-        help="Use locally built packages. Identical to '-c local'.",
-    )
-    channel_customization_options.add_argument(
-        "--override-channels",
-        action="store_true",
-        help="""Do not search default or .condarc channels.  Requires --channel.""",
-    )
-    channel_customization_options.add_argument(
-        "--repodata-fn",
-        action="append",
-        dest="repodata_fns",
-        help=(
-            "Specify file name of repodata on the remote server where your channels "
-            "are configured or within local backups. Conda will try whatever you "
-            "specify, but will ultimately fall back to repodata.json if your specs are "
-            "not satisfiable with what you specify here. This is used to employ repodata "
-            "that is smaller and reduced in time scope. You may pass this flag more than "
-            "once. Leftmost entries are tried first, and the fallback to repodata.json "
-            "is added for you automatically. For more information, see "
-            "conda config --describe repodata_fns."
-        ),
-    )
-    channel_customization_options.add_argument(
-        "--experimental",
-        action="append",
-        choices=["jlap", "lock"],
-        help="jlap: Download incremental package index data from repodata.jlap; implies 'lock'. "
-        "lock: use locking when reading, updating index (repodata.json) cache. Now enabled.",
-    )
-    channel_customization_options.add_argument(
-        "--no-lock",
-        action="store_true",
-        help="Disable locking when reading, updating index (repodata.json) cache. ",
-    )
-    return channel_customization_options
-
-
-def add_parser_solver_mode(p):
-    solver_mode_options = p.add_argument_group("Solver Mode Modifiers")
-    deps_modifiers = solver_mode_options.add_mutually_exclusive_group()
-    solver_mode_options.add_argument(
-        "--strict-channel-priority",
-        action="store_const",
-        dest="channel_priority",
-        default=NULL,
-        const="strict",
-        help="Packages in lower priority channels are not considered if a package "
-        "with the same name appears in a higher priority channel.",
-    )
-    solver_mode_options.add_argument(
-        "--channel-priority",
-        action="store_true",
-        dest="channel_priority",
-        default=NULL,
-        help=SUPPRESS,
-    )
-    solver_mode_options.add_argument(
-        "--no-channel-priority",
-        action="store_const",
-        dest="channel_priority",
-        default=NULL,
-        const="disabled",
-        help="Package version takes precedence over channel priority. "
-        "Overrides the value given by `conda config --show channel_priority`.",
-    )
-    deps_modifiers.add_argument(
-        "--no-deps",
-        action="store_const",
-        const=DepsModifier.NO_DEPS,
-        dest="deps_modifier",
-        help="Do not install, update, remove, or change dependencies. This WILL lead "
-        "to broken environments and inconsistent behavior. Use at your own risk.",
-        default=NULL,
-    )
-    deps_modifiers.add_argument(
-        "--only-deps",
-        action="store_const",
-        const=DepsModifier.ONLY_DEPS,
-        dest="deps_modifier",
-        help="Only install dependencies.",
-        default=NULL,
-    )
-    solver_mode_options.add_argument(
-        "--no-pin",
-        action="store_true",
-        dest="ignore_pinned",
-        default=NULL,
-        help="Ignore pinned file.",
-    )
-    return solver_mode_options
-
-
-def add_parser_update_modifiers(solver_mode_options):
-    update_modifiers = solver_mode_options.add_mutually_exclusive_group()
-    update_modifiers.add_argument(
-        "--freeze-installed",
-        "--no-update-deps",
-        action="store_const",
-        const=UpdateModifier.FREEZE_INSTALLED,
-        dest="update_modifier",
-        default=NULL,
-        help="Do not update or change already-installed dependencies.",
-    )
-    update_modifiers.add_argument(
-        "--update-deps",
-        action="store_const",
-        const=UpdateModifier.UPDATE_DEPS,
-        dest="update_modifier",
-        default=NULL,
-        help="Update dependencies that have available updates.",
-    )
-    update_modifiers.add_argument(
-        "-S",
-        "--satisfied-skip-solve",
-        action="store_const",
-        const=UpdateModifier.SPECS_SATISFIED_SKIP_SOLVE,
-        dest="update_modifier",
-        default=NULL,
-        help="Exit early and do not run the solver if the requested specs are satisfied. "
-        "Also skips aggressive updates as configured by the "
-        "'aggressive_update_packages' config setting. Use "
-        "'conda info --describe aggressive_update_packages' to view your setting. "
-        "--satisfied-skip-solve is similar to the default behavior of 'pip install'.",
-    )
-    update_modifiers.add_argument(
-        "--update-all",
-        "--all",
-        action="store_const",
-        const=UpdateModifier.UPDATE_ALL,
-        dest="update_modifier",
-        help="Update all installed packages in the environment.",
-        default=NULL,
-    )
-    update_modifiers.add_argument(
-        "--update-specs",
-        action="store_const",
-        const=UpdateModifier.UPDATE_SPECS,
-        dest="update_modifier",
-        help="Update based on provided specifications.",
-        default=NULL,
-    )
-
-
-def add_parser_prune(p):
-    p.add_argument(
-        "--prune",
-        action="store_true",
-        default=NULL,
-        help=SUPPRESS,
-    )
-
-
-def add_parser_solver(p):
-    """
-    Add a command-line flag for alternative solver backends.
-
-    See ``context.solver`` for more info.
-    """
-    group = p.add_mutually_exclusive_group()
-    group.add_argument(
-        "--solver",
-        dest="solver",
-        choices=context.plugin_manager.get_solvers(),
-        help="Choose which solver backend to use.",
-        default=NULL,
-    )
-
-
-def add_parser_networking(p):
-    networking_options = p.add_argument_group("Networking Options")
-    networking_options.add_argument(
-        "-C",
-        "--use-index-cache",
-        action="store_true",
-        default=False,
-        help="Use cache of channel index files, even if it has expired. This is useful "
-        "if you don't want conda to check whether a new version of the repodata "
-        "file exists, which will save bandwidth.",
-    )
-    networking_options.add_argument(
-        "-k",
-        "--insecure",
-        action="store_false",
-        dest="ssl_verify",
-        default=NULL,
-        help='Allow conda to perform "insecure" SSL connections and transfers. '
-        "Equivalent to setting 'ssl_verify' to 'false'.",
-    )
-    networking_options.add_argument(
-        "--offline",
-        action="store_true",
-        default=NULL,
-        help="Offline mode. Don't connect to the Internet.",
-    )
-    return networking_options
-
-
-def add_parser_package_install_options(p):
-    package_install_options = p.add_argument_group(
-        "Package Linking and Install-time Options"
-    )
-    package_install_options.add_argument(
-        "-f",
-        "--force",
-        action="store_true",
-        default=NULL,
-        help=SUPPRESS,
-    )
-    package_install_options.add_argument(
-        "--copy",
-        action="store_true",
-        default=NULL,
-        help="Install all packages using copies instead of hard- or soft-linking.",
-    )
-    package_install_options.add_argument(
-        "--shortcuts",
-        action="store_true",
-        help=SUPPRESS,
-        dest="shortcuts",
-        default=NULL,
-    )
-    package_install_options.add_argument(
-        "--no-shortcuts",
-        action="store_false",
-        help="Don't install start menu shortcuts",
-        dest="shortcuts",
-        default=NULL,
-    )
-    package_install_options.add_argument(
-        "--shortcuts-only",
-        action="append",
-        help="Install shortcuts only for this package name. Can be used several times.",
-        dest="shortcuts_only",
-    )
-    return package_install_options
-
-
-def add_parser_known(p):
-    p.add_argument(
-        "--unknown",
-        action="store_true",
-        default=False,
-        dest="unknown",
-        help=SUPPRESS,
-    )
-
-
-def add_parser_default_packages(p):
-    p.add_argument(
-        "--no-default-packages",
-        action="store_true",
-        help="Ignore create_default_packages in the .condarc file.",
-    )
-
-
-def add_parser_verbose(parser):
-    parser.add_argument(
-        "-v",
-        "--verbose",
-        action=NullCountAction,
-        help=(
-            "Can be used multiple times. Once for detailed output, twice for INFO logging, "
-            "thrice for DEBUG logging, four times for TRACE logging."
-        ),
-        dest="verbosity",
-        default=NULL,
-    )
-    parser.add_argument(
-        "--debug",
-        action="store_true",
-        help=SUPPRESS,
-        default=NULL,
-    )
-    parser.add_argument(
-        "--trace",
-        action="store_true",
-        help=SUPPRESS,
-        default=NULL,
-    )
-=======
-        parser.set_defaults(_executable=name)
->>>>>>> 145d8619
+        parser.set_defaults(_executable=name)