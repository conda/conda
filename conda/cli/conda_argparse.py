# Copyright (C) 2012 Anaconda, Inc
# SPDX-License-Identifier: BSD-3-Clause

from argparse import (
    ArgumentParser as ArgumentParserBase,
    REMAINDER,
    RawDescriptionHelpFormatter,
    SUPPRESS,
    Action,
    _StoreAction,
    _CountAction,
    _HelpAction,
)
from logging import getLogger
import os
from os.path import abspath, expanduser, join
from subprocess import Popen
import sys
from textwrap import dedent
import warnings

from .. import __version__
from ..auxlib.ish import dals
from ..auxlib.compat import isiterable
from ..base import context
from ..base.constants import COMPATIBLE_SHELLS, CONDA_HOMEPAGE_URL, DepsModifier, \
    UpdateModifier, SolverChoice
from ..common.constants import NULL
from ..common.io import dashlist
from ..exceptions import PluginError
<<<<<<< HEAD
from ..plugins.manager import get_plugin_manager
=======
>>>>>>> 352bcb3f

log = getLogger(__name__)

# duplicated code in the interest of import efficiency
on_win = bool(sys.platform == "win32")
user_rc_path = abspath(expanduser('~/.condarc'))
escaped_user_rc_path = user_rc_path.replace("%", "%%")
escaped_sys_rc_path = abspath(join(sys.prefix, '.condarc')).replace("%", "%%")


def generate_parser():
    p = ArgumentParser(
        description='conda is a tool for managing and deploying applications,'
                    ' environments and packages.',
    )
    p.add_argument(
        '-V', '--version',
        action='version',
        version='conda %s' % __version__,
        help="Show the conda version number and exit."
    )
    p.add_argument(
        "--debug",
        action="store_true",
        help=SUPPRESS,
    )
    p.add_argument(
        "--json",
        action="store_true",
        help=SUPPRESS,
    )
    sub_parsers = p.add_subparsers(
        metavar='command',
        dest='cmd',
        required=True,
    )

    configure_parser_clean(sub_parsers)
    configure_parser_compare(sub_parsers)
    configure_parser_config(sub_parsers)
    configure_parser_create(sub_parsers)
    configure_parser_info(sub_parsers)
    configure_parser_init(sub_parsers)
    configure_parser_install(sub_parsers)
    configure_parser_list(sub_parsers)
    configure_parser_package(sub_parsers)
    configure_parser_remove(sub_parsers, aliases=["uninstall"])
    configure_parser_rename(sub_parsers)
    configure_parser_run(sub_parsers)
    configure_parser_search(sub_parsers)
    configure_parser_update(sub_parsers, aliases=["upgrade"])
    configure_parser_notices(sub_parsers)

    return p


def do_call(args, parser):
    relative_mod, func_name = args.func.rsplit('.', 1)
    # func_name should always be 'execute'
    from importlib import import_module
    module = import_module(relative_mod, __name__.rsplit('.', 1)[0])

    return getattr(module, func_name)(args, parser)


def find_builtin_commands(parser):
    # ArgumentParser doesn't have an API for getting back what subparsers
    # exist, so we need to use internal properties to do so.
    return tuple(parser._subparsers._group_actions[0].choices.keys())


class ArgumentParser(ArgumentParserBase):
    def __init__(self, *args, **kwargs):
        if not kwargs.get('formatter_class'):
            kwargs['formatter_class'] = RawDescriptionHelpFormatter
        if 'add_help' not in kwargs:
            add_custom_help = True
            kwargs['add_help'] = False
        else:
            add_custom_help = False
        super().__init__(*args, **kwargs)

        if add_custom_help:
            add_parser_help(self)

        if self.description:
            self.description += "\n\nOptions:\n"

<<<<<<< HEAD
        pm = get_plugin_manager()
=======
        pm = context.get_plugin_manager()
>>>>>>> 352bcb3f
        self._subcommands = sorted(
            (
                subcommand
                for subcommands in pm.hook.conda_subcommands()
                for subcommand in subcommands
            ),
            key=lambda subcommand: subcommand.name,
        )

        # Check for conflicts
        seen = set()
        conflicts = [
            subcommand
            for subcommand in self._subcommands
            if subcommand.name in seen or seen.add(subcommand.name)
        ]
        if conflicts:
            raise PluginError(
                dals(
                    f"""
                    Conflicting entries found for the following subcommands:
                    {dashlist(conflicts)}
                    Multiple conda plugins are registering these subcommands via the
                    `conda_subcommands` hook; please make sure that
                    you do not have any incompatible plugins installed.
                    """
                )
            )

        if self._subcommands:
            self.epilog = 'conda commands available from other packages:' + ''.join(
                f'\n {subcommand.name} - {subcommand.summary}'
                for subcommand in self._subcommands
            )

    def _get_action_from_name(self, name):
        """Given a name, get the Action instance registered with this parser.
        If only it were made available in the ArgumentError object. It is
        passed as it's first arg...
        """
        container = self._actions
        if name is None:
            return None
        for action in container:
            if '/'.join(action.option_strings) == name:
                return action
            elif action.metavar == name:
                return action
            elif action.dest == name:
                return action

    def error(self, message):
        import re
        from .find_commands import find_executable
        exc = sys.exc_info()[1]
        if exc:
            # this is incredibly lame, but argparse stupidly does not expose
            # reasonable hooks for customizing error handling
            if hasattr(exc, 'argument_name'):
                argument = self._get_action_from_name(exc.argument_name)
            else:
                argument = None
            if argument and argument.dest == "cmd":
                m = re.match(r"invalid choice: u?'([-\w]*?)'", exc.message)
                if m:
                    cmd = m.group(1)
                    if not cmd:
                        self.print_help()
                        sys.exit(0)
                    else:
                        # Run the subcommand from plugins
                        for subcommand in self._subcommands:
                            if cmd == subcommand.name:
                                sys.exit(subcommand.action(sys.argv[2:]))
                        # Run the subcommand from executables; legacy path
                        warnings.warn(
                            (
                                "Loading conda subcommands via executables is "
                                "pending deprecation in favor of the plugin system. "
                            ),
                            PendingDeprecationWarning,
                        )
                        executable = find_executable('conda-' + cmd)
                        if not executable:
                            from ..exceptions import CommandNotFoundError
                            raise CommandNotFoundError(cmd)
                        args = [find_executable('conda-' + cmd)]
                        args.extend(sys.argv[2:])
                        _exec(args, os.environ)

        super().error(message)

    def print_help(self):
        super().print_help()

        if sys.argv[1:] in ([], [''], ['help'], ['-h'], ['--help']):
            from .find_commands import find_commands
            other_commands = find_commands()
            if other_commands:
                builder = ['']
                builder.append("conda commands available from other packages (legacy):")
                builder.extend('  %s' % cmd for cmd in sorted(other_commands))
                print('\n'.join(builder))

    def _check_value(self, action, value):
        # extend to properly handle when we accept multiple choices and the default is a list
        if action.choices is not None and isiterable(value):
            for element in value:
                super()._check_value(action, element)
        else:
            super()._check_value(action, value)


def _exec(executable_args, env_vars):
    return (_exec_win if on_win else _exec_unix)(executable_args, env_vars)


def _exec_win(executable_args, env_vars):
    p = Popen(executable_args, env=env_vars)
    try:
        p.communicate()
    except KeyboardInterrupt:
        p.wait()
    finally:
        sys.exit(p.returncode)


def _exec_unix(executable_args, env_vars):
    os.execvpe(executable_args[0], executable_args, env_vars)


class NullCountAction(_CountAction):

    @staticmethod
    def _ensure_value(namespace, name, value):
        if getattr(namespace, name, NULL) in (NULL, None):
            setattr(namespace, name, value)
        return getattr(namespace, name)

    def __call__(self, parser, namespace, values, option_string=None):
        new_count = self._ensure_value(namespace, self.dest, 0) + 1
        setattr(namespace, self.dest, new_count)


class ExtendConstAction(Action):
    # a derivative of _AppendConstAction and Python 3.8's _ExtendAction
    def __init__(
        self,
        option_strings,
        dest,
        const,
        default=None,
        type=None,
        choices=None,
        required=False,
        help=None,
        metavar=None,
    ):
        super().__init__(
            option_strings=option_strings,
            dest=dest,
            nargs="*",
            const=const,
            default=default,
            type=type,
            choices=choices,
            required=required,
            help=help,
            metavar=metavar,
        )

    def __call__(self, parser, namespace, values, option_string=None):
        items = getattr(namespace, self.dest, None)
        items = [] if items is None else items[:]
        items.extend(values or [self.const])
        setattr(namespace, self.dest, items)


class PendingDeprecationAction(_StoreAction):
    def __call__(self, parser, namespace, values, option_string=None):
        warnings.warn(
            f"Option {self.option_strings} is pending deprecation.",
            PendingDeprecationWarning,
        )
        super().__call__(parser, namespace, values, option_string)


class DeprecatedAction(_StoreAction):
    def __call__(self, parser, namespace, values, option_string=None):
        warnings.warn(f"Option {self.option_strings} is deprecated!", DeprecationWarning)
        super().__call__(parser, namespace, values, option_string)


# #############################################################################################
#
# sub-parsers
#
# #############################################################################################

def configure_parser_clean(sub_parsers):
    descr = dedent("""
    Remove unused packages and caches.
    """)
    example = dedent("""
    Examples::

        conda clean --tarballs
    """)
    p = sub_parsers.add_parser(
        'clean',
        description=descr,
        help=descr,
        epilog=example,
    )

    removal_target_options = p.add_argument_group("Removal Targets")
    removal_target_options.add_argument(
        "-a", "--all",
        action="store_true",
        help="Remove index cache, lock files, unused cache packages, and tarballs.",
    )
    removal_target_options.add_argument(
        "-i", "--index-cache",
        action="store_true",
        help="Remove index cache.",
    )
    removal_target_options.add_argument(
        '-p', '--packages',
        action='store_true',
        help="Remove unused packages from writable package caches. "
             "WARNING: This does not check for packages installed using "
             "symlinks back to the package cache.",
    )
    removal_target_options.add_argument(
        "-t", "--tarballs",
        action="store_true",
        help="Remove cached package tarballs.",
    )
    removal_target_options.add_argument(
        '-f', '--force-pkgs-dirs',
        action='store_true',
        help="Remove *all* writable package caches. This option is not included with the --all "
             "flag. WARNING: This will break environments with packages installed using symlinks "
             "back to the package cache.",
    )
    removal_target_options.add_argument(
        "-c",  # for tempfile extension (.c~)
        "--tempfiles",
        const=sys.prefix,
        action=ExtendConstAction,
        help=("Remove temporary files that could not be deleted earlier due to being in-use.  "
              "The argument for the --tempfiles flag is a path (or list of paths) to the "
              "environment(s) where the tempfiles should be found and removed."),
    )
    removal_target_options.add_argument(
        "-l",
        "--logfiles",
        action="store_true",
        help="Remove log files.",
    )

    add_output_and_prompt_options(p)

    p.set_defaults(func='.main_clean.execute')


def configure_parser_info(sub_parsers):
    help = "Display information about current conda install."

    p = sub_parsers.add_parser(
        'info',
        description=help,
        help=help,
    )
    add_parser_json(p)
    p.add_argument(
        "--offline",
        action='store_true',
        default=NULL,
        help=SUPPRESS,
    )
    p.add_argument(
        '-a', "--all",
        action="store_true",
        help="Show all information.",
    )
    p.add_argument(
        '--base',
        action='store_true',
        help='Display base environment path.',
    )
    # TODO: deprecate 'conda info --envs' and create 'conda list --envs'
    p.add_argument(
        '-e', "--envs",
        action="store_true",
        help="List all known conda environments.",
    )
    p.add_argument(
        '-l', "--license",
        action="store_true",
        help=SUPPRESS,
    )
    p.add_argument(
        '-s', "--system",
        action="store_true",
        help="List environment variables.",
    )
    p.add_argument(
        '--root',
        action='store_true',
        help=SUPPRESS,
        dest='base',
    )
    p.add_argument(
        '--unsafe-channels',
        action='store_true',
        help='Display list of channels with tokens exposed.',
    )

    p.add_argument(
        'packages',
        action="store",
        nargs='*',
        help=SUPPRESS,
    )

    p.set_defaults(func='.main_info.execute')


def configure_parser_config(sub_parsers):
    descr = dedent("""
    Modify configuration values in .condarc.  This is modeled after the git
    config command.  Writes to the user .condarc file (%s) by default. Use the
    --show-sources flag to display all identified configuration locations on
    your computer.

    """) % escaped_user_rc_path

    # Note, the extra whitespace in the list keys is on purpose. It's so the
    # formatting from help2man is still valid YAML (otherwise it line wraps the
    # keys like "- conda - defaults"). Technically the parser here still won't
    # recognize it because it removes the indentation, but at least it will be
    # valid.
    additional_descr = (
        dedent(
            """
    See `conda config --describe` or %s/docs/config.html
    for details on all the options that can go in .condarc.

    Examples:

    Display all configuration values as calculated and compiled::

        conda config --show

    Display all identified configuration sources::

        conda config --show-sources

    Print the descriptions of all available configuration
    options to your command line::

        conda config --describe

    Print the description for the "channel_priority" configuration
    option to your command line::

        conda config --describe channel_priority

    Add the conda-canary channel::

        conda config --add channels conda-canary

    Set the output verbosity to level 3 (highest) for
    the current activate environment::

        conda config --set verbosity 3 --env

    Add the 'conda-forge' channel as a backup to 'defaults'::

        conda config --append channels conda-forge

    """
        )
        % CONDA_HOMEPAGE_URL
    )

    p = sub_parsers.add_parser(
        'config',
        description=descr,
        help=descr,
        epilog=additional_descr,
    )
    add_parser_json(p)

    # TODO: use argparse.FileType
    config_file_location_group = p.add_argument_group(
        'Config File Location Selection',
        "Without one of these flags, the user config file at '%s' is used." % escaped_user_rc_path
    )
    location = config_file_location_group.add_mutually_exclusive_group()
    location.add_argument(
        "--system",
        action="store_true",
        help="Write to the system .condarc file at '%s'." % escaped_sys_rc_path,
    )
    location.add_argument(
        "--env",
        action="store_true",
        help="Write to the active conda environment .condarc file (%s). "
             "If no environment is active, write to the user config file (%s)."
             "" % (
                 os.getenv('CONDA_PREFIX', "<no active environment>").replace("%", "%%"),
                 escaped_user_rc_path,
             ),
    )
    location.add_argument(
        "--file",
        action="store",
        help="Write to the given file."
    )

    # XXX: Does this really have to be mutually exclusive. I think the below
    # code will work even if it is a regular group (although combination of
    # --add and --remove with the same keys will not be well-defined).
    _config_subcommands = p.add_argument_group("Config Subcommands")
    config_subcommands = _config_subcommands.add_mutually_exclusive_group()
    config_subcommands.add_argument(
        "--show",
        nargs='*',
        default=None,
        help="Display configuration values as calculated and compiled. "
             "If no arguments given, show information for all configuration values.",
    )
    config_subcommands.add_argument(
        "--show-sources",
        action="store_true",
        help="Display all identified configuration sources.",
    )
    config_subcommands.add_argument(
        "--validate",
        action="store_true",
        help="Validate all configuration sources. Iterates over all .condarc files "
             "and checks for parsing errors.",
    )
    config_subcommands.add_argument(
        "--describe",
        nargs='*',
        default=None,
        help="Describe given configuration parameters. If no arguments given, show "
             "information for all configuration parameters.",
    )
    config_subcommands.add_argument(
        "--write-default",
        action="store_true",
        help="Write the default configuration to a file. "
             "Equivalent to `conda config --describe > ~/.condarc`.",
    )

    _config_modifiers = p.add_argument_group("Config Modifiers")
    config_modifiers = _config_modifiers.add_mutually_exclusive_group()
    config_modifiers.add_argument(
        "--get",
        nargs='*',
        action="store",
        help="Get a configuration value.",
        default=None,
        metavar='KEY',
    )
    config_modifiers.add_argument(
        "--append",
        nargs=2,
        action="append",
        help="""Add one configuration value to the end of a list key.""",
        default=[],
        metavar=('KEY', 'VALUE'),
    )
    config_modifiers.add_argument(
        "--prepend", "--add",
        nargs=2,
        action="append",
        help="""Add one configuration value to the beginning of a list key.""",
        default=[],
        metavar=('KEY', 'VALUE'),
    )
    config_modifiers.add_argument(
        "--set",
        nargs=2,
        action="append",
        help="""Set a boolean or string key.""",
        default=[],
        metavar=('KEY', 'VALUE'),
    )
    config_modifiers.add_argument(
        "--remove",
        nargs=2,
        action="append",
        help="""Remove a configuration value from a list key.
                This removes all instances of the value.""",
        default=[],
        metavar=('KEY', 'VALUE'),
    )
    config_modifiers.add_argument(
        "--remove-key",
        nargs=1,
        action="append",
        help="""Remove a configuration key (and all its values).""",
        default=[],
        metavar="KEY",
    )
    config_modifiers.add_argument(
        "--stdin",
        action="store_true",
        help="Apply configuration information given in yaml format piped through stdin.",
    )

    p.add_argument(
        "-f", "--force",
        action="store_true",
        default=NULL,
        help=SUPPRESS,  # TODO: No longer used.  Remove in a future release.
    )

    p.set_defaults(func='.main_config.execute')


def configure_parser_create(sub_parsers):
    help = "Create a new conda environment from a list of specified packages. "
    descr = (help + "To use the newly-created environment, use 'conda activate "
             "envname'. This command requires either the -n NAME or -p PREFIX"
             "option.")

    example = dedent("""
    Examples:

    Create an environment containing the package 'sqlite'::

        conda create -n myenv sqlite

    Create an environment (env2) as a clone of an existing environment (env1)::

        conda create -n env2 --clone path/to/file/env1

    """)
    p = sub_parsers.add_parser(
        'create',
        description=descr,
        help=help,
        epilog=example,
    )
    p.add_argument(
        "--clone",
        action="store",
        help="Create a new environment as a copy of an existing local environment.",
        metavar="ENV",
    )
    solver_mode_options, package_install_options = add_parser_create_install_update(
        p, prefix_required=True
    )
    add_parser_default_packages(solver_mode_options)
    add_parser_solver(solver_mode_options)
    p.add_argument(
        '-m', "--mkdir",
        action="store_true",
        help=SUPPRESS,
    )
    p.add_argument(
        "--dev",
        action=NullCountAction,
        help="Use `sys.executable -m conda` in wrapper scripts instead of CONDA_EXE. "
             "This is mainly for use during tests where we test new conda sources "
             "against old Python versions.",
        dest="dev",
        default=NULL,
    )
    p.set_defaults(func='.main_create.execute')


def configure_parser_init(sub_parsers):
    help = "Initialize conda for shell interaction."
    descr = help

    epilog = dals(
        """
        Key parts of conda's functionality require that it interact directly with the shell
        within which conda is being invoked. The `conda activate` and `conda deactivate` commands
        specifically are shell-level commands. That is, they affect the state (e.g. environment
        variables) of the shell context being interacted with. Other core commands, like
        `conda create` and `conda install`, also necessarily interact with the shell environment.
        They're therefore implemented in ways specific to each shell. Each shell must be configured
        to make use of them.

        This command makes changes to your system that are specific and customized for each shell.
        To see the specific files and locations on your system that will be affected before, use
        the '--dry-run' flag.  To see the exact changes that are being or will be made to each
        location, use the '--verbose' flag.

        IMPORTANT: After running `conda init`, most shells will need to be closed and restarted for
        changes to take effect.

        """
    )

    # dev_example = dedent("""
    #     # An example for creating an environment to develop on conda's own code. Clone the
    #     # conda repo and install a dedicated miniconda within it. Remove all remnants of
    #     # conda source files in the `site-packages` directory associated with
    #     # `~/conda/devenv/bin/python`. Write a `conda.pth` file in that `site-packages`
    #     # directory pointing to source code in `~/conda`, the current working directory.
    #     # Write commands to stdout, suitable for bash `eval`, that sets up the current
    #     # shell as a dev environment.
    #
    #         $ CONDA_PROJECT_ROOT="~/conda"
    #         $ git clone git@github.com:conda/conda "$CONDA_PROJECT_ROOT"
    #         $ cd "$CONDA_PROJECT_ROOT"
    #         $ wget https://repo.continuum.io/miniconda/Miniconda3-latest-Linux-x86_64.sh
    #         $ bash Miniconda3-latest-Linux-x86_64.sh -bfp ./devenv
    #         $ eval "$(./devenv/bin/python -m conda init --dev bash)"
    #
    #
    # """)

    p = sub_parsers.add_parser(
        'init',
        description=descr,
        help=help,
        epilog=epilog,
    )

    p.add_argument(
        "--dev",
        action="store_true",
        help=SUPPRESS,
        default=NULL,
    )

    p.add_argument(
        "--all",
        action="store_true",
        help="Initialize all currently available shells.",
        default=NULL,
    )

    setup_type_group = p.add_argument_group('setup type')
    setup_type_group.add_argument(
        "--install",
        action="store_true",
        help=SUPPRESS,
        default=NULL,
    )
    setup_type_group.add_argument(
        "--user",
        action="store_true",
        help="Initialize conda for the current user (default).",
        default=NULL,
    )
    setup_type_group.add_argument(
        "--no-user",
        action="store_false",
        help="Don't initialize conda for the current user (default).",
        default=NULL,
    )
    setup_type_group.add_argument(
        "--system",
        action="store_true",
        help="Initialize conda for all users on the system.",
        default=NULL,
    )
    setup_type_group.add_argument(
        "--reverse",
        action="store_true",
        help="Undo effects of last conda init.",
        default=NULL,
    )

    p.add_argument(
        'shells',
        nargs='*',
        choices=COMPATIBLE_SHELLS,
        metavar="SHELLS",
        help=(
            "One or more shells to be initialized. If not given, the default value is 'bash' on "
            "unix and 'cmd.exe' & 'powershell' on Windows. Use the '--all' flag to initialize all "
            f"shells. Available shells: {sorted(COMPATIBLE_SHELLS)}"
        ),
        default=["cmd.exe", "powershell"] if on_win else ["bash"],
    )

    if on_win:
        p.add_argument(
            "--anaconda-prompt",
            action="store_true",
            help="Add an 'Anaconda Prompt' icon to your desktop.",
            default=NULL,
        )

    add_parser_json(p)
    p.add_argument(
        "-d", "--dry-run",
        action="store_true",
        help="Only display what would have been done.",
    )
    p.set_defaults(func='.main_init.execute')


def configure_parser_install(sub_parsers):
    help = "Installs a list of packages into a specified conda environment."
    descr = dedent(help + """

    This command accepts a list of package specifications (e.g, bitarray=0.8)
    and installs a set of packages consistent with those specifications and
    compatible with the underlying environment. If full compatibility cannot
    be assured, an error is reported and the environment is not changed.

    Conda attempts to install the newest versions of the requested packages. To
    accomplish this, it may update some packages that are already installed, or
    install additional packages. To prevent existing packages from updating,
    use the --freeze-installed option. This may force conda to install older
    versions of the requested packages, and it does not prevent additional
    dependency packages from being installed.

    If you wish to skip dependency checking altogether, use the '--no-deps'
    option. This may result in an environment with incompatible packages, so
    this option must be used with great caution.

    conda can also be called with a list of explicit conda package filenames
    (e.g. ./lxml-3.2.0-py27_0.tar.bz2). Using conda in this mode implies the
    --no-deps option, and should likewise be used with great caution. Explicit
    filenames and package specifications cannot be mixed in a single command.
    """)
    example = dedent("""
    Examples:

    Install the package 'scipy' into the currently-active environment::

        conda install scipy

    Install a list of packages into an environment, myenv::

        conda install -n myenv scipy curl wheel

    Install a specific version of 'python' into an environment, myenv::

        conda install -p path/to/myenv python=3.7.13

    """)
    p = sub_parsers.add_parser(
        'install',
        description=descr,
        help=help,
        epilog=example,
    )
    p.add_argument(
        "--revision",
        action="store",
        help="Revert to the specified REVISION.",
        metavar='REVISION',
    )

    solver_mode_options, package_install_options = add_parser_create_install_update(p)

    add_parser_prune(solver_mode_options)
    add_parser_solver(solver_mode_options)
    solver_mode_options.add_argument(
        "--force-reinstall",
        action="store_true",
        default=NULL,
        help="Ensure that any user-requested package for the current operation is uninstalled and "
             "reinstalled, even if that package already exists in the environment.",
    )
    add_parser_update_modifiers(solver_mode_options)
    package_install_options.add_argument(
        '-m', "--mkdir",
        action="store_true",
        help="Create the environment directory, if necessary.",
    )
    package_install_options.add_argument(
        "--clobber",
        action="store_true",
        default=NULL,
        help="Allow clobbering (i.e. overwriting) of overlapping file paths "
             "within packages and suppress related warnings.",
    )
    p.add_argument(
        "--dev",
        action=NullCountAction,
        help="Use `sys.executable -m conda` in wrapper scripts instead of CONDA_EXE. "
             "This is mainly for use during tests where we test new conda sources "
             "against old Python versions.",
        dest="dev",
        default=NULL,
    )
    p.set_defaults(func='.main_install.execute')


def configure_parser_list(sub_parsers):
    descr = "List installed packages in a conda environment."

    # Note, the formatting of this is designed to work well with help2man
    examples = dedent("""
    Examples:

    List all packages in the current environment::

        conda list

    List all packages installed into the environment 'myenv'::

        conda list -n myenv

    List all packages that begin with the letters "py", using regex::

        conda list ^py

    Save packages for future use::

        conda list --export > package-list.txt

    Reinstall packages from an export file::

        conda create -n myenv --file package-list.txt

    """)
    p = sub_parsers.add_parser(
        'list',
        description=descr,
        help=descr,
        formatter_class=RawDescriptionHelpFormatter,
        epilog=examples,
        add_help=False,
    )
    add_parser_help(p)
    add_parser_prefix(p)
    add_parser_json(p)
    add_parser_show_channel_urls(p)
    p.add_argument(
        '-c', "--canonical",
        action="store_true",
        help="Output canonical names of packages only.",
    )
    p.add_argument(
        '-f', "--full-name",
        action="store_true",
        help="Only search for full names, i.e., ^<regex>$. "
             "--full-name NAME is identical to regex '^NAME$'.",
    )
    p.add_argument(
        "--explicit",
        action="store_true",
        help="List explicitly all installed conda packages with URL "
             "(output may be used by conda create --file).",
    )
    p.add_argument(
        "--md5",
        action="store_true",
        help="Add MD5 hashsum when using --explicit.",
    )
    p.add_argument(
        '-e', "--export",
        action="store_true",
        help="Output explicit, machine-readable requirement strings instead of "
             "human-readable lists of packages. This output may be used by "
             "conda create --file.",
    )
    p.add_argument(
        '-r', "--revisions",
        action="store_true",
        help="List the revision history.",
    )
    p.add_argument(
        "--no-pip",
        action="store_false",
        default=True,
        dest="pip",
        help="Do not include pip-only installed packages.")
    p.add_argument(
        'regex',
        action="store",
        nargs="?",
        help="List only packages matching this regular expression.",
    )
    p.set_defaults(func='.main_list.execute')


def configure_parser_compare(sub_parsers):
    descr = "Compare packages between conda environments."

    # Note, the formatting of this is designed to work well with help2man
    examples = dedent(
        """
    Examples:

    Compare packages in the current environment with respect
    to 'environment.yml' located in the current working directory::

        conda compare environment.yml

    Compare packages installed into the environment 'myenv' with respect
    to 'environment.yml' in a different directory::

        conda compare -n myenv path/to/file/environment.yml

    """
    )
    p = sub_parsers.add_parser(
        'compare',
        description=descr,
        help=descr,
        formatter_class=RawDescriptionHelpFormatter,
        epilog=examples,
        add_help=False,
    )
    add_parser_help(p)
    add_parser_json(p)
    add_parser_prefix(p)
    p.add_argument(
        'file',
        action="store",
        help="Path to the environment file that is to be compared against.",
    )
    p.set_defaults(func='.main_compare.execute')


def configure_parser_package(sub_parsers):
    descr = "Low-level conda package utility. (EXPERIMENTAL)"
    p = sub_parsers.add_parser(
        'package',
        description=descr,
        help=descr,
    )
    add_parser_prefix(p)
    p.add_argument(
        '-w', "--which",
        metavar="PATH",
        nargs='+',
        action="store",
        help="Given some file's PATH, print which conda package the file came from.",
    )
    p.add_argument(
        '-r', "--reset",
        action="store_true",
        help="Remove all untracked files and exit.",
    )
    p.add_argument(
        '-u', "--untracked",
        action="store_true",
        help="Display all untracked files and exit.",
    )
    p.add_argument(
        "--pkg-name",
        action="store",
        default="unknown",
        help="Designate package name of the package being created.",
    )
    p.add_argument(
        "--pkg-version",
        action="store",
        default="0.0",
        help="Designate package version of the package being created.",
    )
    p.add_argument(
        "--pkg-build",
        action="store",
        default=0,
        help="Designate package build number of the package being created.",
    )
    p.set_defaults(func='.main_package.execute')


def configure_parser_remove(sub_parsers, aliases):
    help_ = "Remove a list of packages from a specified conda environment."
    descr = dals(
        f"""
        {help_}

        This command will also remove any package that depends on any of the
        specified packages as well---unless a replacement can be found without
        that dependency. If you wish to skip this dependency checking and remove
        just the requested packages, add the '--force' option. Note however that
        this may result in a broken environment, so use this with caution.
        """
    )
    example = dals(
        """
        Examples:

        Remove the package 'scipy' from the currently-active environment::

            conda remove scipy

        Remove a list of packages from an environemnt 'myenv'::

            conda remove -n myenv scipy curl wheel

        """
    )
    p = sub_parsers.add_parser(
        "remove",
        formatter_class=RawDescriptionHelpFormatter,
        description=descr,
        help=help_,
        epilog=example,
        add_help=False,
        aliases=aliases,
    )
    add_parser_help(p)
    add_parser_pscheck(p)

    add_parser_prefix(p)
    add_parser_channels(p)

    solver_mode_options = p.add_argument_group("Solver Mode Modifiers")
    solver_mode_options.add_argument(
        "--all",
        action="store_true",
        help="Remove all packages, i.e., the entire environment.",
    )
    solver_mode_options.add_argument(
        "--features",
        action="store_true",
        help="Remove features (instead of packages).",
    )
    solver_mode_options.add_argument(
        "--force-remove", "--force",
        action="store_true",
        help="Forces removal of a package without removing packages that depend on it. "
             "Using this option will usually leave your environment in a broken and "
             "inconsistent state.",
        dest='force_remove',
    )
    solver_mode_options.add_argument(
        "--no-pin",
        action="store_true",
        dest='ignore_pinned',
        default=NULL,
        help="Ignore pinned package(s) that apply to the current operation. "
             "These pinned packages might come from a .condarc file or a file in "
             "<TARGET_ENVIRONMENT>/conda-meta/pinned.",
    )
    add_parser_prune(solver_mode_options)
    add_parser_solver(solver_mode_options)

    add_parser_networking(p)
    add_output_and_prompt_options(p)

    p.add_argument(
        'package_names',
        metavar='package_name',
        action="store",
        nargs='*',
        help="Package names to remove from the environment.",
    )
    p.add_argument(
        "--dev",
        action=NullCountAction,
        help="Use `sys.executable -m conda` in wrapper scripts instead of CONDA_EXE. "
             "This is mainly for use during tests where we test new conda sources "
             "against old Python versions.",
        dest="dev",
        default=NULL,
    )

    p.set_defaults(func='.main_remove.execute')


def configure_parser_run(sub_parsers):
    help = "Run an executable in a conda environment."
    descr = help
    example = dedent("""

    Example usage::

        $ conda create -y -n my-python-env python=3
        $ conda run -n my-python-env python --version
    """)

    p = sub_parsers.add_parser(
        'run',
        description=descr,
        help=help,
        epilog=example,
    )

    add_parser_prefix(p)
    p.add_argument(
        "-v", "--verbose",
        action=NullCountAction,
        help="Use once for info, twice for debug, three times for trace.",
        dest="verbosity",
        default=NULL,
    )

    p.add_argument(
        "--dev",
        action=NullCountAction,
        help="Sets `CONDA_EXE` to `python -m conda`, assuming the current "
             "working directory contains the root of conda development sources. "
             "This is mainly for use during tests where we test new conda sources "
             "against old Python versions.",
        dest="dev",
        default=NULL,
    )

    p.add_argument(
        "--debug-wrapper-scripts",
        action=NullCountAction,
        help="When this is set, where implemented, the shell wrapper scripts"
             "will use the echo command to print debugging information to "
             "stderr (standard error).",
        dest="debug_wrapper_scripts",
        default=NULL,
    )
    p.add_argument(
        "--cwd",
        help="Current working directory for command to run in. Defaults to "
             "the user's current working directory if no directory is specified.",
        default=os.getcwd()
    )
    p.add_argument(
        "--no-capture-output",
        "--live-stream",
        action="store_true",
        help="Don't capture stdout/stderr (standard out/standard error).",
        default=False,
    )

    p.add_argument(
        'executable_call',
        nargs=REMAINDER,
        help="Executable name, with additional arguments to be passed to the executable "
             "on invocation.",
    )

    p.set_defaults(func='.main_run.execute')


def configure_parser_search(sub_parsers):
    help = "Search for packages and display associated information."
    descr = (help + """The input is a MatchSpec, a query language for conda packages.
    See examples below.
    """)

    example = dedent("""
    Examples:

    Search for a specific package named 'scikit-learn'::

        conda search scikit-learn

    Search for packages containing 'scikit' in the package name::

        conda search *scikit*

    Note that your shell may expand '*' before handing the command over to conda.
    Therefore, it is sometimes necessary to use single or double quotes around the query::

        conda search '*scikit'
        conda search "*scikit*"

    Search for packages for 64-bit Linux (by default, packages for your current
    platform are shown)::

        conda search numpy[subdir=linux-64]

    Search for a specific version of a package::

        conda search 'numpy>=1.12'

    Search for a package on a specific channel::

        conda search conda-forge::numpy
        conda search 'numpy[channel=conda-forge, subdir=osx-64]'
    """)
    p = sub_parsers.add_parser(
        'search',
        description=descr,
        help=descr,
        epilog=example,
    )
    p.add_argument(
        "--envs",
        action="store_true",
        help="Search all of the current user's environments. If run as Administrator "
             "(on Windows) or UID 0 (on unix), search all known environments on the system.",
    )
    p.add_argument(
        '-i', "--info",
        action="store_true",
        help="Provide detailed information about each package."
    )
    p.add_argument(
        '--subdir', '--platform',
        action='store',
        dest='subdir',
        help="Search the given subdir. Should be formatted like 'osx-64', 'linux-32', "
             "'win-64', and so on. The default is to search the current platform.",
        default=NULL,
    )
    p.add_argument(
        'match_spec',
        default='*',
        nargs='?',
        help=SUPPRESS,
    )

    p.add_argument(
        "--canonical",
        action="store_true",
        help=SUPPRESS,
    )
    p.add_argument(
        '-f', "--full-name",
        action="store_true",
        help=SUPPRESS,
    )
    p.add_argument(
        "--names-only",
        action="store_true",
        help=SUPPRESS,
    )
    add_parser_known(p)
    p.add_argument(
        '-o', "--outdated",
        action="store_true",
        help=SUPPRESS,
    )
    p.add_argument(
        "--spec",
        action="store_true",
        help=SUPPRESS,
    )
    p.add_argument(
        "--reverse-dependency",
        action="store_true",
        # help="Perform a reverse dependency search. Use 'conda search package --info' "
        #      "to see the dependencies of a package.",
        help=SUPPRESS,  # TODO: re-enable once we have --reverse-dependency working again
    )

    add_parser_channels(p)
    add_parser_networking(p)
    add_parser_json(p)
    p.set_defaults(func='.main_search.execute')


def configure_parser_update(sub_parsers, aliases):
    help_ = "Updates conda packages to the latest compatible version."
    descr = dals(
        f"""
        {help_}

        This command accepts a list of package names and updates them to the latest
        versions that are compatible with all other packages in the environment.

        Conda attempts to install the newest versions of the requested packages. To
        accomplish this, it may update some packages that are already installed, or
        install additional packages. To prevent existing packages from updating,
        use the --no-update-deps option. This may force conda to install older
        versions of the requested packages, and it does not prevent additional
        dependency packages from being installed.
        """
    )
    example = dals(
        """
        Examples:

            conda update -n myenv scipy

        """
    )

    p = sub_parsers.add_parser(
        "update",
        description=descr,
        help=help_,
        epilog=example,
        aliases=aliases,
    )
    solver_mode_options, package_install_options = add_parser_create_install_update(p)

    add_parser_prune(solver_mode_options)
    add_parser_solver(solver_mode_options)
    solver_mode_options.add_argument(
        "--force-reinstall",
        action="store_true",
        default=NULL,
        help="Ensure that any user-requested package for the current operation is uninstalled and "
             "reinstalled, even if that package already exists in the environment.",
    )
    add_parser_update_modifiers(solver_mode_options)

    package_install_options.add_argument(
        "--clobber",
        action="store_true",
        default=NULL,
        help="Allow clobbering of overlapping file paths within packages, "
             "and suppress related warnings.",
    )
    p.set_defaults(func='.main_update.execute')


NOTICES_HELP = "Retrieves latest channel notifications."
NOTICES_DESCRIPTION = dals(
    f"""
    {NOTICES_HELP}

    Conda channel maintainers have the option of setting messages that
    users will see intermittently. Some of these notices are informational
    while others are messages concerning the stability of the channel.

    """
)


def configure_parser_notices(sub_parsers, name="notices"):
    example = dals(
        f"""
        Examples::

        conda {name}

        conda {name} -c defaults

        """
    )
    p = sub_parsers.add_parser(
        name,
        description=NOTICES_DESCRIPTION,
        help=NOTICES_HELP,
        epilog=example,
    )
    add_parser_channels(p)
    p.set_defaults(func=".main_notices.execute")

def configure_parser_rename(sub_parsers) -> None:
    help = "Renames an existing environment."
    descr = dals(
        f"""
        {help}

        This command renames a conda environment via its name (-n/--name) or
        its prefix (-p/--prefix).

        The base environment and the currently-active environment cannot be renamed.
        """
    )

    example = dals(
        """
        Examples::

            conda rename -n test123 test321

            conda rename --name test123 test321

            conda rename -p path/to/test123 test321

            conda rename --prefix path/to/test123 test321

        """
    )

    p = sub_parsers.add_parser(
        "rename",
        formatter_class=RawDescriptionHelpFormatter,
        description=descr,
        help=help,
        epilog=example,
    )
    # Add name and prefix args
    add_parser_prefix(p)

    p.add_argument("destination", help="New name for the conda environment.")
    p.add_argument(
        "--force",
        help="Force rename of an environment.",
        action="store_true",
        default=False,
    )
    p.add_argument(
        "-d",
        "--dry-run",
        help="Only display what would have been done by the current command, arguments, "
             "and other flags.",
        action="store_true",
        default=False,
    )
    p.set_defaults(func=".main_rename.execute")


# #############################################################################################
#
# parser helpers
#
# #############################################################################################

def add_parser_create_install_update(p, prefix_required=False):
    add_parser_prefix(p, prefix_required)
    add_parser_channels(p)
    solver_mode_options = add_parser_solver_mode(p)
    package_install_options = add_parser_package_install_options(p)
    add_parser_networking(p)

    output_and_prompt_options = add_output_and_prompt_options(p)
    output_and_prompt_options.add_argument(
        "--download-only",
        action="store_true",
        default=NULL,
        help="Solve an environment and ensure package caches are populated, but exit "
             "prior to unlinking and linking packages into the prefix.",
    )
    add_parser_show_channel_urls(output_and_prompt_options)

    add_parser_pscheck(p)
    add_parser_known(p)

    # Add the file kwarg. We don't use {action="store", nargs='*'} as we don't
    # want to gobble up all arguments after --file.
    p.add_argument(
        "--file",
        default=[],
        action='append',
        help="Read package versions from the given file. Repeated file "
             "specifications can be passed (e.g. --file=file1 --file=file2).",
    )
    p.add_argument(
        'packages',
        metavar='package_spec',
        action="store",
        nargs='*',
        help="List of packages to install or update in the conda environment.",
    )

    return solver_mode_options, package_install_options


def add_parser_pscheck(p):
    p.add_argument(
        "--force-pscheck",
        action="store_true",
        help=SUPPRESS
    )


def add_parser_show_channel_urls(p):
    p.add_argument(
        "--show-channel-urls",
        action="store_true",
        dest="show_channel_urls",
        default=NULL,
        help="Show channel urls. "
             "Overrides the value given by `conda config --show show_channel_urls`.",
    )
    p.add_argument(
        "--no-show-channel-urls",
        action="store_false",
        dest="show_channel_urls",
        help=SUPPRESS,
    )


def add_parser_help(p):
    """
    So we can use consistent capitalization and periods in the help. You must
    use the add_help=False argument to ArgumentParser or add_parser to use
    this. Add this first to be consistent with the default argparse output.

    """
    p.add_argument(
        '-h', '--help',
        action=_HelpAction,
        help="Show this help message and exit.",
    )


def add_parser_prefix(p, prefix_required=False):
    target_environment_group = p.add_argument_group("Target Environment Specification")
    npgroup = target_environment_group.add_mutually_exclusive_group(required=prefix_required)
    npgroup.add_argument(
        '-n', "--name",
        action="store",
        help="Name of environment.",
        metavar="ENVIRONMENT",
    )
    npgroup.add_argument(
        '-p', "--prefix",
        action="store",
        help="Full path to environment location (i.e. prefix).",
        metavar='PATH',
    )


def add_parser_json(p):
    output_and_prompt_options = p.add_argument_group("Output, Prompt, and Flow Control Options")
    output_and_prompt_options.add_argument(
        "--debug",
        action="store_true",
        default=NULL,
        help=SUPPRESS,
    )
    output_and_prompt_options.add_argument(
        "--json",
        action="store_true",
        default=NULL,
        help="Report all output as json. Suitable for using conda programmatically."
    )
    output_and_prompt_options.add_argument(
        "-v", "--verbose",
        action=NullCountAction,
        help="Use once for info, twice for debug, three times for trace.",
        dest="verbosity",
        default=NULL,
    )
    output_and_prompt_options.add_argument(
        '-q', "--quiet",
        action="store_true",
        default=NULL,
        help="Do not display progress bar.",
    )
    return output_and_prompt_options


def add_output_and_prompt_options(p):
    output_and_prompt_options = p.add_argument_group("Output, Prompt, and Flow Control Options")
    output_and_prompt_options.add_argument(
        "--debug",
        action="store_true",
        default=NULL,
        help=SUPPRESS,
    )
    output_and_prompt_options.add_argument(
        "-d", "--dry-run",
        action="store_true",
        help="Only display what would have been done.",
    )
    output_and_prompt_options.add_argument(
        "--json",
        action="store_true",
        default=NULL,
        help="Report all output as json. Suitable for using conda programmatically."
    )
    output_and_prompt_options.add_argument(
        '-q', "--quiet",
        action="store_true",
        default=NULL,
        help="Do not display progress bar.",
    )
    output_and_prompt_options.add_argument(
        "-v", "--verbose",
        action=NullCountAction,
        help="Can be used multiple times. Once for INFO, twice for DEBUG, three times for TRACE.",
        dest="verbosity",
        default=NULL,
    )
    output_and_prompt_options.add_argument(
        "-y", "--yes",
        action="store_true",
        default=NULL,
        help="Sets any confirmation values to 'yes' automatically. "
             "Users will not be asked to confirm any adding, deleting, backups, etc.",
    )
    return output_and_prompt_options


def add_parser_channels(p):
    channel_customization_options = p.add_argument_group("Channel Customization")
    channel_customization_options.add_argument(
        '-c', '--channel',
        dest='channel',  # apparently conda-build uses this; someday rename to channels are remove context.channels alias to channel  # NOQA
        # TODO: if you ever change 'channel' to 'channels', make sure you modify the context.channels property accordingly # NOQA
        action="append",
        help=("Additional channel to search for packages. These are URLs searched in the order "
              "they are given (including local directories using the 'file://' syntax or "
              "simply a path like '/home/conda/mychan' or '../mychan'). Then, the defaults "
              "or channels from .condarc are searched (unless --override-channels is given). "
              "You can use 'defaults' to get the default packages for conda. You can also "
              "use any name and the .condarc channel_alias value will be prepended. The "
              "default channel_alias is https://conda.anaconda.org/.")
    )
    channel_customization_options.add_argument(
        "--use-local",
        action="store_true",
        default=NULL,
        help="Use locally built packages. Identical to '-c local'.",
    )
    channel_customization_options.add_argument(
        "--override-channels",
        action="store_true",
        help="""Do not search default or .condarc channels.  Requires --channel.""",
    )
    channel_customization_options.add_argument(
        "--repodata-fn",
        action="append",
        dest="repodata_fns",
        help=("Specify file name of repodata on the remote server where your channels "
              "are configured or within local backups. Conda will try whatever you "
              "specify, but will ultimately fall back to repodata.json if your specs are "
              "not satisfiable with what you specify here. This is used to employ repodata "
              "that is smaller and reduced in time scope. You may pass this flag more than "
              "once. Leftmost entries are tried first, and the fallback to repodata.json "
              "is added for you automatically. For more information, see "
              "conda config --describe repodata_fns.")
    )
    return channel_customization_options


def add_parser_solver_mode(p):
    solver_mode_options = p.add_argument_group("Solver Mode Modifiers")
    deps_modifiers = solver_mode_options.add_mutually_exclusive_group()
    solver_mode_options.add_argument(
        "--strict-channel-priority",
        action="store_const",
        dest="channel_priority",
        default=NULL,
        const="strict",
        help="Packages in lower priority channels are not considered if a package "
             "with the same name appears in a higher priority channel.",
    )
    solver_mode_options.add_argument(
        "--channel-priority",
        action="store_true",
        dest="channel_priority",
        default=NULL,
        help=SUPPRESS,
    )
    solver_mode_options.add_argument(
        "--no-channel-priority",
        action="store_const",
        dest="channel_priority",
        default=NULL,
        const="disabled",
        help="Package version takes precedence over channel priority. "
             "Overrides the value given by `conda config --show channel_priority`."
    )
    deps_modifiers.add_argument(
        "--no-deps",
        action="store_const",
        const=DepsModifier.NO_DEPS,
        dest="deps_modifier",
        help="Do not install, update, remove, or change dependencies. This WILL lead "
             "to broken environments and inconsistent behavior. Use at your own risk.",
        default=NULL,
    )
    deps_modifiers.add_argument(
        "--only-deps",
        action="store_const",
        const=DepsModifier.ONLY_DEPS,
        dest="deps_modifier",
        help="Only install dependencies.",
        default=NULL,
    )
    solver_mode_options.add_argument(
        "--no-pin",
        action="store_true",
        dest='ignore_pinned',
        default=NULL,
        help="Ignore pinned file.",
    )
    return solver_mode_options


def add_parser_update_modifiers(solver_mode_options):
    update_modifiers = solver_mode_options.add_mutually_exclusive_group()
    update_modifiers.add_argument(
        "--freeze-installed", "--no-update-deps",
        action="store_const",
        const=UpdateModifier.FREEZE_INSTALLED,
        dest="update_modifier",
        default=NULL,
        help="Do not update or change already-installed dependencies.",
    )
    update_modifiers.add_argument(
        "--update-deps",
        action="store_const",
        const=UpdateModifier.UPDATE_DEPS,
        dest="update_modifier",
        default=NULL,
        help="Update dependencies that have available updates.",
    )
    update_modifiers.add_argument(
        "-S", "--satisfied-skip-solve",
        action="store_const",
        const=UpdateModifier.SPECS_SATISFIED_SKIP_SOLVE,
        dest="update_modifier",
        default=NULL,
        help="Exit early and do not run the solver if the requested specs are satisfied. "
             "Also skips aggressive updates as configured by the "
             "'aggressive_update_packages' config setting. Use "
             "'conda info --describe aggressive_update_packages' to view your setting. "
             "--satisfied-skip-solve is similar to the default behavior of 'pip install'.",
    )
    update_modifiers.add_argument(
        "--update-all", "--all",
        action="store_const",
        const=UpdateModifier.UPDATE_ALL,
        dest="update_modifier",
        help="Update all installed packages in the environment.",
        default=NULL,
    )
    update_modifiers.add_argument(
        "--update-specs",
        action="store_const",
        const=UpdateModifier.UPDATE_SPECS,
        dest="update_modifier",
        help="Update based on provided specifications.",
        default=NULL,
    )


def add_parser_prune(p):
    p.add_argument(
        "--prune",
        action="store_true",
        default=NULL,
        help=SUPPRESS,
    )


def add_parser_solver(p):
    """
    Add a command-line flag for alternative solver backends.

    See ``context.solver`` for more info.

    TODO: This will be replaced by a proper plugin mechanism in the future.
    """
    group = p.add_mutually_exclusive_group()
    group.add_argument(
        "--solver",
        dest="solver",
        choices=[v.value for v in SolverChoice],
        help="Choose which solver backend to use.",
        default=NULL,
    )
    group.add_argument(
        "--experimental-solver",
        action=PendingDeprecationAction,
        dest="solver",
        choices=[v.value for v in SolverChoice],
        help="DEPRECATED. Please use '--solver' instead.",
        default=NULL,
    )


def add_parser_networking(p):
    networking_options = p.add_argument_group("Networking Options")
    networking_options.add_argument(
        "-C", "--use-index-cache",
        action="store_true",
        default=False,
        help="Use cache of channel index files, even if it has expired. This is useful "
             "if you don't want conda to check whether a new version of the repodata "
             "file exists, which will save bandwidth.",
    )
    networking_options.add_argument(
        "-k", "--insecure",
        action="store_false",
        dest="ssl_verify",
        default=NULL,
        help="Allow conda to perform \"insecure\" SSL connections and transfers. "
             "Equivalent to setting 'ssl_verify' to 'false'."
    )
    networking_options.add_argument(
        "--offline",
        action='store_true',
        default=NULL,
        help="Offline mode. Don't connect to the Internet.",
    )
    return networking_options


def add_parser_package_install_options(p):
    package_install_options = p.add_argument_group("Package Linking and Install-time Options")
    package_install_options.add_argument(
        '-f', "--force",
        action="store_true",
        default=NULL,
        help=SUPPRESS,
    )
    package_install_options.add_argument(
        '--copy',
        action="store_true",
        default=NULL,
        help="Install all packages using copies instead of hard- or soft-linking."
    )
    if on_win:
        package_install_options.add_argument(
            "--shortcuts",
            action="store_true",
            help=SUPPRESS,
            dest="shortcuts",
            default=NULL,
        )
        package_install_options.add_argument(
            "--no-shortcuts",
            action="store_false",
            help="Don't install start menu shortcuts",
            dest="shortcuts",
            default=NULL,
        )
    return package_install_options


def add_parser_known(p):
    p.add_argument(
        "--unknown",
        action="store_true",
        default=False,
        dest='unknown',
        help=SUPPRESS,
    )

def add_parser_default_packages(p):
    p.add_argument(
        "--no-default-packages",
        action="store_true",
        help='Ignore create_default_packages in the .condarc file.',
    )<|MERGE_RESOLUTION|>--- conflicted
+++ resolved
@@ -28,10 +28,7 @@
 from ..common.constants import NULL
 from ..common.io import dashlist
 from ..exceptions import PluginError
-<<<<<<< HEAD
 from ..plugins.manager import get_plugin_manager
-=======
->>>>>>> 352bcb3f
 
 log = getLogger(__name__)
 
@@ -120,11 +117,7 @@
         if self.description:
             self.description += "\n\nOptions:\n"
 
-<<<<<<< HEAD
         pm = get_plugin_manager()
-=======
-        pm = context.get_plugin_manager()
->>>>>>> 352bcb3f
         self._subcommands = sorted(
             (
                 subcommand
