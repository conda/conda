--- conflicted
+++ resolved
@@ -124,7 +124,10 @@
     Serves as the primary entry point for commands referred to in this file and for
     all registered plugin subcommands.
     """
-<<<<<<< HEAD
+    # disable all external plugins if requested
+    if context.no_plugins:
+        context.plugin_manager.disable_external_plugins()
+
     # let's see if during the parsing phase it was discovered that the
     # called command was in fact a plugin subcommand
     plugin_subcommand = getattr(args, "plugin_subcommand", None)
@@ -149,30 +152,6 @@
         context.plugin_manager.invoke_pre_commands(command)
         result = getattr(module, func_name)(args, parser)
         context.plugin_manager.invoke_post_commands(command)
-=======
-    if context.no_plugins:
-        context.plugin_manager.disable_external_plugins()
-
-    # First, check if this is a plugin subcommand; if this attribute is present then it is
-    if getattr(arguments, "plugin_subcommand", None):
-        context.plugin_manager.invoke_pre_commands(arguments.plugin_subcommand.name)
-        result = arguments.plugin_subcommand.action(sys.argv[2:])
-        context.plugin_manager.invoke_post_commands(arguments.plugin_subcommand.name)
-
-        return result
-
-    relative_mod, func_name = arguments.func.rsplit(".", 1)
-    # func_name should always be 'execute'
-    from importlib import import_module
-
-    module = import_module(relative_mod, __name__.rsplit(".", 1)[0])
-
-    command = relative_mod.replace(".main_", "")
-    context.plugin_manager.invoke_pre_commands(command)
-    result = getattr(module, func_name)(arguments, parser)
-    context.plugin_manager.invoke_post_commands(command)
-
->>>>>>> 9dc86fd0
     return result
 
 
