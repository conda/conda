--- conflicted
+++ resolved
@@ -19,12 +19,9 @@
 import warnings
 
 from .. import __version__
+from ..auxlib.compat import isiterable
 from ..auxlib.ish import dals
-<<<<<<< HEAD
 from ..base import context
-=======
-from ..auxlib.compat import isiterable
->>>>>>> ebcb0971
 from ..base.constants import COMPATIBLE_SHELLS, CONDA_HOMEPAGE_URL, DepsModifier, \
     UpdateModifier, ExperimentalSolverChoice
 from ..common.constants import NULL
@@ -216,13 +213,9 @@
         super().error(message)
 
     def print_help(self):
-<<<<<<< HEAD
         # This code path is pending deprecation; it should be removed when subcommands
         # via executables goes away
-        super(ArgumentParser, self).print_help()
-=======
         super().print_help()
->>>>>>> ebcb0971
 
         if sys.argv[1:] in ([], [''], ['help'], ['-h'], ['--help']):
             from .find_commands import find_commands
@@ -791,21 +784,14 @@
     p.add_argument(
         'shells',
         nargs='*',
-<<<<<<< HEAD
-        help="One or more shells to be initialized. If not given, the default value is "
-             "'bash' on unix and 'cmd.exe' on Windows. Use the '--all' flag to initialize "
-             "all shells. Currently compatible shells are {%s}."
-             % ", ".join(sorted(COMPATIBLE_SHELLS)),
-=======
         choices=COMPATIBLE_SHELLS,
         metavar="SHELLS",
         help=(
             "One or more shells to be initialized. If not given, the default value is 'bash' on "
             "unix and 'cmd.exe' & 'powershell' on Windows. Use the '--all' flag to initialize all "
-            f"shells. Available shells: {sorted(COMPATIBLE_SHELLS)}"
+            f"shells. Available shells: {sorted(COMPATIBLE_SHELLS)}."
         ),
         default=["cmd.exe", "powershell"] if on_win else ["bash"],
->>>>>>> ebcb0971
     )
 
     if on_win:
