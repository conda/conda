# Copyright (C) 2012 Anaconda, Inc
# SPDX-License-Identifier: BSD-3-Clause
"""CLI implementation for `conda compare`.

Compare the packages in an environment with the packages listed in an environment file.
"""

from __future__ import annotations

import logging
import os
from os.path import abspath, expanduser, expandvars
from typing import TYPE_CHECKING

if TYPE_CHECKING:
    from argparse import ArgumentParser, Namespace, _SubParsersAction

log = logging.getLogger(__name__)


def configure_parser(sub_parsers: _SubParsersAction, **kwargs) -> ArgumentParser:
    from ..auxlib.ish import dals
    from .helpers import add_parser_json, add_parser_prefix

    summary = "Compare packages between conda environments."
    description = summary
    epilog = dals(
        """
        Examples:

        Compare packages in the current environment with respect
        to 'environment.yml' located in the current working directory::

            conda compare environment.yml

        Compare packages installed into the environment 'myenv' with respect
        to 'environment.yml' in a different directory::

            conda compare -n myenv path/to/file/environment.yml

        """
    )

    p = sub_parsers.add_parser(
        "compare",
        help=summary,
        description=description,
        epilog=epilog,
        **kwargs,
    )
    add_parser_json(p)
    add_parser_prefix(p)
    p.add_argument(
        "file",
        action="store",
        help="Path to the environment file that is to be compared against.",
    )
    p.set_defaults(func="conda.cli.main_compare.execute")

    return p


def get_packages(prefix):
    from ..core.prefix_data import PrefixData
    from ..exceptions import EnvironmentLocationNotFound

    if not os.path.isdir(prefix):
        raise EnvironmentLocationNotFound(prefix)

    return sorted(
        PrefixData(prefix, interoperability=True).iter_records(),
        key=lambda x: x.name,
    )


def compare_packages(active_pkgs, specification_pkgs) -> tuple[int, list[str]]:
    from ..models.match_spec import MatchSpec

    output = []
    miss = False
    for pkg in specification_pkgs:
        pkg_spec = MatchSpec(pkg)
        if (name := pkg_spec.name) in active_pkgs:
            if not pkg_spec.match(active_pkg := active_pkgs[name]):
                miss = True
                output.append(
                    f"{name} found but mismatch. Specification pkg: {pkg}, "
                    f"Running pkg: {active_pkg.name}=={active_pkg.version}={active_pkg.build}"
                )
        else:
            miss = True
            output.append(f"{name} not found")
    if not miss:
        output.append(
            "Success. All the packages in the "
            "specification file are present in the environment "
            "with matching version and build string."
        )
    return int(miss), output


def execute(args: Namespace, parser: ArgumentParser) -> int:
    from ..base.context import context
    from ..core.prefix_data import PrefixData
    from ..exceptions import SpecNotFound
    from ..gateways.connection.session import CONDA_SESSION_SCHEMES
    from .common import stdout_json

    prefix_data = PrefixData.from_context()
    prefix_data.assert_environment()
    prefix = str(prefix_data.prefix_path)

    try:
        url_scheme = args.file.split("://", 1)[0]
        if url_scheme in CONDA_SESSION_SCHEMES:
            filename = args.file
        else:
            filename = abspath(expanduser(expandvars(args.file)))

<<<<<<< HEAD
        spec = specs.detect(filename)
=======
        spec_hook = context.plugin_manager.get_environment_specifier(
            source=filename,
            name=context.environment_specifier,
        )
        spec = spec_hook.environment_spec(filename)
>>>>>>> e64835d6
        env = spec.environment

        if args.prefix is None and args.name is None:
            args.name = env.name
    except SpecNotFound:
        raise

    active_pkgs = {pkg.name: pkg for pkg in get_packages(prefix)}
    specification_pkgs = []
    if "conda" in env.dependencies:
        specification_pkgs = specification_pkgs + env.dependencies["conda"]
    if "pip" in env.dependencies:
        specification_pkgs = specification_pkgs + env.dependencies["pip"]

    exitcode, output = compare_packages(active_pkgs, specification_pkgs)

    if context.json:
        stdout_json(output)
    else:
        print("\n".join(map(str, output)))

    return exitcode<|MERGE_RESOLUTION|>--- conflicted
+++ resolved
@@ -117,15 +117,11 @@
         else:
             filename = abspath(expanduser(expandvars(args.file)))
 
-<<<<<<< HEAD
-        spec = specs.detect(filename)
-=======
         spec_hook = context.plugin_manager.get_environment_specifier(
             source=filename,
             name=context.environment_specifier,
         )
         spec = spec_hook.environment_spec(filename)
->>>>>>> e64835d6
         env = spec.environment
 
         if args.prefix is None and args.name is None:
