# Copyright (C) 2012 Anaconda, Inc
# SPDX-License-Identifier: BSD-3-Clause
"""CLI implementation for `conda run`.

Runs the provided command within the specified environment.
"""

import os
import sys
from argparse import REMAINDER, ArgumentParser, Namespace, _SubParsersAction
from logging import getLogger


def configure_parser(sub_parsers: _SubParsersAction, **kwargs) -> ArgumentParser:
    from ..auxlib.ish import dals
    from ..common.constants import NULL
    from .actions import NullCountAction
    from .helpers import add_parser_prefix, add_parser_verbose

    summary = "Run an executable in a conda environment."
    description = summary
    epilog = dals(
        """
        Example::

        $ conda create -y -n my-python-env python=3
        $ conda run -n my-python-env python --version

        Use '--' to separate `conda run`'s options from the executable's options::

        $ conda run -n my-python-env -- python -v
        $ conda run -v -n my-python-env -- tar -tvf file.tar
        """
    )

    p = sub_parsers.add_parser(
        "run",
        help=summary,
        description=description,
        epilog=epilog,
        **kwargs,
    )

    add_parser_prefix(p)
    add_parser_verbose(p)

    p.add_argument(
        "--dev",
        action=NullCountAction,
        help="Sets `CONDA_EXE` to `python -m conda`, assuming the current "
        "working directory contains the root of conda development sources. "
        "This is mainly for use during tests where we test new conda sources "
        "against old Python versions.",
        dest="dev",
        default=NULL,
    )

    p.add_argument(
        "--debug-wrapper-scripts",
        action=NullCountAction,
        help="When this is set, where implemented, the shell wrapper scripts"
        "will use the echo command to print debugging information to "
        "stderr (standard error).",
        dest="debug_wrapper_scripts",
        default=NULL,
    )
    p.add_argument(
        "--cwd",
        help="Current working directory for command to run in. Defaults to "
        "the user's current working directory if no directory is specified.",
        default=os.getcwd(),
    )
    p.add_argument(
        "-s",
        "--no-capture-output",
        "--live-stream",
        action="store_true",
        help="Don't capture stdout/stderr (standard out/standard error).",
        default=False,
    )

    p.add_argument(
        "executable_call",
        nargs=REMAINDER,
        help="Executable name, with additional arguments to be passed to the executable "
        "on invocation. Use '--' to separate conda options from executable options.",
    )

    p.set_defaults(func="conda.cli.main_run.execute")

    return p


def execute(args: Namespace, parser: ArgumentParser) -> int:
    from ..base.context import context
    from ..common.compat import encode_environment
    from ..core.prefix_data import PrefixData
    from ..exceptions import ArgumentError
    from ..gateways.disk.delete import rm_rf
    from ..gateways.subprocess import subprocess_call
    from ..utils import wrap_subprocess_call

    prefix_data = PrefixData.from_context()
    prefix_data.assert_environment()

<<<<<<< HEAD
    # Used to separate subcommand from 'conda run' options
    # e.g. conda run -v -- tar -tvf file.tar
    if args.executable_call and args.executable_call[0] == "--":
        args.executable_call = args.executable_call[1:]
=======
    if not args.executable_call:
        raise ArgumentError("No command specified. Please provide a command to run.")
>>>>>>> a620aad5

    # create run script
    script, command = wrap_subprocess_call(
        context.root_prefix,
        str(prefix_data.prefix_path),
        args.dev,
        args.debug_wrapper_scripts,
        args.executable_call,
        use_system_tmp_path=True,
    )

    # run script
    response = subprocess_call(
        command,
        env=encode_environment(os.environ.copy()),
        path=args.cwd,
        raise_on_error=False,
        capture_output=not args.no_capture_output,
    )

    # display stdout/stderr if it was captured
    if not args.no_capture_output:
        if response.stdout:
            print(response.stdout, file=sys.stdout)
        if response.stderr:
            print(response.stderr, file=sys.stderr)

    # log error
    if response.rc != 0:
        log = getLogger(__name__)
        log.error(
            f"`conda run {' '.join(args.executable_call)}` failed. (See above for error)"
        )

    # remove script
    if "CONDA_TEST_SAVE_TEMPS" not in os.environ:
        rm_rf(script)
    else:
        log = getLogger(__name__)
        log.warning(f"CONDA_TEST_SAVE_TEMPS :: retaining main_run script {script}")

    return response.rc<|MERGE_RESOLUTION|>--- conflicted
+++ resolved
@@ -103,15 +103,13 @@
     prefix_data = PrefixData.from_context()
     prefix_data.assert_environment()
 
-<<<<<<< HEAD
     # Used to separate subcommand from 'conda run' options
     # e.g. conda run -v -- tar -tvf file.tar
     if args.executable_call and args.executable_call[0] == "--":
         args.executable_call = args.executable_call[1:]
-=======
+
     if not args.executable_call:
         raise ArgumentError("No command specified. Please provide a command to run.")
->>>>>>> a620aad5
 
     # create run script
     script, command = wrap_subprocess_call(
