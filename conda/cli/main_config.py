--- conflicted
+++ resolved
@@ -263,15 +263,8 @@
     return lines
 
 
-<<<<<<< HEAD
-def parameter_description_builder(name):
-    from ..base.context import context
+def parameter_description_builder(name, context=None, plugins=False):
     from ..common.serialize import json, yaml_round_trip_dump
-=======
-def parameter_description_builder(name, context=None, plugins=False):
-    from ..auxlib.entity import EntityEncoder
-    from ..common.serialize import yaml_round_trip_dump
->>>>>>> dd650cef
 
     # Keeping this for backward-compatibility, in case no context instance is provided
     if context is None:
@@ -631,14 +624,8 @@
     )
     from ..common.io import timeout
     from ..common.iterators import groupby_to_dict as groupby
-<<<<<<< HEAD
     from ..common.serialize import json, yaml_round_trip_load
-    from ..exceptions import EnvironmentLocationNotFound
-    from ..gateways.disk.test import is_conda_environment
-=======
-    from ..common.serialize import yaml_round_trip_load
     from ..core.prefix_data import PrefixData
->>>>>>> dd650cef
 
     stdout_write = getLogger("conda.stdout").info
     stderr_write = getLogger("conda.stderr").info
