--- conflicted
+++ resolved
@@ -365,11 +365,8 @@
         )
 
     regex = args.regex
-<<<<<<< HEAD
-=======
     if regex and args.full_name:
         regex = rf"^{regex}$"
->>>>>>> 8e9eb19c
 
     if args.revisions:
         h = History(prefix)
