--- conflicted
+++ resolved
@@ -126,12 +126,8 @@
 def execute(args: Namespace, parser: ArgumentParser) -> int:
     from ..base.context import context
     from ..exceptions import CondaValueError
-<<<<<<< HEAD
     from .common import validate_prefix
     from .install import get_revision, install, install_revision
-=======
-    from .install import get_revision, install
->>>>>>> d0df0f89
 
     if context.force:
         print(
@@ -143,11 +139,7 @@
             file=sys.stderr,
         )
 
-<<<<<<< HEAD
-    # Ensure provided combination of command line argments are valid
-=======
     # Ensure provided combination of command line arguments are valid
->>>>>>> d0df0f89
     if args.revision:
         get_revision(args.revision, json=context.json)
     elif not (args.file or args.packages):
@@ -155,14 +147,12 @@
             "too few arguments, must supply command line packages, --file or --revision"
         )
 
-<<<<<<< HEAD
     # Ensure the target prefix is a valid conda environment
     validate_prefix(context.target_prefix)
 
     if args.revision:
-        return install_revision(args, parser)
+        install_revision(args, parser)
     else:
-        return install(args, parser, "install")
-=======
-    return install(args, parser, "install")
->>>>>>> d0df0f89
+        install(args, parser, "install")
+
+    return 0