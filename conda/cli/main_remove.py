--- conflicted
+++ resolved
@@ -60,22 +60,18 @@
             txn = UnlinkLinkTransaction(stp)
             handle_txn(txn, prefix, args, False, True)
 
-<<<<<<< HEAD
-        actions = defaultdict(list)
-        actions[PREFIX] = prefix
-        for dist in sorted(iterkeys(index)):
-            add_unlink(actions, dist)
-        actions['ACTION'] = 'REMOVE_ALL'
-        action_groups = (actions, index),
-
-        if not context.json:
-            display_actions(actions, index)
-            confirm_yn()
+        # actions = defaultdict(list)
+        # actions[PREFIX] = prefix
+        # for dist in sorted(iterkeys(index)):
+        #     add_unlink(actions, dist)
+        # actions['ACTION'] = 'REMOVE_ALL'
+        # action_groups = (actions, index),
+        #
+        # if not context.json:
+        #     display_actions(actions, index)
+        #     confirm_yn()
         rm_rf_queued(prefix)
         rm_rf_queued.flush()
-=======
-        rm_rf(prefix)
->>>>>>> 03e2fad1
         unregister_env(prefix)
 
         return
