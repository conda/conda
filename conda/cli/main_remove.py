# (c) 2012-2013 Continuum Analytics, Inc. / http://continuum.io
# All Rights Reserved
#
# conda is distributed under the terms of the BSD 3-clause license.
# Consult LICENSE.txt or http://opensource.org/licenses/BSD-3-Clause.

from __future__ import absolute_import, division, print_function

import errno
import logging
import sys
from argparse import RawDescriptionHelpFormatter
from os.path import join

from .common import (InstalledPackages, add_parser_channels, add_parser_help, add_parser_json,
                     add_parser_no_pin, add_parser_no_use_index_cache, add_parser_offline,
                     add_parser_prefix, add_parser_pscheck, add_parser_quiet,
                     add_parser_use_index_cache, add_parser_use_local, add_parser_yes,
                     confirm_yn, ensure_override_channels_requires_channel, ensure_use_local,
                     names_in_specs, root_no_rm, specs_from_args, stdout_json)
from ..api import get_index
from ..base.context import check_write, context
from ..common.disk import delete_trash
from ..compat import iteritems, iterkeys
from ..console import json_progress_bars
from ..exceptions import CondaEnvironmentError, CondaValueError, PackageNotFoundError

help = "%s a list of packages from a specified conda environment."
descr = help + """

This command will also remove any package that depends on any of the
specified packages as well---unless a replacement can be found without
that dependency. If you wish to skip this dependency checking and remove
just the requested packages, add the '--force' option. Note however that
this may result in a broken environment, so use this with caution.
"""
example = """
Examples:

    conda %s -n myenv scipy

"""

uninstall_help = "Alias for conda remove.  See conda remove --help."
log = logging.getLogger(__name__)


def configure_parser(sub_parsers, name='remove'):
    if name == 'remove':
        p = sub_parsers.add_parser(
            name,
            formatter_class=RawDescriptionHelpFormatter,
            description=descr % name.capitalize(),
            help=help % name.capitalize(),
            epilog=example % name,
            add_help=False,
        )
    else:
        p = sub_parsers.add_parser(
            name,
            formatter_class=RawDescriptionHelpFormatter,
            description=uninstall_help,
            help=uninstall_help,
            epilog=example % name,
            add_help=False,
        )
    add_parser_help(p)
    add_parser_yes(p)
    add_parser_json(p)
    p.add_argument(
        "--all",
        action="store_true",
        help="%s all packages, i.e., the entire environment." % name.capitalize(),
    )
    p.add_argument(
        "--features",
        action="store_true",
        help="%s features (instead of packages)." % name.capitalize(),
    )
    p.add_argument(
        "--force",
        action="store_true",
        help="Forces removal of a package without removing packages that depend on it. "
             "Using this option will usually leave your environment in a broken and "
             "inconsistent state.",
    )
    add_parser_no_pin(p)
    add_parser_channels(p)
    add_parser_prefix(p)
    add_parser_quiet(p)
    # Putting this one first makes it the default
    add_parser_no_use_index_cache(p)
    add_parser_use_index_cache(p)
    add_parser_use_local(p)
    add_parser_offline(p)
    add_parser_pscheck(p)
    p.add_argument(
        'package_names',
        metavar='package_name',
        action="store",
        nargs='*',
        help="Package names to %s from the environment." % name,
    ).completer = InstalledPackages
    p.set_defaults(func=execute)


def execute(args, parser):
    import conda.plan as plan
    import conda.instructions as inst
    from conda.install import linked_data
    from conda.common.disk import rm_rf

    if not (args.all or args.package_names):
        raise CondaValueError('no package names supplied,\n'
                              '       try "conda remove -h" for more details')

    prefix = context.prefix_w_legacy_search
    if args.all and prefix == context.default_prefix:
        msg = "cannot remove current environment. deactivate and run conda remove again"
        raise CondaEnvironmentError(msg)
    check_write('remove', prefix, json=context.json)
    ensure_use_local(args)
    ensure_override_channels_requires_channel(args)
    channel_urls = args.channel or ()
    if not args.features and args.all:
        index = linked_data(prefix)
        index = {dist + '.tar.bz2': info for dist, info in iteritems(index)}
    else:
        index = get_index(channel_urls=channel_urls,
                          prepend=not args.override_channels,
                          use_local=args.use_local,
                          use_cache=args.use_index_cache,
                          prefix=prefix)
    specs = None
    if args.features:
        features = set(args.package_names)
        actions = plan.remove_features_actions(prefix, index, features)

    elif args.all:
        if plan.is_root_prefix(prefix):
            raise CondaEnvironmentError('cannot remove root environment,\n'
                                        '       add -n NAME or -p PREFIX option')
        actions = {inst.PREFIX: prefix}
        for fkey in sorted(iterkeys(index)):
            plan.add_unlink(actions, fkey[:-8])

    else:
        specs = specs_from_args(args.package_names)
        if (context.conda_in_root and plan.is_root_prefix(prefix) and
                names_in_specs(root_no_rm, specs)):
            raise CondaEnvironmentError('cannot remove %s from root environment' %
                                        ', '.join(root_no_rm))
        actions = plan.remove_actions(prefix, specs, index=index,
                                      force=args.force, pinned=args.pinned)

    delete_trash()

    if plan.nothing_to_do(actions):
        if args.all:
<<<<<<< HEAD
            print()
            print("Remove all packages in environment %s:\n" % prefix)
            if not context.json:
=======
            print("\nRemove all packages in environment %s:\n" % prefix, file=sys.stderr)
            if not args.json:
>>>>>>> e1c548e5
                confirm_yn(args)
            rm_rf(prefix)

            if context.json:
                stdout_json({
                    'success': True,
                    'actions': actions
                })
            return
        raise PackageNotFoundError('', 'no packages found to remove from '
                                   'environment: %s' % prefix)

    if not context.json:
        print()
        print("Package plan for package removal in environment %s:" % prefix)
        plan.display_actions(actions, index)

    if context.json and args.dry_run:
        stdout_json({
            'success': True,
            'dry_run': True,
            'actions': actions
        })
        return

    if not context.json:
        confirm_yn(args)

    if context.json and not context.quiet:
        with json_progress_bars():
            plan.execute_actions(actions, index, verbose=not context.quiet)
    else:
        plan.execute_actions(actions, index, verbose=not context.quiet)
        if specs:
            try:
                with open(join(prefix, 'conda-meta', 'history'), 'a') as f:
                    f.write('# remove specs: %s\n' % specs)
            except IOError as e:
                if e.errno == errno.EACCES:
                    log.debug("Can't write the history file")
                else:
                    raise

    if args.all:
        rm_rf(prefix)

    if context.json:
        stdout_json({
            'success': True,
            'actions': actions
        })<|MERGE_RESOLUTION|>--- conflicted
+++ resolved
@@ -157,14 +157,8 @@
 
     if plan.nothing_to_do(actions):
         if args.all:
-<<<<<<< HEAD
-            print()
-            print("Remove all packages in environment %s:\n" % prefix)
+            print("\nRemove all packages in environment %s:\n" % prefix, file=sys.stderr)
             if not context.json:
-=======
-            print("\nRemove all packages in environment %s:\n" % prefix, file=sys.stderr)
-            if not args.json:
->>>>>>> e1c548e5
                 confirm_yn(args)
             rm_rf(prefix)
 
