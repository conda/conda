--- conflicted
+++ resolved
@@ -158,11 +158,39 @@
     """
     from ..base.constants import DRY_RUN_PREFIX
     from ..cli import install
-    from ..core.prefix_data import PrefixData
     from ..gateways.disk.delete import rm_rf
     from ..gateways.disk.update import rename_context
-<<<<<<< HEAD
-=======
+
+    def clone_and_remove() -> None:
+        actions: tuple[partial, ...] = (
+            partial(
+                install.clone,
+                source,
+                destination,
+                quiet=quiet,
+                json=json,
+            ),
+            partial(rm_rf, source),
+        )
+
+        # We now either run collected actions or print dry run statement
+        for func in actions:
+            if dry_run:
+                print(f"{DRY_RUN_PREFIX} {func.func.__name__} {','.join(func.args)}")
+            else:
+                func()
+
+    if force:
+        with rename_context(destination, dry_run=dry_run):
+            clone_and_remove()
+    else:
+        clone_and_remove()
+
+
+def execute(args: Namespace, parser: ArgumentParser) -> int:
+    """Executes the command for renaming an existing environment."""
+    from ..base.context import context
+    from ..core.prefix_data import PrefixData
 
     # Validate source
     source_prefix_data = PrefixData.from_context()
@@ -186,42 +214,10 @@
         raise CondaEnvException(
             f"The environment '{dest_prefix_data.prefix_path}' already exists. Override with --yes."
         )
->>>>>>> 25e84ca1
-
-    def clone_and_remove() -> None:
-        actions: tuple[partial, ...] = (
-            partial(
-                install.clone,
-                source,
-                destination,
-                quiet=quiet,
-                json=json,
-            ),
-            partial(rm_rf, source),
-        )
-
-        # We now either run collected actions or print dry run statement
-        for func in actions:
-            if dry_run:
-                print(f"{DRY_RUN_PREFIX} {func.func.__name__} {','.join(func.args)}")
-            else:
-                func()
-
-    if force:
-        with rename_context(destination, dry_run=dry_run):
-            clone_and_remove()
-    else:
-        clone_and_remove()
-
-
-def execute(args: Namespace, parser: ArgumentParser) -> int:
-    """Executes the command for renaming an existing environment."""
-    from ..base.context import context
-    from .install import validate_new_prefix
 
     rename(
-        source=validate_src(),
-        destination=validate_new_prefix(args.destination, force=args.yes),
+        source=source,
+        destination=destination,
         dry_run=args.dry_run,
         force=args.yes,
         quiet=context.quiet,
