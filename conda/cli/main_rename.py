--- conflicted
+++ resolved
@@ -5,11 +5,6 @@
 import os
 from functools import partial
 
-<<<<<<< HEAD
-from .common import confirm_yn
-from ..base.context import context, locate_prefix_by_name, validate_prefix_name
-=======
->>>>>>> 519e74ee
 from ..base.constants import DRY_RUN_PREFIX
 from ..base.context import context, locate_prefix_by_name, validate_prefix_name
 from ..cli import common, install
@@ -17,6 +12,7 @@
 from ..exceptions import CondaEnvException
 from ..gateways.disk.delete import rm_rf
 from ..gateways.disk.update import rename_context
+from .common import confirm_yn
 
 
 def validate_src(name: str | None, prefix: str | None) -> str:
@@ -57,7 +53,9 @@
     Executes the command for renaming an existing environment
     """
     source = validate_src(args.name, args.prefix)
-    destination = validate_destination(args.destination, yes=args.yes, dry_run=args.dry_run)
+    destination = validate_destination(
+        args.destination, yes=args.yes, dry_run=args.dry_run
+    )
 
     def clone_and_remove():
         actions: tuple[partial, ...] = (
