--- conflicted
+++ resolved
@@ -2,20 +2,12 @@
 
 import argparse
 import contextlib
-<<<<<<< HEAD
 import json
-=======
-from functools import partial
->>>>>>> e6c7d100
 import os
-from os.path import abspath, basename
 import re
 import sys
-<<<<<<< HEAD
 from functools import partial
-from os.path import abspath, basename, join, isdir, isfile
-=======
->>>>>>> e6c7d100
+from os.path import abspath, basename, join, isfile
 
 from conda import iteritems
 from .. import console
