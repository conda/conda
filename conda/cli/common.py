from __future__ import print_function, division, absolute_import

import argparse
import contextlib
import os
import re
import sys
import textwrap
from os.path import abspath, basename, expanduser, isdir, join

from .. import console
from ..config import (envs_dirs, default_prefix, platform, update_dependencies,
                      channel_priority, show_channel_urls, always_yes, root_env_name,
                      root_dir, root_writable, disallow)
from ..install import dist2quad
from ..resolve import MatchSpec
from ..utils import memoize
<<<<<<< HEAD
from ..exceptions import (DryRunExit, CondaSystemExit, CondaRuntimeError,
                          CondaValueError, CondaFileIOError, TooFewArgumentsError,
                          CondaError)
=======
from .. import config

>>>>>>> f6752339

class Completer(object):
    """
    Subclass this class to get tab completion from argcomplete

    There are two ways to use this. One is to subclass and define `_get_items(self)`
    to return a list of all possible completions, and put that as the choices
    in the add_argument. If you do that, you will probably also want to set
    metavar to something, so that the argparse help doesn't show all possible
    choices.

    Another option is to define `_get_items(self)` in the same way, but also
    define `__init__(self, prefix, parsed_args, **kwargs)` (I'm not sure what
    goes in kwargs).  The prefix will be the parsed arguments so far, and
    `parsed_args` will be an argparse args object. Then use

    p.add_argument('argname', ...).completer = TheSubclass

    Use this second option if the set of completions depends on the command
    line flags (e.g., the list of completed packages to install changes if -c
    flags are used).
    """
    @memoize
    def get_items(self):
        return self._get_items()

    def __contains__(self, item):
        # This generally isn't all possibilities, and even if it is, we want
        # to give better error messages than argparse
        return True

    def __iter__(self):
        return iter(self.get_items())

class Environments(Completer):
    def _get_items(self):
        res = []
        for dir in envs_dirs:
            try:
                res.extend(os.listdir(dir))
            except OSError:
                pass
        return res

class Packages(Completer):
    def __init__(self, prefix, parsed_args, **kwargs):
        self.prefix = prefix
        self.parsed_args = parsed_args

    def _get_items(self):
        # TODO: Include .tar.bz2 files for local installs.
        from ..api import get_index
        args = self.parsed_args
        call_dict = dict(channel_urls=args.channel or (),
                         use_cache=True,
                         prepend=not args.override_channels,
                         unknown=args.unknown)
        if hasattr(args, 'platform'):  # in search
            call_dict['platform'] = args.platform
        index = get_index(**call_dict)
        return [dist2quad(i)[0] for i in index]

class InstalledPackages(Completer):
    def __init__(self, prefix, parsed_args, **kwargs):
        self.prefix = prefix
        self.parsed_args = parsed_args

    @memoize
    def _get_items(self):
        import conda.install
        packages = conda.install.linked(get_prefix(self.parsed_args))
        return [dist2quad(i)[0] for i in packages]

def add_parser_help(p):
    """
    So we can use consistent capitalization and periods in the help. You must
    use the add_help=False argument to ArgumentParser or add_parser to use
    this. Add this first to be consistent with the default argparse output.

    """
    p.add_argument(
        '-h', '--help',
        action=argparse._HelpAction,
        help="Show this help message and exit.",
    )

def add_parser_prefix(p):
    npgroup = p.add_mutually_exclusive_group()
    npgroup.add_argument(
        '-n', "--name",
        action="store",
        help="Name of environment (in %s)." % os.pathsep.join(envs_dirs),
        metavar="ENVIRONMENT",
        choices=Environments(),
    )
    npgroup.add_argument(
        '-p', "--prefix",
        action="store",
        help="Full path to environment prefix (default: %s)." % default_prefix,
        metavar='PATH',
    )


def add_parser_yes(p):
    p.add_argument(
        "-y", "--yes",
        action="store_true",
        help="Do not ask for confirmation.",
    )
    p.add_argument(
        "--dry-run",
        action="store_true",
        help="Only display what would have been done.",
    )


def add_parser_json(p):
    p.add_argument(
        "--json",
        action="store_true",
        help="Report all output as json. Suitable for using conda programmatically."
    )


def add_parser_quiet(p):
    p.add_argument(
        '-q', "--quiet",
        action="store_true",
        help="Do not display progress bar.",
    )

def add_parser_channels(p):
    p.add_argument(
        '-c', '--channel',
        action="append",
        help="""Additional channel to search for packages. These are URLs searched in the order
        they are given (including file:// for local directories).  Then, the defaults
        or channels from .condarc are searched (unless --override-channels is given).  You can use
        'defaults' to get the default packages for conda, and 'system' to get the system
        packages, which also takes .condarc into account.  You can also use any name and the
        .condarc channel_alias value will be prepended.  The default channel_alias
        is http://conda.anaconda.org/.""",
    )
    p.add_argument(
        "--override-channels",
        action="store_true",
        help="""Do not search default or .condarc channels.  Requires --channel.""",
    )

def add_parser_known(p):
    p.add_argument(
        "--unknown",
        action="store_true",
        default=False,
        dest='unknown',
        help=argparse.SUPPRESS,
    )

def add_parser_use_index_cache(p):
    p.add_argument(
        "--use-index-cache",
        action="store_true",
        default=False,
        help="Use cache of channel index files.",
    )


def add_parser_no_use_index_cache(p):
    p.add_argument(
        "--no-use-index-cache",
        action="store_false",
        default=True,
        dest="use_index_cache",
        help="Force fetching of channel index files.",
    )

def add_parser_copy(p):
    p.add_argument(
        '--copy',
        action="store_true",
        help="Install all packages using copies instead of hard- or soft-linking."
        )

def add_parser_pscheck(p):
    p.add_argument(
        "--force-pscheck",
        action="store_true",
        help=("No-op. Included for backwards compatibility (deprecated)."
              if platform == 'win' else argparse.SUPPRESS)
    )

def add_parser_install(p):
    add_parser_yes(p)
    p.add_argument(
        '-f', "--force",
        action="store_true",
        help="Force install (even when package already installed), "
               "implies --no-deps.",
    )
    add_parser_pscheck(p)
    # Add the file kwarg. We don't use {action="store", nargs='*'} as we don't
    # want to gobble up all arguments after --file.
    p.add_argument(
        "--file",
        default=[],
        action='append',
        help="Read package versions from the given file. Repeated file "
             "specifications can be passed (e.g. --file=file1 --file=file2).",
    )
    add_parser_known(p)
    p.add_argument(
        "--no-deps",
        action="store_true",
        help="Do not install dependencies.",
    )
    p.add_argument(
        '-m', "--mkdir",
        action="store_true",
        help="Create the environment directory if necessary.",
    )
    add_parser_use_index_cache(p)
    add_parser_use_local(p)
    add_parser_offline(p)
    add_parser_no_pin(p)
    add_parser_channels(p)
    add_parser_prefix(p)
    add_parser_quiet(p)
    add_parser_copy(p)
    p.add_argument(
        "--alt-hint",
        action="store_true",
        default=False,
        help="Use an alternate algorithm to generate an unsatisfiability hint.")
    p.add_argument(
        "--update-dependencies", "--update-deps",
        action="store_true",
        dest="update_deps",
        default=update_dependencies,
        help="Update dependencies (default: %(default)s).",
    )
    p.add_argument(
        "--no-update-dependencies", "--no-update-deps",
        action="store_false",
        dest="update_deps",
        default=not update_dependencies,
        help="Don't update dependencies (default: %(default)s).",
    )
    p.add_argument(
        "--channel-priority", "--channel-pri", "--chan-pri",
        action="store_true",
        dest="channel_priority",
        default=channel_priority,
        help="Channel priority takes precedence over package version (default: %(default)s). "
             "Note: This feature is in beta and may change in a future release."
    )
    p.add_argument(
        "--no-channel-priority", "--no-channel-pri", "--no-chan-pri",
        action="store_true",
        dest="channel_priority",
        default=not channel_priority,
        help="Package version takes precedence over channel priority (default: %(default)s). "
             "Note: This feature is in beta and may change in a future release."
    )
    add_parser_show_channel_urls(p)

    if 'update' in p.prog:
        # I don't know if p.prog is the correct thing to use here but it's the
        # only thing that seemed to contain the command name
        p.add_argument(
            'packages',
            metavar='package_spec',
            action="store",
            nargs='*',
            help="Packages to update in the conda environment.",
        ).completer = InstalledPackages
    else:  # create or install
        # Same as above except the completer is not only installed packages
        p.add_argument(
            'packages',
            metavar='package_spec',
            action="store",
            nargs='*',
            help="Packages to install into the conda environment.",
        ).completer = Packages

def add_parser_use_local(p):
    p.add_argument(
        "--use-local",
        action="store_true",
        default=False,
        help="Use locally built packages.",
    )

class OfflineAction(argparse.Action):
    def __call__(self, *args, **kwargs):
        config.offline = True

def add_parser_offline(p):
    global offline
    p.add_argument(
        "--offline",
        action=OfflineAction,
        default=config.offline,
        help="Offline mode, don't connect to the Internet.",
        nargs=0
    )

def add_parser_no_pin(p):
    p.add_argument(
        "--no-pin",
        action="store_false",
        default=True,
        dest='pinned',
        help="Ignore pinned file.",
    )

def add_parser_show_channel_urls(p):
    p.add_argument(
        "--show-channel-urls",
        action="store_true",
        dest="show_channel_urls",
        default=show_channel_urls,
        help="Show channel urls (default: %(default)s).",
    )
    p.add_argument(
        "--no-show-channel-urls",
        action="store_false",
        dest="show_channel_urls",
        help="Don't show channel urls.",
    )

def ensure_use_local(args):
    if not args.use_local:
        return
    try:
        from conda_build.config import croot  # noqa
    except ImportError as e:
        raise CondaRuntimeError("you need to have 'conda-build >= 1.7.1' installed"
                                " to use the --use-local option", args.json, e)

def ensure_override_channels_requires_channel(args, dashc=True):
    if args.override_channels and not (args.channel or args.use_local):
        if dashc:
            raise CondaValueError('--override-channels requires -c/--channel'
                                  ' or --use-local', args.json)
        else:
            raise CondaValueError('--override-channels requires --channel'
                                  'or --use-local', args.json)

def confirm(args, message="Proceed", choices=('yes', 'no'), default='yes'):
    assert default in choices, default
    if args.dry_run:
        raise DryRunExit

    options = []
    for option in choices:
        if option == default:
            options.append('[%s]' % option[0])
        else:
            options.append(option[0])
    message = "%s (%s)? " % (message, '/'.join(options))
    choices = {alt: choice
               for choice in choices
               for alt in [choice, choice[0]]}
    choices[''] = default
    while True:
        # raw_input has a bug and prints to stderr, not desirable
        sys.stdout.write(message)
        sys.stdout.flush()
        user_choice = sys.stdin.readline().strip().lower()
        if user_choice not in choices:
            print("Invalid choice: %s" % user_choice)
        else:
            sys.stdout.write("\n")
            sys.stdout.flush()
            return choices[user_choice]


def confirm_yn(args, message="Proceed", default='yes', exit_no=True):
    if args.dry_run:
        raise DryRunExit
    if args.yes or always_yes:
        return True
    try:
        choice = confirm(args, message=message, choices=('yes', 'no'),
                         default=default)
    except KeyboardInterrupt as e:
        raise CondaSystemExit("\nOperation aborted.  Exiting.", e)
    if choice == 'yes':
        return True
    if exit_no:
        raise CondaSystemExit('Exiting')
    return False

# --------------------------------------------------------------------

def ensure_name_or_prefix(args, command):
    if not (args.name or args.prefix):
        raise CondaValueError('either -n NAME or -p PREFIX option required,\n'
                              'try "conda %s -h" for more details' % command,
                              getattr(args, 'json', False))

def find_prefix_name(name):
    if name == root_env_name:
        return root_dir
    # always search cwd in addition to envs dirs (for relative path access)
    for envs_dir in envs_dirs + [os.getcwd(), ]:
        prefix = join(envs_dir, name)
        if isdir(prefix):
            return prefix
    return None

def get_prefix(args, search=True):
    if args.name:
        if '/' in args.name:
            raise CondaValueError("'/' not allowed in environment name: %s" %
                                  args.name, getattr(args, 'json', False))
        if args.name == root_env_name:
            return root_dir
        if search:
            prefix = find_prefix_name(args.name)
            if prefix:
                return prefix
        return join(envs_dirs[0], args.name)

    if args.prefix:
        return abspath(expanduser(args.prefix))

    return default_prefix

def inroot_notwritable(prefix):
    """
    return True if the prefix is under root and root is not writeable
    """
    return (abspath(prefix).startswith(root_dir) and
            not root_writable)

def name_prefix(prefix):
    if abspath(prefix) == root_dir:
        return root_env_name
    return basename(prefix)

def check_write(command, prefix, json=False):
    if inroot_notwritable(prefix):
        from .help import root_read_only

        root_read_only(command, prefix, json=json)

# -------------------------------------------------------------------------

def arg2spec(arg, json=False, update=False):
    try:
        spec = MatchSpec(spec_from_line(arg), normalize=True)
    except:
        raise CondaValueError('invalid package specification: %s' % arg, json)

    name = spec.name
    if name in disallow:
        raise CondaValueError("specification '%s' is disallowed" % name, json)

    if not spec.is_simple() and update:
        raise CondaValueError("""version specifications not allowed with 'update'; use
    conda update  %s%s  or
    conda install %s""" % (name, ' ' * (len(arg) - len(name)), arg), json)

    return str(spec)


def specs_from_args(args, json=False):
    return [arg2spec(arg, json=json) for arg in args]


spec_pat = re.compile(r'''
(?P<name>[^=<>!\s]+)               # package name
\s*                                # ignore spaces
(
  (?P<cc>=[^=]+(=[^=]+)?)          # conda constraint
  |
  (?P<pc>(?:[=!]=|[><]=?).+)       # new (pip-style) constraint(s)
)?
$                                  # end-of-line
''', re.VERBOSE)

def strip_comment(line):
    return line.split('#')[0].rstrip()

def spec_from_line(line):
    m = spec_pat.match(strip_comment(line))
    if m is None:
        return None
    name, cc, pc = (m.group('name').lower(), m.group('cc'), m.group('pc'))
    if cc:
        return name + cc.replace('=', ' ')
    elif pc:
        return name + ' ' + pc.replace(' ', '')
    else:
        return name


def specs_from_url(url, json=False):
    from ..fetch import TmpDownload

    explicit = False
    with TmpDownload(url, verbose=False) as path:
        specs = []
        try:
            for line in open(path):
                line = line.strip()
                if not line or line.startswith('#'):
                    continue
                if line == '@EXPLICIT':
                    explicit = True
                if explicit:
                    specs.append(line)
                    continue
                spec = spec_from_line(line)
                if spec is None:
                    raise CondaValueError("could not parse '%s' in: %s" %
                                          (line, url), json)
                specs.append(spec)
        except IOError as e:
            raise CondaFileIOError('cannot open file: %s' % path, json, e)
    return specs


def names_in_specs(names, specs):
    return any(spec.split()[0] in names for spec in specs)


def check_specs(prefix, specs, json=False, create=False):
    if len(specs) == 0:
        msg = ('too few arguments, must supply command line '
               'package specs or --file')
        if create:
            msg += textwrap.dedent("""

                You can specify one or more default packages to install when creating
                an environment.  Doing so allows you to call conda create without
                explicitly providing any package names.

                To set the provided packages, call conda config like this:

                    conda config --add create_default_packages PACKAGE_NAME
            """)
        raise TooFewArgumentsError(msg, json)


def disp_features(features):
    if features:
        return '[%s]' % ' '.join(features)
    else:
        return ''


def stdout_json(d):
    import json

    json.dump(d, sys.stdout, indent=2, sort_keys=True)
    sys.stdout.write('\n')


def get_index_trap(*args, **kwargs):
    """
    Retrieves the package index, but traps exceptions and reports them as
    JSON if necessary.
    """
    from ..api import get_index

    if 'json' in kwargs:
        json = kwargs['json']
        del kwargs['json']
    else:
        json = False

    try:
        return get_index(*args, **kwargs)
    except BaseException as e:
        if json:
            raise CondaError(e, json)
        else:
            raise


@contextlib.contextmanager
def json_progress_bars(json=False):
    if json:
        with console.json_progress_bars():
            yield
    else:
        yield


def stdout_json_success(success=True, **kwargs):
    result = {'success': success}
    result.update(kwargs)
    stdout_json(result)

root_no_rm = 'python', 'pycosat', 'pyyaml', 'conda', 'openssl', 'requests'


def handle_envs_list(acc, output=True):
    from conda import misc

    if output:
        print("# conda environments:")
        print("#")

    def disp_env(prefix):
        fmt = '%-20s  %s  %s'
        default = '*' if prefix == default_prefix else ' '
        name = (root_env_name if prefix == root_dir else
                basename(prefix))
        if output:
            print(fmt % (name, default, prefix))

    for prefix in misc.list_prefixes():
        disp_env(prefix)
        if prefix != root_dir:
            acc.append(prefix)

    if output:
        print()<|MERGE_RESOLUTION|>--- conflicted
+++ resolved
@@ -11,18 +11,14 @@
 from .. import console
 from ..config import (envs_dirs, default_prefix, platform, update_dependencies,
                       channel_priority, show_channel_urls, always_yes, root_env_name,
-                      root_dir, root_writable, disallow)
+                      root_dir, root_writable, disallow, offline as config_offline)
 from ..install import dist2quad
 from ..resolve import MatchSpec
 from ..utils import memoize
-<<<<<<< HEAD
 from ..exceptions import (DryRunExit, CondaSystemExit, CondaRuntimeError,
                           CondaValueError, CondaFileIOError, TooFewArgumentsError,
                           CondaError)
-=======
-from .. import config
-
->>>>>>> f6752339
+
 
 class Completer(object):
     """
@@ -318,14 +314,14 @@
 
 class OfflineAction(argparse.Action):
     def __call__(self, *args, **kwargs):
-        config.offline = True
+        config_offline = True
 
 def add_parser_offline(p):
     global offline
     p.add_argument(
         "--offline",
         action=OfflineAction,
-        default=config.offline,
+        default=config_offline,
         help="Offline mode, don't connect to the Internet.",
         nargs=0
     )
