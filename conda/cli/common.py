# Copyright (C) 2012 Anaconda, Inc
# SPDX-License-Identifier: BSD-3-Clause
"""Common utilities for conda command line tools."""

import re
import sys
from logging import getLogger
from os.path import dirname, isdir, isfile, join, normcase

from ..auxlib.ish import dals
from ..base.constants import PREFIX_MAGIC_FILE
from ..base.context import context, env_name
from ..common.constants import NULL
from ..common.io import swallow_broken_pipe
from ..common.path import paths_equal
from ..deprecations import deprecated
from ..exceptions import (
    CondaError,
    DirectoryNotACondaEnvironmentError,
    EnvironmentLocationNotFound,
    EnvironmentNotWritableError,
    OperationNotAllowed,
)
from ..gateways.disk.test import file_path_is_writable
from ..models.match_spec import MatchSpec
from ..reporters import render

log = getLogger(__name__)


@deprecated(
    "25.3",
    "25.9",
    addendum="Use `conda.reporters.confirm_yn` instead.",
)
def confirm(message="Proceed", choices=("yes", "no"), default="yes", dry_run=NULL):
    assert default in choices, default
    if (dry_run is NULL and context.dry_run) or dry_run:
        from ..exceptions import DryRunExit

        raise DryRunExit()

    options = []
    for option in choices:
        if option == default:
            options.append(f"[{option[0]}]")
        else:
            options.append(option[0])
    message = "{} ({})? ".format(message, "/".join(options))
    choices = {alt: choice for choice in choices for alt in [choice, choice[0]]}
    choices[""] = default
    while True:
        # raw_input has a bug and prints to stderr, not desirable
        sys.stdout.write(message)
        sys.stdout.flush()
        try:
            user_choice = sys.stdin.readline().strip().lower()
        except OSError as e:
            raise CondaError(f"cannot read from stdin: {e}")
        if user_choice not in choices:
            print(f"Invalid choice: {user_choice}")
        else:
            sys.stdout.write("\n")
            sys.stdout.flush()
            return choices[user_choice]


@deprecated(
    "25.3",
    "25.9",
    addendum="Use `conda.reporters.confirm_yn` instead.",
)
def confirm_yn(message="Proceed", default="yes", dry_run=NULL):
    if (dry_run is NULL and context.dry_run) or dry_run:
        from ..exceptions import DryRunExit

        raise DryRunExit()
    if context.always_yes:
        return True
    try:
        choice = confirm(
            message=message, choices=("yes", "no"), default=default, dry_run=dry_run
        )
    except KeyboardInterrupt:  # pragma: no cover
        from ..exceptions import CondaSystemExit

        raise CondaSystemExit("\nOperation aborted.  Exiting.")
    if choice == "no":
        from ..exceptions import CondaSystemExit

        raise CondaSystemExit("Exiting.")
    return True


def is_active_prefix(prefix: str) -> bool:
    """
    Determines whether the args we pass in are pointing to the active prefix.
    Can be used a validation step to make sure operations are not being
    performed on the active prefix.
    """
    if context.active_prefix is None:
        return False
    return (
        paths_equal(prefix, context.active_prefix)
        # normcasing our prefix check for Windows, for case insensitivity
        or normcase(prefix) == normcase(env_name(context.active_prefix))
    )


def arg2spec(arg, json=False, update=False):
    try:
        spec = MatchSpec(arg)
    except:
        from ..exceptions import CondaValueError

        raise CondaValueError(f"invalid package specification: {arg}")

    name = spec.name
    if not spec._is_simple() and update:
        from ..exceptions import CondaValueError

        raise CondaValueError(
            "version specifications not allowed with 'update'; use\n"
            f"    conda update  {name:<{len(arg)}}  or\n"
            f"    conda install {arg:<{len(name)}}"
        )

    return str(spec)


def specs_from_args(args, json=False):
    return [arg2spec(arg, json=json) for arg in args]


spec_pat = re.compile(
    r"""
    (?P<name>[^=<>!\s]+)                # package name
    \s*                                 # ignore spaces
    (
        (?P<cc>=[^=]+(=[^=]+)?)         # conda constraint
        |
        (?P<pc>(?:[=!]=|[><]=?|~=).+)   # new pip-style constraints
    )?$
    """,
    re.VERBOSE,
)


def strip_comment(line):
    return line.split("#")[0].rstrip()


def spec_from_line(line):
    m = spec_pat.match(strip_comment(line))
    if m is None:
        return None
    name, cc, pc = (m.group("name").lower(), m.group("cc"), m.group("pc"))
    if cc:
        return name + cc.replace("=", " ")
    elif pc:
        if pc.startswith("~= "):
            assert pc.count("~=") == 1, (
                f"Overly complex 'Compatible release' spec not handled {line}"
            )
            assert pc.count("."), f"No '.' in 'Compatible release' version {line}"
            ver = pc.replace("~= ", "")
            ver2 = ".".join(ver.split(".")[:-1]) + ".*"
            return name + " >=" + ver + ",==" + ver2
        else:
            return name + " " + pc.replace(" ", "")
    else:
        return name


def specs_from_url(url, json=False):
    from ..gateways.connection.download import TmpDownload

    explicit = False
    with TmpDownload(url, verbose=False) as path:
        specs = []
        try:
            for line in open(path):
                line = line.strip()
                if not line or line.startswith("#"):
                    continue
                if line == "@EXPLICIT":
                    explicit = True
                if explicit:
                    specs.append(line)
                    continue
                spec = spec_from_line(line)
                if spec is None:
                    from ..exceptions import CondaValueError

                    raise CondaValueError(f"could not parse '{line}' in: {url}")
                specs.append(spec)
        except OSError as e:
            from ..exceptions import CondaFileIOError

            raise CondaFileIOError(path, e)
    return specs


def names_in_specs(names, specs):
    return any(spec.split()[0] in names for spec in specs)


def disp_features(features):
    if features:
        return "[{}]".format(" ".join(features))
    else:
        return ""


@swallow_broken_pipe
def stdout_json(d):
    render(d)


def stdout_json_success(success=True, **kwargs):
    result = {"success": success}
    actions = kwargs.pop("actions", None)
    if actions:
        if "LINK" in actions:
            actions["LINK"] = [prec.dist_fields_dump() for prec in actions["LINK"]]
        if "UNLINK" in actions:
            actions["UNLINK"] = [prec.dist_fields_dump() for prec in actions["UNLINK"]]
        result["actions"] = actions
    result.update(kwargs)
    stdout_json(result)


@deprecated(
    "25.3",
    "25.9",
    addendum="Use `conda.reporters.render(style='env_list')` instead.",
)
def print_envs_list(known_conda_prefixes, output=True):
    render(known_conda_prefixes, style="envs_list", output=output)


def check_non_admin():
    from ..common._os import is_admin

    if not context.non_admin_enabled and not is_admin():
        from ..exceptions import OperationNotAllowed

        raise OperationNotAllowed(
            dals(
                """
            The create, install, update, and remove operations have been disabled
            on your system for non-privileged users.
        """
            )
        )


def validate_prefix(prefix) -> str:
    """Verifies the prefix is a valid conda environment.

    :raises EnvironmentLocationNotFound: Non-existent path or not a directory.
    :raises DirectoryNotACondaEnvironmentError: Directory is not a conda environment.
    :returns: Valid prefix.
    :rtype: str
    """
    if isdir(prefix):
        if not isfile(join(prefix, PREFIX_MAGIC_FILE)):
            raise DirectoryNotACondaEnvironmentError(prefix)
    else:
        raise EnvironmentLocationNotFound(prefix)

    return prefix


def validate_prefix_is_writable(prefix: str) -> str:
    """Verifies the environment directory is writable by trying to access
    the conda-meta/history file. If this file is not writable then we assume
    the whole prefix is not writable and raise an exception.

    :raises EnvironmentNotWritableError: Conda does not have permission to write to the prefix
    :returns: Valid prefix.
    :rtype: str
    """
    test_path = join(prefix, PREFIX_MAGIC_FILE)
    if isdir(dirname(test_path)) and file_path_is_writable(test_path):
        return prefix
    raise EnvironmentNotWritableError(prefix)


def validate_subdir_config():
    """Validates that the configured subdir is ok. A subdir that is different from
    the native system is only allowed if it comes from the global configuration, or
    from an environment variable.

    :raises OperationNotAllowed: Active environment is not allowed to request
                                 non-native platform packages
    """
    if context.subdir != context._native_subdir():
        # We will only allow a different subdir if it's specified by global
        # configuration, environment variable or command line argument. IOW,
        # prevent a non-base env configured for a non-native subdir from leaking
        # its subdir to a newer env.
        context_sources = context.collect_all()
        if context_sources.get("cmd_line", {}).get("subdir") == context.subdir:
            pass  # this is ok
        elif context_sources.get("envvars", {}).get("subdir") == context.subdir:
            pass  # this is ok too
        # config does not come from envvars or cmd_line, it must be a file
        # that's ok as long as it's a base env or a global file
        elif not paths_equal(context.active_prefix, context.root_prefix):
            # this is only ok as long as it's NOT base environment
            active_env_config = next(
                (
                    config
                    for path, config in context_sources.items()
                    if paths_equal(context.active_prefix, path.parent)
                ),
                None,
            )
            if active_env_config.get("subdir") == context.subdir:
                # In practice this never happens; the subdir info is not even
                # loaded from the active env for conda create :shrug:
                msg = dals(
                    f"""
                    Active environment configuration ({context.active_prefix}) is
                    implicitly requesting a non-native platform ({context.subdir}).
                    Please deactivate first or explicitly request the platform via
                    the --platform=[value] command line flag.
                    """
                )
<<<<<<< HEAD
                raise OperationNotAllowed(msg)
        log.info(
            "Creating new environment for a non-native platform %s",
            context.subdir,
        )
=======
                raise OperationNotAllowed(msg)
>>>>>>> d0df0f89
<|MERGE_RESOLUTION|>--- conflicted
+++ resolved
@@ -328,12 +328,23 @@
                     the --platform=[value] command line flag.
                     """
                 )
-<<<<<<< HEAD
                 raise OperationNotAllowed(msg)
-        log.info(
-            "Creating new environment for a non-native platform %s",
-            context.subdir,
+
+
+def print_activate(env_name_or_prefix):  # pragma: no cover
+    if not context.quiet and not context.json:
+        if " " in env_name_or_prefix:
+            env_name_or_prefix = f'"{env_name_or_prefix}"'
+        message = dals(
+            f"""
+        #
+        # To activate this environment, use
+        #
+        #     $ conda activate {env_name_or_prefix}
+        #
+        # To deactivate an active environment, use
+        #
+        #     $ conda deactivate
+        """
         )
-=======
-                raise OperationNotAllowed(msg)
->>>>>>> d0df0f89
+        print(message)  # TODO: use logger