--- conflicted
+++ resolved
@@ -255,12 +255,8 @@
         )
 
 
-<<<<<<< HEAD
 @deprecated("25.9", "26.3", addendum="Use PrefixData.assert_environment()")
-def validate_prefix(prefix):
-=======
 def validate_prefix(prefix) -> str:
->>>>>>> 257698a2
     """Verifies the prefix is a valid conda environment.
 
     :raises EnvironmentLocationNotFound: Non-existent path or not a directory.
