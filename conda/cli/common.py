# Copyright (C) 2012 Anaconda, Inc
# SPDX-License-Identifier: BSD-3-Clause
"""Common utilities for conda command line tools."""

from __future__ import annotations

import re
import sys
from logging import getLogger
from os.path import (
    dirname,
    exists,
    isdir,
    isfile,
    join,
    normcase,
)
from typing import TYPE_CHECKING

from ..auxlib.ish import dals
<<<<<<< HEAD
from ..base.constants import EXPLICIT_MARKER, PREFIX_MAGIC_FILE
=======
from ..base.constants import (
    CMD_LINE_SOURCE,
    CONFIGURATION_SOURCES,
    ENV_VARS_SOURCE,
    PREFIX_MAGIC_FILE,
)
>>>>>>> 5e5fb631
from ..base.context import context, env_name
from ..common.constants import NULL
from ..common.io import swallow_broken_pipe
from ..common.path import expand, paths_equal
from ..deprecations import deprecated
from ..exceptions import (
    CondaError,
    DirectoryNotACondaEnvironmentError,
    EnvironmentFileNotFound,
    EnvironmentFileTypeMismatchError,
    EnvironmentLocationNotFound,
    EnvironmentNotWritableError,
    OperationNotAllowed,
)
from ..gateways.connection.session import CONDA_SESSION_SCHEMES
from ..gateways.disk.test import file_path_is_writable
from ..models.match_spec import MatchSpec
from ..reporters import render

if TYPE_CHECKING:
    from collections.abc import Iterable

log = getLogger(__name__)


@deprecated(
    "25.3",
    "25.9",
    addendum="Use `conda.reporters.confirm_yn` instead.",
)
def confirm(message="Proceed", choices=("yes", "no"), default="yes", dry_run=NULL):
    assert default in choices, default
    if (dry_run is NULL and context.dry_run) or dry_run:
        from ..exceptions import DryRunExit

        raise DryRunExit()

    options = []
    for option in choices:
        if option == default:
            options.append(f"[{option[0]}]")
        else:
            options.append(option[0])
    message = "{} ({})? ".format(message, "/".join(options))
    choices = {alt: choice for choice in choices for alt in [choice, choice[0]]}
    choices[""] = default
    while True:
        # raw_input has a bug and prints to stderr, not desirable
        sys.stdout.write(message)
        sys.stdout.flush()
        try:
            user_choice = sys.stdin.readline().strip().lower()
        except OSError as e:
            raise CondaError(f"cannot read from stdin: {e}")
        if user_choice not in choices:
            print(f"Invalid choice: {user_choice}")
        else:
            sys.stdout.write("\n")
            sys.stdout.flush()
            return choices[user_choice]


@deprecated(
    "25.3",
    "25.9",
    addendum="Use `conda.reporters.confirm_yn` instead.",
)
def confirm_yn(message="Proceed", default="yes", dry_run=NULL):
    if (dry_run is NULL and context.dry_run) or dry_run:
        from ..exceptions import DryRunExit

        raise DryRunExit()
    if context.always_yes:
        return True
    try:
        choice = confirm(
            message=message, choices=("yes", "no"), default=default, dry_run=dry_run
        )
    except KeyboardInterrupt:  # pragma: no cover
        from ..exceptions import CondaSystemExit

        raise CondaSystemExit("\nOperation aborted.  Exiting.")
    if choice == "no":
        from ..exceptions import CondaSystemExit

        raise CondaSystemExit("Exiting.")
    return True


def is_active_prefix(prefix: str) -> bool:
    """
    Determines whether the args we pass in are pointing to the active prefix.
    Can be used a validation step to make sure operations are not being
    performed on the active prefix.
    """
    if context.active_prefix is None:
        return False
    return (
        paths_equal(prefix, context.active_prefix)
        # normcasing our prefix check for Windows, for case insensitivity
        or normcase(prefix) == normcase(env_name(context.active_prefix))
    )


@deprecated(
    "26.3",
    "26.9",
    addendum="Use `spec = str(MatchSpec(arg))` instead",
)
def arg2spec(arg: str, update: bool = False) -> str:
    try:
        spec = MatchSpec(arg)
    except:
        from ..exceptions import CondaValueError

        raise CondaValueError(f"invalid package specification: {arg}")

    name = spec.name
    if not spec._is_simple() and update:
        from ..exceptions import CondaValueError

        raise CondaValueError(
            "version specifications not allowed with 'update'; use\n"
            f"    conda update  {name:<{len(arg)}}  or\n"
            f"    conda install {arg:<{len(name)}}"
        )

    return str(spec)


@deprecated.argument("26.3", "26.9", "json")
def specs_from_args(args: Iterable[str]) -> list[str]:
    return [str(MatchSpec(arg)) for arg in args]


spec_pat = re.compile(
    r"""
    (?P<name>[^=<>!\s]+)                # package name
    \s*                                 # ignore spaces
    (
        (?P<cc>=[^=]+(=[^=]+)?)         # conda constraint
        |
        (?P<pc>(?:[=!]=|[><]=?|~=).+)   # new pip-style constraints
    )?$
    """,
    re.VERBOSE,
)


def strip_comment(line: str) -> str:
    return line.split("#")[0].rstrip()


def spec_from_line(line: str) -> str:
    m = spec_pat.match(strip_comment(line))
    if m is None:
        return None
    name, cc, pc = (m.group("name").lower(), m.group("cc"), m.group("pc"))
    if cc:
        return name + cc.replace("=", " ")
    elif pc:
        if pc.startswith("~= "):
            assert pc.count("~=") == 1, (
                f"Overly complex 'Compatible release' spec not handled {line}"
            )
            assert pc.count("."), f"No '.' in 'Compatible release' version {line}"
            ver = pc.replace("~= ", "")
            ver2 = ".".join(ver.split(".")[:-1]) + ".*"
            return name + " >=" + ver + ",==" + ver2
        else:
            return name + " " + pc.replace(" ", "")
    else:
        return name


@deprecated.argument("26.3", "26.9", "json")
def specs_from_url(url: str) -> list[str]:
    from ..gateways.connection.download import TmpDownload

    explicit = False
    with TmpDownload(url, verbose=False) as path:
        specs = []
        try:
            for line in open(path):
                line = line.strip()
                if not line or line.startswith("#"):
                    continue
                if line == EXPLICIT_MARKER:
                    explicit = True
                if explicit:
                    specs.append(line)
                    continue
                spec = spec_from_line(line)
                if spec is None:
                    from ..exceptions import CondaValueError

                    raise CondaValueError(f"could not parse '{line}' in: {url}")
                specs.append(spec)
        except OSError as e:
            from ..exceptions import CondaFileIOError

            raise CondaFileIOError(path, e)
    return specs


def names_in_specs(names, specs):
    return any(spec.split()[0] in names for spec in specs)


def disp_features(features):
    if features:
        return "[{}]".format(" ".join(features))
    else:
        return ""


@swallow_broken_pipe
def stdout_json(d):
    render(d)


def stdout_json_success(success=True, **kwargs):
    result = {"success": success}
    actions = kwargs.pop("actions", None)
    if actions:
        if "LINK" in actions:
            actions["LINK"] = [prec.dist_fields_dump() for prec in actions["LINK"]]
        if "UNLINK" in actions:
            actions["UNLINK"] = [prec.dist_fields_dump() for prec in actions["UNLINK"]]
        result["actions"] = actions
    result.update(kwargs)
    stdout_json(result)


@deprecated(
    "25.3",
    "25.9",
    addendum="Use `conda.reporters.render(style='env_list')` instead.",
)
def print_envs_list(known_conda_prefixes, output=True):
    render(known_conda_prefixes, style="envs_list", output=output)


def check_non_admin():
    from ..common._os import is_admin

    if not context.non_admin_enabled and not is_admin():
        from ..exceptions import OperationNotAllowed

        raise OperationNotAllowed(
            dals(
                """
            The create, install, update, and remove operations have been disabled
            on your system for non-privileged users.
        """
            )
        )


@deprecated("25.9", "26.3", addendum="Use PrefixData.assert_environment()")
def validate_prefix(prefix) -> str:
    """Verifies the prefix is a valid conda environment.

    :raises EnvironmentLocationNotFound: Non-existent path or not a directory.
    :raises DirectoryNotACondaEnvironmentError: Directory is not a conda environment.
    :returns: Valid prefix.
    :rtype: str
    """
    if isdir(prefix):
        if not isfile(join(prefix, PREFIX_MAGIC_FILE)):
            raise DirectoryNotACondaEnvironmentError(prefix)
    else:
        raise EnvironmentLocationNotFound(prefix)

    return prefix


@deprecated("25.9", "26.3", addendum="Use PrefixData.assert_writable()")
def validate_prefix_is_writable(prefix: str) -> str:
    """Verifies the environment directory is writable by trying to access
    the conda-meta/history file. If this file is not writable then we assume
    the whole prefix is not writable and raise an exception.

    :raises EnvironmentNotWritableError: Conda does not have permission to write to the prefix
    :returns: Valid prefix.
    :rtype: str
    """
    test_path = join(prefix, PREFIX_MAGIC_FILE)
    if isdir(dirname(test_path)) and file_path_is_writable(test_path):
        return prefix
    raise EnvironmentNotWritableError(prefix)


def validate_subdir_config():
    """Validates that the configured subdir is ok. A subdir that is different from
    the native system is only allowed if it comes from the global configuration, or
    from an environment variable.

    :raises OperationNotAllowed: Active environment is not allowed to request
                                 non-native platform packages
    """
    if context.subdir != context._native_subdir():
        # We will only allow a different subdir if it's specified by global
        # configuration, environment variable or command line argument. IOW,
        # prevent a non-base env configured for a non-native subdir from leaking
        # its subdir to a newer env.
        context_sources = context.collect_all()
        if context_sources.get(CMD_LINE_SOURCE, {}).get("subdir") == context.subdir:
            pass  # this is ok
        elif context_sources.get(ENV_VARS_SOURCE, {}).get("subdir") == context.subdir:
            pass  # this is ok too
        # config does not come from envvars or cmd_line, it must be a file
        # that's ok as long as it's a base env or a global file
        elif not paths_equal(context.active_prefix, context.root_prefix):
            # this is only ok as long as it's NOT base environment
            active_env_config = next(
                (
                    config
                    for path, config in context_sources.items()
                    if path not in CONFIGURATION_SOURCES
                    and paths_equal(context.active_prefix, path.parent)
                ),
                {},
            )
            if active_env_config.get("subdir") == context.subdir:
                # In practice this never happens; the subdir info is not even
                # loaded from the active env for conda create :shrug:
                msg = dals(
                    f"""
                    Active environment configuration ({context.active_prefix}) is
                    implicitly requesting a non-native platform ({context.subdir}).
                    Please deactivate first or explicitly request the platform via
                    the --platform=[value] command line flag.
                    """
                )
                raise OperationNotAllowed(msg)


def print_activate(env_name_or_prefix):  # pragma: no cover
    if not context.quiet and not context.json:
        if " " in env_name_or_prefix:
            env_name_or_prefix = f'"{env_name_or_prefix}"'
        message = dals(
            f"""
            #
            # To activate this environment, use
            #
            #     $ conda activate {env_name_or_prefix}
            #
            # To deactivate an active environment, use
            #
            #     $ conda deactivate
            """
        )
        print(message)  # TODO: use logger


def validate_environment_files_consistency(files: list[str]) -> None:
    """Validates that all the provided environment files are of the same format type.

    This function checks if all provided environment files are of the same format type
    using the conda plugin system's environment specifiers. It prevents mixing different
    environment file formats (e.g., YAML, explicit package lists, requirements.txt).

    :raises EnvironmentFileTypeMismatchError: When files with different formats are found
    """
    if not files or len(files) <= 1:
        return  # Nothing to validate if there are 0 or 1 files

    # Get types for all files using the plugin manager
    file_types = {
        file: context.plugin_manager.get_environment_specifier(file).name
        for file in files
    }
    # If there's more than one unique type, raise an error
    if len(set(file_types.values())) > 1:
        raise EnvironmentFileTypeMismatchError(file_types)


def validate_file_exists(filename: str):
    """
    Validate the existence of an environment file.

    This function checks if the given ``filename`` exists as an environment file.
    If the `filename` has a URL scheme supported by ``CONDA_SESSION_SCHEMES``,
    it assumes the file is accessible and returns without further validation.
    Otherwise, it expands the given path and verifies its existence. If the file
    does not exist, an ``EnvironmentFileNotFound`` exception is raised.

    Parameters:
        filename (str): The path or URL of the environment file to validate.

    Raises:
        EnvironmentFileNotFound: If the file does not exist and is not a valid URL.
    """
    url_scheme = filename.split("://", 1)[0]
    if url_scheme == "file":
        filename = expand(filename.split("://", 1)[-1])
    elif url_scheme not in CONDA_SESSION_SCHEMES:
        filename = expand(filename)
    else:
        return

    if not exists(filename):
        raise EnvironmentFileNotFound(filename=filename)<|MERGE_RESOLUTION|>--- conflicted
+++ resolved
@@ -18,16 +18,13 @@
 from typing import TYPE_CHECKING
 
 from ..auxlib.ish import dals
-<<<<<<< HEAD
-from ..base.constants import EXPLICIT_MARKER, PREFIX_MAGIC_FILE
-=======
 from ..base.constants import (
     CMD_LINE_SOURCE,
     CONFIGURATION_SOURCES,
     ENV_VARS_SOURCE,
+    EXPLICIT_MARKER
     PREFIX_MAGIC_FILE,
 )
->>>>>>> 5e5fb631
 from ..base.context import context, env_name
 from ..common.constants import NULL
 from ..common.io import swallow_broken_pipe
