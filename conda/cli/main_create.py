--- conflicted
+++ resolved
@@ -97,12 +97,8 @@
     from ..gateways.disk.delete import rm_rf
     from ..gateways.disk.test import is_conda_environment
     from ..reporters import confirm_yn
-<<<<<<< HEAD
     from .common import validate_subdir_config
-    from .install import check_prefix, install
-=======
     from .install import check_prefix, install, install_clone
->>>>>>> f67876ed
 
     # Ensure provided combination of command line argments are valid
     # At least one of the arguments -n/--name -p/--prefix is required
@@ -155,20 +151,16 @@
             dry_run=False,
         )
 
-<<<<<<< HEAD
     # Ensure the subdir config is valid
     validate_subdir_config()
 
     # Ensure the provided prefix is of the right form
     check_prefix(context.target_prefix)
 
-    return install(args, parser, "create")
-=======
     # Run appropriate install
     if args.clone:
         install_clone(args, parser)
     else:
         install(args, parser, "create")
 
-    return
->>>>>>> f67876ed
+    return 0