# Copyright (C) 2012 Anaconda, Inc
# SPDX-License-Identifier: BSD-3-Clause
"""CLI implementation for `conda create`.

Creates new conda environments with the specified packages.
"""

from __future__ import annotations

from logging import getLogger
from os.path import isdir
from typing import TYPE_CHECKING

from ..notices import notices

if TYPE_CHECKING:
    from argparse import ArgumentParser, Namespace, _SubParsersAction

log = getLogger(__name__)


def configure_parser(sub_parsers: _SubParsersAction, **kwargs) -> ArgumentParser:
    from ..auxlib.ish import dals
    from ..common.constants import NULL
    from .actions import NullCountAction
    from .helpers import (
        add_parser_create_install_update,
        add_parser_default_packages,
        add_parser_platform,
        add_parser_solver,
    )

    summary = "Create a new conda environment from a list of specified packages. "
    description = dals(
        f"""
        {summary}

        To use the newly-created environment, use 'conda activate envname'.
        This command requires either the -n NAME or -p PREFIX option.
        """
    )
    epilog = dals(
        """
        Examples:

        Create an environment containing the package 'sqlite'::

            conda create -n myenv sqlite

        Create an environment (env2) as a clone of an existing environment (env1)::

            conda create -n env2 --clone path/to/file/env1

        """
    )
    p = sub_parsers.add_parser(
        "create",
        help=summary,
        description=description,
        epilog=epilog,
        **kwargs,
    )
    p.add_argument(
        "--clone",
        action="store",
        help="Create a new environment as a copy of an existing local environment.",
        metavar="ENV",
    )
    solver_mode_options, _, channel_options = add_parser_create_install_update(p)
    add_parser_default_packages(solver_mode_options)
    add_parser_platform(channel_options)
    add_parser_solver(solver_mode_options)
    p.add_argument(
        "--dev",
        action=NullCountAction,
        help="Use `sys.executable -m conda` in wrapper scripts instead of CONDA_EXE. "
        "This is mainly for use during tests where we test new conda sources "
        "against old Python versions.",
        dest="dev",
        default=NULL,
    )
    p.set_defaults(func="conda.cli.main_create.execute")

    return p


@notices
def execute(args: Namespace, parser: ArgumentParser) -> int:
    import os
    from tempfile import mktemp

    from ..base.constants import UNUSED_ENV_NAME
    from ..base.context import context
    from ..cli.main_rename import check_protected_dirs
    from ..common.path import paths_equal
    from ..exceptions import ArgumentError, CondaValueError, TooManyArgumentsError
    from ..gateways.disk.delete import rm_rf
    from ..gateways.disk.test import is_conda_environment
    from ..misc import touch_nonadmin
    from ..reporters import confirm_yn
    from .common import validate_subdir_config
    from .install import check_prefix, install, install_clone

    # Ensure provided combination of command line argments are valid
    # At least one of the arguments -n/--name -p/--prefix is required
    if not args.name and not args.prefix:
        if context.dry_run:
            args.prefix = os.path.join(mktemp(), UNUSED_ENV_NAME)
            context.__init__(argparse_args=args)
        else:
            raise ArgumentError(
                "one of the arguments -n/--name -p/--prefix is required"
            )

    # Only one of the arguments --clone and packages is allowed
    if args.clone and args.packages:
        raise TooManyArgumentsError(
            0,
            len(args.packages),
            list(args.packages),
            "did not expect any arguments for --clone",
        )

    # Validate configuration
    # Ensure no protected dirs are getting overwritten
    check_protected_dirs(context.target_prefix)

    # Ensure the user wants to update the provided prefix if there is already
    # an installed conda environment or other files in the target
    if is_conda_environment(context.target_prefix):
        if paths_equal(context.target_prefix, context.root_prefix):
            raise CondaValueError("The target prefix is the base prefix. Aborting.")
        if context.dry_run:
            # Taking the "easy" way out, rather than trying to fake removing
            # the existing environment before creating a new one.
            raise CondaValueError(
                "Cannot `create --dry-run` with an existing conda environment"
            )
        confirm_yn(
            f"WARNING: A conda environment already exists at '{context.target_prefix}'\n\n"
            "Remove existing environment?\nThis will remove ALL directories contained within "
            "this specified prefix directory, including any other conda environments.\n\n",
            default="no",
            dry_run=False,
        )
        log.info("Removing existing environment %s", context.target_prefix)
        rm_rf(context.target_prefix)
    elif isdir(context.target_prefix):
        confirm_yn(
            f"WARNING: A directory already exists at the target location '{context.target_prefix}'\n"
            "but it is not a conda environment.\n"
            "Continue creating environment",
            default="no",
            dry_run=False,
        )

    # Ensure the subdir config is valid
    validate_subdir_config()

    # Ensure the provided prefix is of the right form
    check_prefix(context.target_prefix)

    # Run appropriate install
    if args.clone:
        install_clone(args, parser)
    else:
        install(args, parser, "create")

<<<<<<< HEAD
    # Run post-install steps applicable to all new environments
    touch_nonadmin(context.target_prefix)

    return
=======
    return 0
>>>>>>> d0df0f89
<|MERGE_RESOLUTION|>--- conflicted
+++ resolved
@@ -98,7 +98,7 @@
     from ..gateways.disk.test import is_conda_environment
     from ..misc import touch_nonadmin
     from ..reporters import confirm_yn
-    from .common import validate_subdir_config
+    from .common import print_activate, validate_subdir_config
     from .install import check_prefix, install, install_clone
 
     # Ensure provided combination of command line argments are valid
@@ -121,14 +121,16 @@
             "did not expect any arguments for --clone",
         )
 
+    prefix = context.target_prefix
+
     # Validate configuration
     # Ensure no protected dirs are getting overwritten
-    check_protected_dirs(context.target_prefix)
+    check_protected_dirs(prefix)
 
     # Ensure the user wants to update the provided prefix if there is already
     # an installed conda environment or other files in the target
-    if is_conda_environment(context.target_prefix):
-        if paths_equal(context.target_prefix, context.root_prefix):
+    if is_conda_environment(prefix):
+        if paths_equal(prefix, context.root_prefix):
             raise CondaValueError("The target prefix is the base prefix. Aborting.")
         if context.dry_run:
             # Taking the "easy" way out, rather than trying to fake removing
@@ -137,17 +139,17 @@
                 "Cannot `create --dry-run` with an existing conda environment"
             )
         confirm_yn(
-            f"WARNING: A conda environment already exists at '{context.target_prefix}'\n\n"
+            f"WARNING: A conda environment already exists at '{prefix}'\n\n"
             "Remove existing environment?\nThis will remove ALL directories contained within "
             "this specified prefix directory, including any other conda environments.\n\n",
             default="no",
             dry_run=False,
         )
-        log.info("Removing existing environment %s", context.target_prefix)
-        rm_rf(context.target_prefix)
-    elif isdir(context.target_prefix):
+        log.info("Removing existing environment %s", prefix)
+        rm_rf(prefix)
+    elif isdir(prefix):
         confirm_yn(
-            f"WARNING: A directory already exists at the target location '{context.target_prefix}'\n"
+            f"WARNING: A directory already exists at the target location '{prefix}'\n"
             "but it is not a conda environment.\n"
             "Continue creating environment",
             default="no",
@@ -158,19 +160,15 @@
     validate_subdir_config()
 
     # Ensure the provided prefix is of the right form
-    check_prefix(context.target_prefix)
+    check_prefix(prefix)
 
     # Run appropriate install
     if args.clone:
         install_clone(args, parser)
     else:
         install(args, parser, "create")
+    # Run post-install steps applicable to all new environments
+    touch_nonadmin(prefix)
+    print_activate(args.name or prefix)
 
-<<<<<<< HEAD
-    # Run post-install steps applicable to all new environments
-    touch_nonadmin(context.target_prefix)
-
-    return
-=======
-    return 0
->>>>>>> d0df0f89
+    return 0