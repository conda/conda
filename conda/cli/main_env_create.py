--- conflicted
+++ resolved
@@ -5,11 +5,6 @@
 Creates new conda environments with the specified packages.
 """
 
-<<<<<<< HEAD
-import os
-=======
-import json
->>>>>>> dd650cef
 from argparse import (
     ArgumentParser,
     Namespace,
@@ -112,11 +107,7 @@
 def execute(args: Namespace, parser: ArgumentParser) -> int:
     from ..auxlib.ish import dals
     from ..base.context import context, determine_target_prefix
-<<<<<<< HEAD
-    from ..cli.main_rename import check_protected_dirs
     from ..common.serialize import json
-=======
->>>>>>> dd650cef
     from ..core.prefix_data import PrefixData
     from ..env.env import print_result
     from ..env.installers.base import get_installer
