# Copyright (C) 2012 Anaconda, Inc
# SPDX-License-Identifier: BSD-3-Clause
"""CLI implementation for `conda info`.

Display information about current conda installation.
"""

from __future__ import annotations

import os
import re
import sys
from argparse import SUPPRESS, _StoreTrueAction
from functools import cached_property
from logging import getLogger
from os.path import exists, expanduser, isfile, join
from textwrap import wrap
from typing import TYPE_CHECKING, Literal

from ..deprecations import deprecated

if TYPE_CHECKING:
    from argparse import ArgumentParser, Namespace, _SubParsersAction
    from collections.abc import Iterable
    from typing import Any

    from ..base.context import Context
    from ..models.records import PackageRecord

log = getLogger(__name__)


def configure_parser(sub_parsers: _SubParsersAction, **kwargs) -> ArgumentParser:
    from ..common.constants import NULL
    from .helpers import add_parser_json

    summary = "Display information about current conda install."
    description = summary
    epilog = ""

    p = sub_parsers.add_parser(
        "info",
        help=summary,
        description=description,
        epilog=epilog,
        **kwargs,
    )
    add_parser_json(p)
    p.add_argument(
        "--offline",
        action="store_true",
        default=NULL,
        help=SUPPRESS,
    )
    p.add_argument(
        "-a",
        "--all",
        action="store_true",
        help="Show all information.",
    )
    p.add_argument(
        "--base",
        action="store_true",
        help="Display base environment path.",
    )
    p.add_argument(
        "-e",
        "--envs",
        action="store_true",
        help="List all known conda environments.",
    )
    p.add_argument(
        "-l",
        "--license",
        action=deprecated.action("25.9", "26.3", _StoreTrueAction),
        help=SUPPRESS,
    )
    p.add_argument(
        "-s",
        "--system",
        action="store_true",
        help="List environment variables.",
    )
    p.add_argument(
        "--root",
        action=deprecated.action(
            "25.9",
            "26.3",
            _StoreTrueAction,
            addendum="Use `--base` instead.",
        ),
        help=SUPPRESS,
        dest="base",
    )
    p.add_argument(
        "--unsafe-channels",
        action="store_true",
        help="Display list of channels with tokens exposed.",
    )

    p.set_defaults(func="conda.cli.main_info.execute")

    return p


def get_user_site() -> list[str]:  # pragma: no cover
    """
    Method used to populate ``site_dirs`` in ``conda info``.

    :returns: List of directories.
    """

    from ..common.compat import on_win

    site_dirs = []
    try:
        if not on_win:
            if exists(expanduser("~/.local/lib")):
                python_re = re.compile(r"python\d\.\d")
                for path in os.listdir(expanduser("~/.local/lib/")):
                    if python_re.match(path):
                        site_dirs.append(f"~/.local/lib/{path}")
        else:
            if "APPDATA" not in os.environ:
                return site_dirs
            APPDATA = os.environ["APPDATA"]
            if exists(join(APPDATA, "Python")):
                site_dirs = [
                    join(APPDATA, "Python", i)
                    for i in os.listdir(join(APPDATA, "PYTHON"))
                ]
    except OSError as e:
        log.debug("Error accessing user site directory.\n%r", e)
    return site_dirs


IGNORE_FIELDS: set[str] = {"files", "auth", "preferred_env", "priority"}

SKIP_FIELDS: set[str] = {
    *IGNORE_FIELDS,
    "name",
    "version",
    "build",
    "build_number",
    "channel",
    "schannel",
    "size",
    "fn",
    "depends",
}


def dump_record(prec: PackageRecord) -> dict[str, Any]:
    """
    Returns a dictionary of key/value pairs from ``prec``.  Keys included in ``IGNORE_FIELDS`` are not returned.

    :param prec: A ``PackageRecord`` object.
    :returns: A dictionary of elements dumped from ``prec``
    """
    return {k: v for k, v in prec.dump().items() if k not in IGNORE_FIELDS}


def pretty_package(prec: PackageRecord) -> None:
    """
    Pretty prints contents of a ``PackageRecord``

    :param prec: A ``PackageRecord``
    """

    from ..utils import human_bytes

    pkg = dump_record(prec)
    d = {
        "file name": prec.fn,
        "name": pkg["name"],
        "version": pkg["version"],
        "build string": pkg["build"],
        "build number": pkg["build_number"],
        "channel": str(prec.channel),
        "size": human_bytes(pkg["size"]),
    }
    for key in sorted(set(pkg.keys()) - SKIP_FIELDS):
        d[key] = pkg[key]

    print()
    header = "{} {} {}".format(d["name"], d["version"], d["build string"])
    print(header)
    print("-" * len(header))
    for key in d:
        print("%-12s: %s" % (key, d[key]))
    print("dependencies:")
    for dep in pkg["depends"]:
        print(f"    {dep}")


def get_info_dict() -> dict[str, Any]:
    """
    Returns a dictionary of contextual information.

    :returns:  Dictionary of conda information to be sent to stdout.
    """

    from .. import CONDA_PACKAGE_ROOT
    from .. import __version__ as conda_version
    from ..base.context import (
        DEFAULT_SOLVER,
        context,
        env_name,
        sys_rc_path,
        user_rc_path,
    )
    from ..common.compat import on_win
    from ..common.url import mask_anaconda_token
    from ..core.index import Index
    from ..models.channel import all_channel_urls, offline_keep

    try:
        from conda_build import __version__ as conda_build_version
    except ImportError as err:
        # ImportError: conda-build is not installed
        log.debug("Unable to import conda-build: %s", err)
        conda_build_version = "not installed"
    except Exception as err:
        log.error("Error importing conda-build: %s", err)
        conda_build_version = "error"

    virtual_pkg_index = Index().system_packages
    virtual_pkgs = [[p.name, p.version, p.build] for p in virtual_pkg_index.values()]

    channels = list(all_channel_urls(context.channels))
    if not context.json:
        channels = [c + ("" if offline_keep(c) else "  (offline)") for c in channels]
    channels = [mask_anaconda_token(c) for c in channels]

    netrc_file = os.environ.get("NETRC")
    if not netrc_file:
        user_netrc = expanduser("~/.netrc")
        if isfile(user_netrc):
            netrc_file = user_netrc

    active_prefix_name = env_name(context.active_prefix)

    solver = {
        "name": context.solver,
        "user_agent": context.solver_user_agent(),
        "default": context.solver == DEFAULT_SOLVER,
    }

    info_dict = dict(
        platform=context.subdir,
        conda_version=conda_version,
        conda_env_version=conda_version,
        conda_build_version=conda_build_version,
        root_prefix=context.root_prefix,
        conda_prefix=context.conda_prefix,
        av_data_dir=context.av_data_dir,
        av_metadata_url_base=context.signing_metadata_url_base,
        root_writable=context.root_writable,
        pkgs_dirs=context.pkgs_dirs,
        envs_dirs=context.envs_dirs,
        default_prefix=context.default_prefix,
        active_prefix=context.active_prefix,
        active_prefix_name=active_prefix_name,
        conda_shlvl=context.shlvl,
        channels=channels,
        user_rc_path=user_rc_path,
        rc_path=user_rc_path,
        sys_rc_path=sys_rc_path,
        # is_foreign=bool(foreign),
        offline=context.offline,
        envs=[],
        python_version=".".join(map(str, sys.version_info)),
        requests_version=context.requests_version,
        user_agent=context.user_agent,
        conda_location=CONDA_PACKAGE_ROOT,
        config_files=context.config_files,
        netrc_file=netrc_file,
        virtual_pkgs=virtual_pkgs,
        solver=solver,
    )
    if on_win:
        from ..common._os.windows import is_admin_on_windows

        info_dict["is_windows_admin"] = is_admin_on_windows()
    else:
        info_dict["UID"] = os.geteuid()
        info_dict["GID"] = os.getegid()

    env_var_keys = {
        "CIO_TEST",
        "CURL_CA_BUNDLE",
        "REQUESTS_CA_BUNDLE",
        "SSL_CERT_FILE",
        "LD_PRELOAD",
    }

    # add all relevant env vars, e.g. startswith('CONDA') or endswith('PATH')
    env_var_keys.update(v for v in os.environ if v.upper().startswith("CONDA"))
    env_var_keys.update(v for v in os.environ if v.upper().startswith("PYTHON"))
    env_var_keys.update(v for v in os.environ if v.upper().endswith("PATH"))
    env_var_keys.update(v for v in os.environ if v.upper().startswith("SUDO"))

    env_vars = {
        ev: os.getenv(ev, os.getenv(ev.lower(), "<not set>")) for ev in env_var_keys
    }

    proxy_keys = (v for v in os.environ if v.upper().endswith("PROXY"))
    env_vars.update({ev: "<set>" for ev in proxy_keys})

    info_dict.update(
        {
            "sys.version": sys.version,
            "sys.prefix": sys.prefix,
            "sys.executable": sys.executable,
            "site_dirs": get_user_site(),
            "env_vars": env_vars,
        }
    )

    return info_dict


def get_env_vars_str(info_dict: dict[str, Any]) -> str:
    """
    Returns a printable string representing environment variables from the dictionary returned by ``get_info_dict``.

    :param info_dict:  The returned dictionary from ``get_info_dict()``.
    :returns:  String to print.
    """

    builder = []
    builder.append("%23s:" % "environment variables")
    env_vars = info_dict.get("env_vars", {})
    for key in sorted(env_vars):
        value = wrap(env_vars[key])
        first_line = value[0] if len(value) else ""
        other_lines = value[1:] if len(value) > 1 else ()
        builder.append("%25s=%s" % (key, first_line))
        for val in other_lines:
            builder.append(" " * 26 + val)
    return "\n".join(builder)


def get_main_info_display(info_dict: dict[str, Any]) -> dict[str, str]:
    """
    Returns the data that can be used to display information for conda info
    """
    from ..common.compat import on_win

    def flatten(lines: Iterable[str]) -> str:
        return ("\n" + 26 * " ").join(map(str, lines))

    def builder():
        if info_dict["active_prefix_name"]:
            yield ("active environment", info_dict["active_prefix_name"])
            yield ("active env location", info_dict["active_prefix"])
        else:
            yield ("active environment", info_dict["active_prefix"])

        if info_dict["conda_shlvl"] >= 0:
            yield ("shell level", info_dict["conda_shlvl"])

        yield ("user config file", info_dict["user_rc_path"])
        yield ("populated config files", flatten(info_dict["config_files"]))
        yield ("conda version", info_dict["conda_version"])
        yield ("conda-build version", info_dict["conda_build_version"])
        yield ("python version", info_dict["python_version"])
        yield (
            "solver",
            f"{info_dict['solver']['name']}{' (default)' if info_dict['solver']['default'] else ''}",
        )
        yield (
            "virtual packages",
            flatten("=".join(pkg) for pkg in info_dict["virtual_pkgs"]),
        )
        writable = "writable" if info_dict["root_writable"] else "read only"
        yield ("base environment", f"{info_dict['root_prefix']}  ({writable})")
        yield ("conda av data dir", info_dict["av_data_dir"])
        yield ("conda av metadata url", info_dict["av_metadata_url_base"])
        yield ("channel URLs", flatten(info_dict["channels"]))
        yield ("package cache", flatten(info_dict["pkgs_dirs"]))
        yield ("envs directories", flatten(info_dict["envs_dirs"]))
        yield ("platform", info_dict["platform"])
        yield ("user-agent", info_dict["user_agent"])

        if on_win:
            yield ("administrator", info_dict["is_windows_admin"])
        else:
            yield ("UID:GID", f"{info_dict['UID']}:{info_dict['GID']}")

        yield ("netrc file", info_dict["netrc_file"])
        yield ("offline mode", info_dict["offline"])

    return {key: value for key, value in builder()}


def get_main_info_str(info_dict: dict[str, Any]) -> str:
    """
    Returns a printable string of the contents of ``info_dict``.

    :param info_dict:  The output of ``get_info_dict()``.
    :returns:  String to print.
    """
    display_info = get_main_info_display(info_dict)

    return "\n".join(
        ("", *(f"{key:>23} : {value}" for key, value in display_info.items()), "")
    )


#: Possible components for the info command to render
InfoComponents = Literal["base", "channels", "envs", "system", "detail", "json_all"]


class InfoRenderer:
    """
    Provides a ``render`` method for rendering ``InfoComponents``
    """

    def __init__(self, context):
        self._context = context
        self._component_style_map = {
            "base": None,
            "channels": None,
            "detail": "detail_view",
            "envs": "envs_list",
            "system": None,
            "json_all": None,
        }

    @cached_property
    def _info_dict(self):
        info_dict = get_info_dict()
        info_dict["envs"] = self._info_dict_envs
        return info_dict

    @cached_property
    def _info_dict_envs(self):
        from ..core.envs_manager import list_all_known_prefixes

        return list_all_known_prefixes()

    def render(self, components: Iterable[InfoComponents]):
        """
        Iterates through the registered components, obtains the data to render via a
        ``_<component>_component`` method and then renders it.
        """
        from ..reporters import render

        for component in components:
            style = self._component_style_map.get(component)
            data_func = getattr(self, f"_{component}_component", None)

            if not data_func:
                continue

            data = data_func()

            if data:
                render(data, style=style)

    def _base_component(self) -> str | dict:
        if self._context.json:
            return {"root_prefix": self._context.root_prefix}
        else:
            return f"{self._context.root_prefix}\n"

    def _channels_component(self) -> str | dict:
        if self._context.json:
            return {"channels": self._context.channels}
        else:
            channels_str = "\n".join(self._context.channels)
            return f"{channels_str}\n"

    def _detail_component(self) -> dict[str, str]:
        return get_main_info_display(self._info_dict)

    def _envs_component(self):
<<<<<<< HEAD
        if not self._context.json:
            return self._info_dict_envs
=======
        if self._context.json:
            from ..core.prefix_data import PrefixData

            result = {}
            if active_prefix := self._context.active_prefix:
                active_prefix_data = PrefixData(active_prefix)
            else:
                active_prefix_data = None
            for prefix in self._info_dict["envs"]:
                prefix_data = PrefixData(prefix)
                result[prefix] = {
                    "name": prefix_data.name,
                    "active": prefix_data == active_prefix_data,
                    "base": prefix_data.is_base(),
                    "frozen": prefix_data.is_frozen(),
                    "writable": prefix_data.is_writable,
                }
            return result
        return self._info_dict["envs"]
>>>>>>> 3cdfa6da

    def _system_component(self) -> str:
        from .find_commands import find_commands, find_executable

        output = [
            f"sys.version: {sys.version[:40]}...",
            f"sys.prefix: {sys.prefix}",
            f"sys.executable: {sys.executable}",
            "conda location: {}".format(self._info_dict["conda_location"]),
        ]

        for cmd in sorted(set(find_commands() + ("build",))):
            output.append("conda-{}: {}".format(cmd, find_executable("conda-" + cmd)))

        site_dirs = self._info_dict["site_dirs"]
        if site_dirs:
            output.append(f"user site dirs: {site_dirs[0]}")
        else:
            output.append("user site dirs:")

        for site_dir in site_dirs[1:]:
            output.append(f"                {site_dir}")

        output.append("")

        for name, value in sorted(self._info_dict["env_vars"].items()):
            output.append(f"{name}: {value}")

        output.append("")

        return "\n".join(output)

    def _envs_details_component(self) -> dict[str, dict[str, Any]]:
        from ..core.prefix_data import PrefixData

        result = {}
        if active_prefix := self._context.active_prefix:
            active_prefix_data = PrefixData(active_prefix)
        else:
            active_prefix_data = None
        for prefix in self._info_dict_envs:
            prefix_data = PrefixData(prefix)
            result[prefix] = {
                "name": prefix_data.name,
                "active": prefix_data == active_prefix_data,
                "base": prefix_data.is_base(),
                "protected": prefix_data.is_frozen(),
                "writable": prefix_data.is_writable,
            }
        return result

    def _json_all_component(self) -> dict[str, Any]:
        info_dict = self._info_dict.copy()
        info_dict["envs_details"] = self._envs_details_component()
        return info_dict


@deprecated(
    "25.9",
    "26.3",
    addendum="Use `conda.cli.main_info.iter_info_components` instead.",
)
def get_info_components(args: Namespace, context: Context) -> set[InfoComponents]:
    return set(iter_info_components(args, context))


def iter_info_components(args: Namespace, context: Context) -> Iterable[InfoComponents]:
    """
    Determine which components to display.

    :param args: The parsed command line arguments.
    :param context: The conda context.
    :returns: An iterable of components to display.
    """
    if args.base:
        yield "base"

    if args.unsafe_channels:
        yield "channels"

    if (
        (args.all or (not args.envs and not args.system))
        and not context.json
        and not args.base
        and not args.unsafe_channels
    ):
        yield "detail"

    if (args.envs or args.all) and not context.json:
        yield "envs"

    if (args.system or args.all) and not context.json:
        yield "system"

    if context.json and not args.base and not args.unsafe_channels:
        yield "json_all"


def execute(args: Namespace, parser: ArgumentParser) -> int:
    """
    Implements ``conda info`` command.

     * ``conda info``
     * ``conda info --base``
     * ``conda info <package_spec> ...``
     * ``conda info --unsafe-channels``
     * ``conda info --envs``
     * ``conda info --system``
    """

    from ..base.context import context

    components = iter_info_components(args, context)
    renderer = InfoRenderer(context)
    renderer.render(components)

    return 0<|MERGE_RESOLUTION|>--- conflicted
+++ resolved
@@ -476,30 +476,8 @@
         return get_main_info_display(self._info_dict)
 
     def _envs_component(self):
-<<<<<<< HEAD
         if not self._context.json:
             return self._info_dict_envs
-=======
-        if self._context.json:
-            from ..core.prefix_data import PrefixData
-
-            result = {}
-            if active_prefix := self._context.active_prefix:
-                active_prefix_data = PrefixData(active_prefix)
-            else:
-                active_prefix_data = None
-            for prefix in self._info_dict["envs"]:
-                prefix_data = PrefixData(prefix)
-                result[prefix] = {
-                    "name": prefix_data.name,
-                    "active": prefix_data == active_prefix_data,
-                    "base": prefix_data.is_base(),
-                    "frozen": prefix_data.is_frozen(),
-                    "writable": prefix_data.is_writable,
-                }
-            return result
-        return self._info_dict["envs"]
->>>>>>> 3cdfa6da
 
     def _system_component(self) -> str:
         from .find_commands import find_commands, find_executable
@@ -546,7 +524,7 @@
                 "name": prefix_data.name,
                 "active": prefix_data == active_prefix_data,
                 "base": prefix_data.is_base(),
-                "protected": prefix_data.is_frozen(),
+                "frozen": prefix_data.is_frozen(),
                 "writable": prefix_data.is_writable,
             }
         return result
