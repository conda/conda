# Copyright (C) 2012 Anaconda, Inc
# SPDX-License-Identifier: BSD-3-Clause
"""CLI implementation for `conda info`.

Display information about current conda installation.
"""

from __future__ import annotations

import os
import re
import sys
from argparse import SUPPRESS, _StoreTrueAction
from functools import cached_property
from logging import getLogger
from os.path import exists, expanduser, isfile, join
from textwrap import wrap
from typing import TYPE_CHECKING, Literal

from ..deprecations import deprecated

if TYPE_CHECKING:
    from argparse import ArgumentParser, Namespace, _SubParsersAction
    from collections.abc import Iterable
    from typing import Any

    from ..base.context import Context
    from ..models.records import PackageRecord

log = getLogger(__name__)


def configure_parser(sub_parsers: _SubParsersAction, **kwargs) -> ArgumentParser:
    from ..common.constants import NULL
    from .helpers import add_parser_json

    summary = "Display information about current conda install."
    description = summary
    epilog = ""

    p = sub_parsers.add_parser(
        "info",
        help=summary,
        description=description,
        epilog=epilog,
        **kwargs,
    )
    add_parser_json(p)
    p.add_argument(
        "--offline",
        action="store_true",
        default=NULL,
        help=SUPPRESS,
    )
    p.add_argument(
        "-a",
        "--all",
        action="store_true",
        help="Show all information.",
    )
    p.add_argument(
        "--base",
        action="store_true",
        help="Display base environment path.",
    )
    p.add_argument(
        "-e",
        "--envs",
        action="store_true",
        help="List all known conda environments.",
    )
    p.add_argument(
        "-l",
        "--license",
        action=deprecated.action("25.9", "26.3", _StoreTrueAction),
        help=SUPPRESS,
    )
    p.add_argument(
        "-s",
        "--system",
        action="store_true",
        help="List environment variables.",
    )
    p.add_argument(
        "--root",
        action=deprecated.action(
            "25.9",
            "26.3",
            _StoreTrueAction,
            addendum="Use `--base` instead.",
        ),
        help=SUPPRESS,
        dest="base",
    )
    p.add_argument(
        "--unsafe-channels",
        action="store_true",
        help="Display list of channels with tokens exposed.",
    )

    p.set_defaults(func="conda.cli.main_info.execute")

    return p


def get_user_site() -> list[str]:  # pragma: no cover
    """
    Method used to populate ``site_dirs`` in ``conda info``.

    :returns: List of directories.
    """

    from ..common.compat import on_win

    site_dirs = []
    try:
        if not on_win:
            if exists(expanduser("~/.local/lib")):
                python_re = re.compile(r"python\d\.\d")
                for path in os.listdir(expanduser("~/.local/lib/")):
                    if python_re.match(path):
                        site_dirs.append(f"~/.local/lib/{path}")
        else:
            if "APPDATA" not in os.environ:
                return site_dirs
            APPDATA = os.environ["APPDATA"]
            if exists(join(APPDATA, "Python")):
                site_dirs = [
                    join(APPDATA, "Python", i)
                    for i in os.listdir(join(APPDATA, "PYTHON"))
                ]
    except OSError as e:
        log.debug("Error accessing user site directory.\n%r", e)
    return site_dirs


IGNORE_FIELDS: set[str] = {"files", "auth", "preferred_env", "priority"}

SKIP_FIELDS: set[str] = {
    *IGNORE_FIELDS,
    "name",
    "version",
    "build",
    "build_number",
    "channel",
    "schannel",
    "size",
    "fn",
    "depends",
}


def dump_record(prec: PackageRecord) -> dict[str, Any]:
    """
    Returns a dictionary of key/value pairs from ``prec``.  Keys included in ``IGNORE_FIELDS`` are not returned.

    :param prec: A ``PackageRecord`` object.
    :returns: A dictionary of elements dumped from ``prec``
    """
    return {k: v for k, v in prec.dump().items() if k not in IGNORE_FIELDS}


def pretty_package(prec: PackageRecord) -> None:
    """
    Pretty prints contents of a ``PackageRecord``

    :param prec: A ``PackageRecord``
    """

    from ..utils import human_bytes

    pkg = dump_record(prec)
    d = {
        "file name": prec.fn,
        "name": pkg["name"],
        "version": pkg["version"],
        "build string": pkg["build"],
        "build number": pkg["build_number"],
        "channel": str(prec.channel),
        "size": human_bytes(pkg["size"]),
    }
    for key in sorted(set(pkg.keys()) - SKIP_FIELDS):
        d[key] = pkg[key]

    print()
    header = "{} {} {}".format(d["name"], d["version"], d["build string"])
    print(header)
    print("-" * len(header))
    for key in d:
        print("%-12s: %s" % (key, d[key]))
    print("dependencies:")
    for dep in pkg["depends"]:
        print(f"    {dep}")


def get_info_dict() -> dict[str, Any]:
    """
    Returns a dictionary of contextual information.

    :returns:  Dictionary of conda information to be sent to stdout.
    """

    from .. import CONDA_PACKAGE_ROOT
    from .. import __version__ as conda_version
    from ..base.context import (
        DEFAULT_SOLVER,
        context,
        env_name,
        sys_rc_path,
        user_rc_path,
    )
    from ..common.compat import on_win
    from ..common.url import mask_anaconda_token
    from ..core.index import Index
    from ..models.channel import all_channel_urls, offline_keep

    try:
        from conda_build import __version__ as conda_build_version
    except ImportError as err:
        # ImportError: conda-build is not installed
        log.debug("Unable to import conda-build: %s", err)
        conda_build_version = "not installed"
    except Exception as err:
        log.error("Error importing conda-build: %s", err)
        conda_build_version = "error"

    virtual_pkg_index = Index().system_packages
    virtual_pkgs = [[p.name, p.version, p.build] for p in virtual_pkg_index.values()]

    channels = list(all_channel_urls(context.channels))
    if not context.json:
        channels = [c + ("" if offline_keep(c) else "  (offline)") for c in channels]
    channels = [mask_anaconda_token(c) for c in channels]

    netrc_file = os.environ.get("NETRC")
    if not netrc_file:
        user_netrc = expanduser("~/.netrc")
        if isfile(user_netrc):
            netrc_file = user_netrc

    active_prefix_name = env_name(context.active_prefix)

    solver = {
        "name": context.solver,
        "user_agent": context.solver_user_agent(),
        "default": context.solver == DEFAULT_SOLVER,
    }

    info_dict = dict(
        platform=context.subdir,
        conda_version=conda_version,
        conda_env_version=conda_version,
        conda_build_version=conda_build_version,
        root_prefix=context.root_prefix,
        conda_prefix=context.conda_prefix,
        av_data_dir=context.av_data_dir,
        av_metadata_url_base=context.signing_metadata_url_base,
        root_writable=context.root_writable,
        pkgs_dirs=context.pkgs_dirs,
        envs_dirs=context.envs_dirs,
        default_prefix=context.default_prefix,
        active_prefix=context.active_prefix,
        active_prefix_name=active_prefix_name,
        conda_shlvl=context.shlvl,
        channels=channels,
        user_rc_path=user_rc_path,
        rc_path=user_rc_path,
        sys_rc_path=sys_rc_path,
        # is_foreign=bool(foreign),
        offline=context.offline,
        envs=[],
        python_version=".".join(map(str, sys.version_info)),
        requests_version=context.requests_version,
        user_agent=context.user_agent,
        conda_location=CONDA_PACKAGE_ROOT,
        config_files=context.config_files,
        netrc_file=netrc_file,
        virtual_pkgs=virtual_pkgs,
        solver=solver,
    )
    if on_win:
        from ..common._os.windows import is_admin_on_windows

        info_dict["is_windows_admin"] = is_admin_on_windows()
    else:
        info_dict["UID"] = os.geteuid()
        info_dict["GID"] = os.getegid()

    env_var_keys = {
        "CIO_TEST",
        "CURL_CA_BUNDLE",
        "REQUESTS_CA_BUNDLE",
        "SSL_CERT_FILE",
        "LD_PRELOAD",
    }

    # add all relevant env vars, e.g. startswith('CONDA') or endswith('PATH')
    env_var_keys.update(v for v in os.environ if v.upper().startswith("CONDA"))
    env_var_keys.update(v for v in os.environ if v.upper().startswith("PYTHON"))
    env_var_keys.update(v for v in os.environ if v.upper().endswith("PATH"))
    env_var_keys.update(v for v in os.environ if v.upper().startswith("SUDO"))

    env_vars = {
        ev: os.getenv(ev, os.getenv(ev.lower(), "<not set>")) for ev in env_var_keys
    }

    proxy_keys = (v for v in os.environ if v.upper().endswith("PROXY"))
    env_vars.update({ev: "<set>" for ev in proxy_keys})

    info_dict.update(
        {
            "sys.version": sys.version,
            "sys.prefix": sys.prefix,
            "sys.executable": sys.executable,
            "site_dirs": get_user_site(),
            "env_vars": env_vars,
        }
    )

    return info_dict


def get_env_vars_str(info_dict: dict[str, Any]) -> str:
    """
    Returns a printable string representing environment variables from the dictionary returned by ``get_info_dict``.

    :param info_dict:  The returned dictionary from ``get_info_dict()``.
    :returns:  String to print.
    """

    builder = []
    builder.append("%23s:" % "environment variables")
    env_vars = info_dict.get("env_vars", {})
    for key in sorted(env_vars):
        value = wrap(env_vars[key])
        first_line = value[0] if len(value) else ""
        other_lines = value[1:] if len(value) > 1 else ()
        builder.append("%25s=%s" % (key, first_line))
        for val in other_lines:
            builder.append(" " * 26 + val)
    return "\n".join(builder)


def get_main_info_display(info_dict: dict[str, Any]) -> dict[str, str]:
    """
    Returns the data that can be used to display information for conda info
    """
    from ..common.compat import on_win

    def flatten(lines: Iterable[str]) -> str:
        return ("\n" + 26 * " ").join(map(str, lines))

    def builder():
        if info_dict["active_prefix_name"]:
            yield ("active environment", info_dict["active_prefix_name"])
            yield ("active env location", info_dict["active_prefix"])
        else:
            yield ("active environment", info_dict["active_prefix"])

        if info_dict["conda_shlvl"] >= 0:
            yield ("shell level", info_dict["conda_shlvl"])

        yield ("user config file", info_dict["user_rc_path"])
        yield ("populated config files", flatten(info_dict["config_files"]))
        yield ("conda version", info_dict["conda_version"])
        yield ("conda-build version", info_dict["conda_build_version"])
        yield ("python version", info_dict["python_version"])
        yield (
            "solver",
            f"{info_dict['solver']['name']}{' (default)' if info_dict['solver']['default'] else ''}",
        )
        yield (
            "virtual packages",
            flatten("=".join(pkg) for pkg in info_dict["virtual_pkgs"]),
        )
        writable = "writable" if info_dict["root_writable"] else "read only"
        yield ("base environment", f"{info_dict['root_prefix']}  ({writable})")
        yield ("conda av data dir", info_dict["av_data_dir"])
        yield ("conda av metadata url", info_dict["av_metadata_url_base"])
        yield ("channel URLs", flatten(info_dict["channels"]))
        yield ("package cache", flatten(info_dict["pkgs_dirs"]))
        yield ("envs directories", flatten(info_dict["envs_dirs"]))
        yield ("platform", info_dict["platform"])
        yield ("user-agent", info_dict["user_agent"])

        if on_win:
            yield ("administrator", info_dict["is_windows_admin"])
        else:
            yield ("UID:GID", f"{info_dict['UID']}:{info_dict['GID']}")

        yield ("netrc file", info_dict["netrc_file"])
        yield ("offline mode", info_dict["offline"])

    return {key: value for key, value in builder()}


def get_main_info_str(info_dict: dict[str, Any]) -> str:
    """
    Returns a printable string of the contents of ``info_dict``.

    :param info_dict:  The output of ``get_info_dict()``.
    :returns:  String to print.
    """
    display_info = get_main_info_display(info_dict)

    return "\n".join(
        ("", *(f"{key:>23} : {value}" for key, value in display_info.items()), "")
    )


#: Possible components for the info command to render
InfoComponents = Literal["base", "channels", "envs", "system", "detail", "json_all"]


class InfoRenderer:
    """
    Provides a ``render`` method for rendering ``InfoComponents``
    """

    def __init__(self, context):
        self._context = context
        self._component_style_map = {
            "base": None,
            "channels": None,
            "detail": "detail_view",
            "envs": "envs_list",
            "system": None,
            "json_all": None,
        }

    @cached_property
    def _info_dict(self):
        info_dict = get_info_dict()
        info_dict["envs"] = self._info_dict_envs
        return info_dict

    @cached_property
    def _info_dict_envs(self):
        from ..core.envs_manager import list_all_known_prefixes

        return list_all_known_prefixes()

    def render(self, components: Iterable[InfoComponents]):
        """
        Iterates through the registered components, obtains the data to render via a
        ``_<component>_component`` method and then renders it.
        """
        from ..reporters import render

        for component in components:
            style = self._component_style_map.get(component)
            data_func = getattr(self, f"_{component}_component", None)

            if not data_func:
                continue

            data = data_func()

            if data:
                render(data, style=style)

    def _base_component(self) -> str | dict:
        if self._context.json:
            return {"root_prefix": self._context.root_prefix}
        else:
            return f"{self._context.root_prefix}\n"

    def _channels_component(self) -> str | dict:
        if self._context.json:
            return {"channels": self._context.channels}
        else:
            channels_str = "\n".join(self._context.channels)
            return f"{channels_str}\n"

    def _detail_component(self) -> dict[str, str]:
        return get_main_info_display(self._info_dict)

    def _envs_component(self):
<<<<<<< HEAD
        return self._info_dict["envs"]
=======
        if not self._context.json:
            return self._info_dict_envs
>>>>>>> de1f67aa

    def _system_component(self) -> str:
        from .find_commands import find_commands, find_executable

        output = [
            f"sys.version: {sys.version[:40]}...",
            f"sys.prefix: {sys.prefix}",
            f"sys.executable: {sys.executable}",
            "conda location: {}".format(self._info_dict["conda_location"]),
        ]

        for cmd in sorted(set(find_commands() + ("build",))):
            output.append("conda-{}: {}".format(cmd, find_executable("conda-" + cmd)))

        site_dirs = self._info_dict["site_dirs"]
        if site_dirs:
            output.append(f"user site dirs: {site_dirs[0]}")
        else:
            output.append("user site dirs:")

        for site_dir in site_dirs[1:]:
            output.append(f"                {site_dir}")

        output.append("")

        for name, value in sorted(self._info_dict["env_vars"].items()):
            output.append(f"{name}: {value}")

        output.append("")

        return "\n".join(output)

    def _json_all_component(self) -> dict[str, Any]:
        return self._info_dict


@deprecated(
    "25.9",
    "26.3",
    addendum="Use `conda.cli.main_info.iter_info_components` instead.",
)
def get_info_components(args: Namespace, context: Context) -> set[InfoComponents]:
    return set(iter_info_components(args, context))


def iter_info_components(args: Namespace, context: Context) -> Iterable[InfoComponents]:
    """
    Determine which components to display.

    :param args: The parsed command line arguments.
    :param context: The conda context.
    :returns: An iterable of components to display.
    """
    if args.base:
        yield "base"

    if args.unsafe_channels:
        yield "channels"

    if (
        (args.all or (not args.envs and not args.system))
        and not context.json
        and not args.base
        and not args.unsafe_channels
    ):
        yield "detail"

    if args.envs or args.all:
        yield "envs"

    if (args.system or args.all) and not context.json:
        yield "system"

    if context.json and not args.base and not args.unsafe_channels and not args.envs:
        yield "json_all"


def execute(args: Namespace, parser: ArgumentParser) -> int:
    """
    Implements ``conda info`` command.

     * ``conda info``
     * ``conda info --base``
     * ``conda info <package_spec> ...``
     * ``conda info --unsafe-channels``
     * ``conda info --envs``
     * ``conda info --system``
    """

    from ..base.context import context

    components = iter_info_components(args, context)
    renderer = InfoRenderer(context)
    renderer.render(components)

    return 0<|MERGE_RESOLUTION|>--- conflicted
+++ resolved
@@ -476,12 +476,7 @@
         return get_main_info_display(self._info_dict)
 
     def _envs_component(self):
-<<<<<<< HEAD
-        return self._info_dict["envs"]
-=======
-        if not self._context.json:
-            return self._info_dict_envs
->>>>>>> de1f67aa
+        return self._info_dict_envs
 
     def _system_component(self) -> str:
         from .find_commands import find_commands, find_executable
