# (c) 2012-2013 Continuum Analytics, Inc. / http://continuum.io
# All Rights Reserved
#
# conda is distributed under the terms of the BSD 3-clause license.
# Consult LICENSE.txt or http://opensource.org/licenses/BSD-3-Clause.

from __future__ import absolute_import, division, print_function, unicode_literals

from collections import OrderedDict
import json
from logging import getLogger
import os
from os import listdir
from os.path import exists, expanduser, join
import re
import sys

from .conda_argparse import add_parser_json, add_parser_offline
from ..common.compat import iteritems, itervalues, on_win

log = getLogger(__name__)

help = "Display information about current conda install."

example = """

Examples:

    conda info -a
"""

def configure_parser(sub_parsers):
    p = sub_parsers.add_parser(
        'info',
        description=help,
        help=help,
        epilog=example,
    )
    add_parser_json(p)
    add_parser_offline(p)
    p.add_argument(
        '-a', "--all",
        action="store_true",
        help="Show all information, (environments, license, and system "
             "information.")
    p.add_argument(
        '-e', "--envs",
        action="store_true",
        help="List all known conda environments.",
    )
    p.add_argument(
        '-l', "--license",
        action="store_true",
        help="Display information about the local conda licenses list.",
    )
    p.add_argument(
        '-s', "--system",
        action="store_true",
        help="List environment variables.",
    )
    p.add_argument(
        'packages',
        action="store",
        nargs='*',
        help="Display information about packages.",
    )
    p.add_argument(
        '--root',
        action='store_true',
        help='Display root environment path.',
    )
    p.add_argument(
        '--unsafe-channels',
        action='store_true',
        help='Display list of channels with tokens exposed.',
    )
    p.set_defaults(func=execute)


def get_user_site():
    site_dirs = []
    try:
        if not on_win:
            if exists(expanduser('~/.local/lib')):
                python_re = re.compile('python\d\.\d')
                for path in listdir(expanduser('~/.local/lib/')):
                    if python_re.match(path):
                        site_dirs.append("~/.local/lib/%s" % path)
        else:
            if 'APPDATA' not in os.environ:
                return site_dirs
            APPDATA = os.environ[str('APPDATA')]
            if exists(join(APPDATA, 'Python')):
                site_dirs = [join(APPDATA, 'Python', i) for i in
                             listdir(join(APPDATA, 'PYTHON'))]
    except (IOError, OSError) as e:
        log.debug('Error accessing user site directory.\n%r', e)
    return site_dirs


IGNORE_FIELDS = {'files', 'auth', 'preferred_env', 'priority'}

SKIP_FIELDS = IGNORE_FIELDS | {'name', 'version', 'build', 'build_number',
                               'channel', 'schannel', 'size', 'fn', 'depends'}


def dump_record(pkg):
    return {k: v for k, v in iteritems(pkg.dump()) if k not in IGNORE_FIELDS}


def pretty_package(dist, pkg):
<<<<<<< HEAD
    # both dist and pkg are probably IndexRecords
    from conda.utils import human_bytes
=======
    from ..utils import human_bytes

>>>>>>> 5d959117
    pkg = dump_record(pkg)
    d = OrderedDict([
        ('file name', dist.fn),
        ('name', pkg['name']),
        ('version', pkg['version']),
        ('build string', pkg['build']),
        ('build number', pkg['build_number']),
        ('channel', dist.schannel),
        ('size', human_bytes(pkg['size'])),
    ])
    for key in sorted(set(pkg.keys()) - SKIP_FIELDS):
        d[key] = pkg[key]

    print()
    header = "%s %s %s" % (d['name'], d['version'], d['build string'])
    print(header)
    print('-'*len(header))
    for key in d:
        print("%-12s: %s" % (key, d[key]))
    print('dependencies:')
    for dep in pkg['depends']:
        print('    %s' % dep)


def print_package_info(packages):
    from .common import arg2spec, stdout_json
    from ..api import get_index
    from ..base.context import context
    from ..resolve import Resolve
    index = get_index()
    r = Resolve(index)
    if context.json:
        stdout_json({
            package: [dump_record(r.index[d])
                      for d in r.get_dists_for_spec(arg2spec(package))]
            for package in packages
        })
    else:
        for package in packages:
            for dist in r.get_dists_for_spec(arg2spec(package)):
                pretty_package(dist, r.index[dist])


def get_info_dict(system=False):
    from .. import CONDA_PACKAGE_ROOT, __version__ as conda_version
    from ..base.context import conda_in_private_env, context
    from ..common.url import mask_anaconda_token
    from ..config import rc_path, sys_rc_path, user_rc_path
    from ..models.channel import offline_keep, prioritize_channels

    try:
        from ..install import linked_data
        root_pkgs = linked_data(context.root_prefix)
    except:
        root_pkgs = None

    try:
        from requests import __version__ as requests_version
    except ImportError:
        requests_version = "could not import"
    except Exception as e:
        requests_version = "Error %r" % e

    try:
        from conda_env import __version__ as conda_env_version
    except:
        try:
            cenv = [p for p in itervalues(root_pkgs) if p['name'] == 'conda-env']
            conda_env_version = cenv[0]['version']
        except:
            conda_env_version = "not installed"

    try:
        import conda_build
    except ImportError:
        conda_build_version = "not installed"
    except Exception as e:
        conda_build_version = "Error %s" % e
    else:
        conda_build_version = conda_build.__version__

    channels = list(prioritize_channels(context.channels).keys())
    if not context.json:
        channels = [c + ('' if offline_keep(c) else '  (offline)')
                    for c in channels]
    channels = [mask_anaconda_token(c) for c in channels]

    info_dict = dict(
        platform=context.subdir,
        conda_version=conda_version,
        conda_env_version=conda_env_version,
        conda_build_version=conda_build_version,
        root_prefix=context.root_prefix,
        conda_prefix=context.conda_prefix,
        conda_private=conda_in_private_env(),
        root_writable=context.root_writable,
        pkgs_dirs=context.pkgs_dirs,
        envs_dirs=context.envs_dirs,
        default_prefix=context.default_prefix,
        channels=channels,
        rc_path=rc_path,
        user_rc_path=user_rc_path,
        sys_rc_path=sys_rc_path,
        # is_foreign=bool(foreign),
        offline=context.offline,
        envs=[],
        python_version='.'.join(map(str, sys.version_info)),
        requests_version=requests_version,
        user_agent=context.user_agent,
        conda_location=CONDA_PACKAGE_ROOT,
    )
    if not on_win:
        info_dict['UID'] = os.geteuid()
        info_dict['GID'] = os.getegid()

    if system:
        evars = ['PATH', 'PYTHONPATH', 'PYTHONHOME', 'CONDA_DEFAULT_ENV',
                 'CIO_TEST', 'CONDA_ENVS_PATH']

        if context.platform == 'linux':
            evars.append('LD_LIBRARY_PATH')
        elif context.platform == 'osx':
            evars.append('DYLD_LIBRARY_PATH')

        info_dict.update({
            'sys.version': sys.version,
            'sys.prefix': sys.prefix,
            'sys.executable': sys.executable,
            'site_dirs': get_user_site(),
            'env_vars': {ev: os.getenv(ev, '<not set>') for ev in evars},
        })

    return info_dict


def get_main_info_str(info_dict):
    for key in 'pkgs_dirs', 'envs_dirs', 'channels':
        info_dict['_' + key] = ('\n' + 26 * ' ').join(info_dict[key])
    info_dict['_rtwro'] = ('writable' if info_dict['root_writable'] else 'read only')

    builder = []
    builder.append("""\
    Current conda install:

                   platform : %(platform)s
              conda version : %(conda_version)s
           conda is private : %(conda_private)s
          conda-env version : %(conda_env_version)s
        conda-build version : %(conda_build_version)s
             python version : %(python_version)s
           requests version : %(requests_version)s
           root environment : %(root_prefix)s  (%(_rtwro)s)
        default environment : %(default_prefix)s
           envs directories : %(_envs_dirs)s
              package cache : %(_pkgs_dirs)s
               channel URLs : %(_channels)s
                config file : %(rc_path)s
               offline mode : %(offline)s
                 user-agent : %(user_agent)s\
    """ % info_dict)

    if not on_win:
        builder.append("""\
                    UID:GID : %(UID)s:%(GID)s
    """ % info_dict)
    else:
        builder.append("")

    return '\n'.join(builder)


def execute(args, parser):
    from .common import handle_envs_list, stdout_json
    from ..base.context import context

    if args.root:
        if context.json:
            stdout_json({'root_prefix': context.root_prefix})
        else:
            print(context.root_prefix)
        return

    if args.packages:
        print_package_info(args.packages)
        return

    if args.unsafe_channels:
        if not context.json:
            print("\n".join(context.channels))
        else:
            print(json.dumps({"channels": context.channels}))
        return 0

    options = 'envs', 'system', 'license'

    if args.all or context.json:
        for option in options:
            setattr(args, option, True)

    info_dict = get_info_dict(args.system)

    if (args.all or all(not getattr(args, opt) for opt in options)) and not context.json:
        print(get_main_info_str(info_dict))

    if args.envs:
        handle_envs_list(info_dict['envs'], not context.json)

    if args.system:
        if not context.json:
            from .find_commands import find_commands, find_executable
            print("sys.version: %s..." % (sys.version[:40]))
            print("sys.prefix: %s" % sys.prefix)
            print("sys.executable: %s" % sys.executable)
            print("conda location: %s" % info_dict['conda_location'])
            for cmd in sorted(set(find_commands() + ['build'])):
                print("conda-%s: %s" % (cmd, find_executable('conda-' + cmd)))
            print("user site dirs: ", end='')
            site_dirs = get_user_site()
            if site_dirs:
                print(site_dirs[0])
            else:
                print()
            for site_dir in site_dirs[1:]:
                print('                %s' % site_dir)
            print()

            for name, value in sorted(iteritems(info_dict['env_vars'])):
                print("%s: %s" % (name, value))
            print()

    if args.license and not context.json:
        try:
            from _license import show_info
            show_info()
        except ImportError:
            print("""\
WARNING: could not import _license.show_info
# try:
# $ conda install -n root _license""")

    if context.json:
        stdout_json(info_dict)<|MERGE_RESOLUTION|>--- conflicted
+++ resolved
@@ -109,13 +109,9 @@
 
 
 def pretty_package(dist, pkg):
-<<<<<<< HEAD
     # both dist and pkg are probably IndexRecords
-    from conda.utils import human_bytes
-=======
     from ..utils import human_bytes
 
->>>>>>> 5d959117
     pkg = dump_record(pkg)
     d = OrderedDict([
         ('file name', dist.fn),
