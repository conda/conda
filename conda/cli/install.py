--- conflicted
+++ resolved
@@ -15,29 +15,17 @@
 from . import common
 from .._vendor.auxlib.ish import dals
 from ..base.constants import ROOT_ENV_NAME
-<<<<<<< HEAD
-from ..base.context import check_write, context
-from ..common.compat import on_win, text_type, itervalues
-from ..core.index import get_index
-from ..core.linked_data import linked as install_linked, linked_data
-from ..exceptions import (CondaEnvironmentNotFoundError,
-                          CondaIOError, CondaImportError, CondaOSError,
-                          CondaRuntimeError, CondaSystemExit, CondaValueError,
-                          DirectoryNotFoundError, DryRunExit, LockError, NoPackagesFoundError,
-                          PackageNotFoundError, TooManyArgumentsError, UnsatisfiableError)
-=======
 from ..base.context import context
-from ..common.compat import on_win, text_type
+from ..common.compat import itervalues, on_win, text_type
 from ..core.envs_manager import EnvsDirectory
 from ..core.index import get_index
-from ..core.linked_data import linked as install_linked
+from ..core.linked_data import linked_data
 from ..core.solve import get_install_transaction, get_pinned_specs
 from ..exceptions import (CondaImportError, CondaOSError, CondaSystemExit,
                           CondaValueError, DirectoryNotFoundError, DryRunExit,
                           EnvironmentLocationNotFound, NoPackagesFoundError, PackageNotFoundError,
                           PackageNotInstalledError, TooManyArgumentsError,
                           UnsatisfiableError)
->>>>>>> 5d959117
 from ..misc import append_env, clone_env, explicit, touch_nonadmin
 from ..models.channel import prioritize_channels
 from ..plan import revert_actions
@@ -156,15 +144,10 @@
 # $ conda update --prefix %s anaconda
 """ % prefix)
 
-<<<<<<< HEAD
+    args_packages = [s.strip('"\'') for s in args.packages]
+
     linked_records = set(record for record in itervalues(linked_data(prefix)))
     linked_names = tuple(ld.name for ld in linked_records)
-=======
-    args_packages = [s.strip('"\'') for s in args.packages]
-
-    linked_dists = install_linked(prefix)
-    linked_names = tuple(ld.quad[0] for ld in linked_dists)
->>>>>>> 5d959117
     if isupdate and not args.all:
         for name in args_packages:
             common.arg2spec(name, json=context.json, update=True)
@@ -202,19 +185,11 @@
             explicit(specs, prefix, verbose=not context.quiet, index_args=index_args)
             return
     elif getattr(args, 'all', False):
-<<<<<<< HEAD
         if not linked_records:
-            raise PackageNotFoundError('', "There are no packages installed in the "
-                                       "prefix %s" % prefix)
-        specs.extend(d.name for d in linked_records)
-    specs.extend(common.specs_from_args(args.packages, json=context.json))
-=======
-        if not linked_dists:
             log.info("There are no packages installed in prefix %s", prefix)
             return
-        specs.extend(d.quad[0] for d in linked_dists)
+        specs.extend(d.name for d in linked_records)
     specs.extend(common.specs_from_args(args_packages, json=context.json))
->>>>>>> 5d959117
 
     if isinstall and args.revision:
         get_revision(args.revision, json=context.json)
