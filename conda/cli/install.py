# Copyright (C) 2012 Anaconda, Inc
# SPDX-License-Identifier: BSD-3-Clause
"""Conda package installation logic.

Core logic for `conda [create|install|update|remove]` commands.

See conda.cli.main_create, conda.cli.main_install, conda.cli.main_update, and
conda.cli.main_remove for the entry points into this module.
"""

from __future__ import annotations

import os
from logging import getLogger
from os.path import abspath, basename, exists, isdir
from pathlib import Path

from boltons.setutils import IndexedSet

from .. import CondaError
<<<<<<< HEAD
from ..auxlib.ish import dals
from ..base.constants import REPODATA_FN, ROOT_ENV_NAME, DepsModifier, UpdateModifier
from ..base.context import context
=======
from ..base.constants import (
    PREFIX_MAGIC_FILE,
    REPODATA_FN,
    ROOT_ENV_NAME,
    DepsModifier,
    UpdateModifier,
)
from ..base.context import context, locate_prefix_by_name
>>>>>>> 257698a2
from ..common.constants import NULL
from ..common.path import is_package_file, paths_equal
from ..core.index import (
    _supplement_index_with_prefix,
    calculate_channel_urls,
    get_index,
)
from ..core.link import PrefixSetup, UnlinkLinkTransaction
from ..core.prefix_data import PrefixData
from ..core.solve import diff_for_unlink_link_precs
from ..deprecations import deprecated
from ..exceptions import (
    CondaEnvException,
    CondaExitZero,
    CondaImportError,
    CondaIndexError,
    CondaSystemExit,
    CondaValueError,
    DirectoryNotACondaEnvironmentError,
    DryRunExit,
    NoBaseEnvironmentError,
    PackageNotInstalledError,
    PackagesNotFoundError,
    ResolvePackageNotFound,
    SpecsConfigurationConflictError,
    UnsatisfiableError,
)
from ..gateways.disk.delete import delete_trash, path_is_clean
from ..gateways.disk.test import is_conda_environment
from ..history import History
from ..misc import _get_best_prec_match, clone_env, explicit
from ..models.match_spec import MatchSpec
from ..models.prefix_graph import PrefixGraph
from ..reporters import confirm_yn, get_spinner
from . import common
from .common import check_non_admin
from .main_config import set_keys

log = getLogger(__name__)
stderrlog = getLogger("conda.stderr")


@deprecated("25.9", "26.3", addendum="Use PrefixData.exists()")
def validate_prefix_exists(prefix: str | Path) -> None:
    """
    Validate that we are receiving at least one valid value for --name or --prefix.
    """
    prefix = Path(prefix)
    if not prefix.exists():
        raise CondaEnvException("The environment you have specified does not exist.")


@deprecated(
    "25.9", "26.3", addendum="Use PrefixData.exists() + PrefixData.validate_path()"
)
def validate_new_prefix(dest: str, force: bool = False) -> str:
    """Ensure that the new prefix does not exist."""
    from ..base.context import context, validate_prefix_name
    from ..common.path import expand

    if os.sep in dest:
        dest = expand(dest)
    else:
        dest = validate_prefix_name(dest, ctx=context, allow_base=False)

    if not force and os.path.exists(dest):
        env_name = os.path.basename(os.path.normpath(dest))
        raise CondaEnvException(
            f"The environment '{env_name}' already exists. Override with --yes."
        )

    return dest


@deprecated(
    "25.9",
    "26.3",
    addendum="Use PrefixData.exists(), PrefixData.validate_path(), PrefixData.validate_name()",
)
def check_prefix(prefix: str, json=False):
    if os.pathsep in prefix:
        raise CondaValueError(
            f"Cannot create a conda environment with '{os.pathsep}' in the prefix. Aborting."
        )
    name = basename(prefix)
    error = None
    if name == ROOT_ENV_NAME:
        error = f"'{name}' is a reserved environment name"
    if exists(prefix):
        if isdir(prefix) and "conda-meta" not in tuple(
            entry.name for entry in os.scandir(prefix)
        ):
            return None
        error = f"prefix already exists: {prefix}"

    if error:
        raise CondaValueError(error, json)

    if " " in prefix:
        stderrlog.warning(
            "WARNING: A space was detected in your requested environment path:\n"
            f"'{prefix}'\n"
            "Spaces in paths can sometimes be problematic. To minimize issues,\n"
            "make sure you activate your environment before running any executables!\n"
        )


def clone(src_arg, dst_prefix, json=False, quiet=False, index_args=None):
    # Validate source
    if os.sep in src_arg:
        source_prefix_data = PrefixData(abspath(src_arg))
    else:
        source_prefix_data = PrefixData.from_name(src_arg)
    source_prefix_data.assert_environment()
    src_prefix = str(source_prefix_data.prefix_path)

    if not json:
        print(f"Source:      {src_prefix}")
        print(f"Destination: {dst_prefix}")

    actions, untracked_files = clone_env(
        src_prefix, dst_prefix, verbose=not json, quiet=quiet, index_args=index_args
    )

    if json:
        common.stdout_json_success(
            actions=actions,
            untracked_files=list(untracked_files),
            src_prefix=src_prefix,
            dst_prefix=dst_prefix,
        )


@deprecated("25.9", "26.3", addendum="Use conda.cli.common.print_activate()")
def print_activate(env_name_or_prefix):  # pragma: no cover
    from .common import print_activate as _print_activate

    _print_activate(env_name_or_prefix)


def get_revision(arg, json=False):
    try:
        return int(arg)
    except ValueError:
        raise CondaValueError(f"expected revision number, not: '{arg}'", json)


def get_index_args(args) -> dict[str, any]:
    """Returns a dict of args required for fetching an index
    :param args: The args provided by the cli
    :returns: dict of index args
    """
    return {
        # TODO: deprecate --use-index-cache
        # "use_cache": args.use_index_cache,  # --use-index-cache
        "channel_urls": context.channels,
        # TODO: deprecate --unknown
        # "unknown": args.unknown,  # --unknown
        "prepend": not args.override_channels,  # --override-channels
        "use_local": args.use_local,  # --use-local
    }

<<<<<<< HEAD
    newenv = bool(command == "create")
    isupdate = bool(command == "update")
    isinstall = bool(command == "install")
    isremove = bool(command == "remove")

    prefix_data = PrefixData.from_context()
    prefix = str(prefix_data.prefix_path)
    if context.force_32bit and prefix_data.is_base():
        raise CondaValueError("cannot use CONDA_FORCE_32BIT=1 in base env")
    if isupdate and not (
        args.file
        or args.packages
        or context.update_modifier == UpdateModifier.UPDATE_ALL
    ):
        raise CondaValueError(
            "no package names supplied\n# Example: conda update -n myenv scipy",
        )

    if newenv:
        prefix_data.validate_path()
        prefix_data.validate_name()
        if context.subdir != context._native_subdir():
            # We will only allow a different subdir if it's specified by global
            # configuration, environment variable or command line argument. IOW,
            # prevent a non-base env configured for a non-native subdir from leaking
            # its subdir to a newer env.
            context_sources = context.collect_all()
            if context_sources.get("cmd_line", {}).get("subdir") == context.subdir:
                pass  # this is ok
            elif context_sources.get("envvars", {}).get("subdir") == context.subdir:
                pass  # this is ok too
            # config does not come from envvars or cmd_line, it must be a file
            # that's ok as long as it's a base env or a global file
            elif not paths_equal(context.active_prefix, context.root_prefix):
                # this is only ok as long as it's base environment
                active_env_config = next(
                    (
                        config
                        for path, config in context_sources.items()
                        if paths_equal(context.active_prefix, path.parent)
                    ),
                    None,
                )
                if active_env_config.get("subdir") == context.subdir:
                    # In practice this never happens; the subdir info is not even
                    # loaded from the active env for conda create :shrug:
                    msg = dals(
                        f"""
                        Active environment configuration ({context.active_prefix}) is
                        implicitly requesting a non-native platform ({context.subdir}).
                        Please deactivate first or explicitly request the platform via
                        the --platform=[value] command line flag.
                        """
                    )
                    raise OperationNotAllowed(msg)
            log.info(
                "Creating new environment for a non-native platform %s",
                context.subdir,
            )
    else:
        try:
            prefix_data.assert_writable()
        except DirectoryNotACondaEnvironmentError as exc:
            if prefix_data == PrefixData(context.conda_prefix):
                raise NoBaseEnvironmentError() from exc
            delete_trash(prefix)
            if not path_is_clean(prefix):
                raise
=======

class TryRepodata:
    def __init__(
        self, notify_success, repodata, last_repodata, index_args, allowed_errors
    ):
        self.notify_success = notify_success
        self.repodata = repodata
        self.last_repodata = last_repodata
        self.index_args = index_args
        self.allowed_errors = allowed_errors

    def __enter__(self):
        return self.repodata

    def __exit__(self, exc_type, exc_value, traceback):
        if not exc_value:
            self.notify_success()

        # Swallow the error to allow for the next repodata to be tried if:
        # 1. the error is in the 'allowed_errors' type
        # 2. there are more repodatas to try AND
        # 3. the error says it's okay to retry
        #
        # TODO: Regarding (3) This is a temporary workaround to allow downstream libraries
        # to inject this attribute set to False and skip the retry logic
        # Other solvers might implement their own internal retry logic without
        # depending --freeze-install implicitly like conda classic does. Example
        # retry loop in conda-libmamba-solver:
        # https://github.com/conda-incubator/conda-libmamba-solver/blob/da5b1ba/conda_libmamba_solver/solver.py#L254-L299
        # If we end up raising UnsatisfiableError, we annotate it with `allow_retry`
        # so we don't have go through all the repodatas and freeze-installed logic
        # unnecessarily (see https://github.com/conda/conda/issues/11294). see also:
        # https://github.com/conda-incubator/conda-libmamba-solver/blob/7c698209/conda_libmamba_solver/solver.py#L617
        if (
            isinstance(exc_value, self.allowed_errors)
            and (self.repodata != self.last_repodata)
            and getattr(exc_value, "allow_retry", True)
        ):
            return True
        elif isinstance(exc_value, ResolvePackageNotFound):
            # transform a ResolvePackageNotFound into PackagesNotFoundError
            channels_urls = tuple(
                calculate_channel_urls(
                    channel_urls=self.index_args["channel_urls"],
                    prepend=self.index_args["prepend"],
                    platform=None,
                    use_local=self.index_args["use_local"],
                )
            )
            # convert the ResolvePackageNotFound into PackagesNotFoundError
            raise PackagesNotFoundError(exc_value._formatted_chains, channels_urls)


class Repodatas:
    def __init__(self, repodata_fns, index_args, allows_errors=()):
        self.repodata_fns = repodata_fns
        self.index_args = index_args
        self.success = False
        self.allowed_errors = (
            ResolvePackageNotFound,
            PackagesNotFoundError,
            *allows_errors,
        )

    def __iter__(self):
        for repodata in self.repodata_fns:
            yield TryRepodata(
                self.succeed,
                repodata,
                self.repodata_fns[-1],
                self.index_args,
                self.allowed_errors,
            )
            if self.success:
                break

    def succeed(self):
        self.success = True


def validate_install_command(prefix: str, command: str = "install"):
    """Executes a set of validations that are required before any installation
    command is executed. This includes:
      * ensure the configuration is valid
      * ensuring the user in not an admin
      * ensure the user is not forcing 32bit installs in the root prefix

    :param prefix: The prefix where the environment will be created
    :param command: Type of operation being performed
    :raises: error if the configuration for the install is bad
    """
    context.validate_configuration()
    check_non_admin()

    if context.force_32bit and paths_equal(prefix, context.root_prefix):
        raise CondaValueError("cannot use CONDA_FORCE_32BIT=1 in base env")

    # Ensure the prefix exists if it is meant to
    if command == "create":
        # new environments should not have a prefix that exists
        pass
    elif isdir(prefix):
        # if the prefix exists (and this is not a new environment)
        # the conda-meta/history file must also exist - if it does not
        # then this is not a valid conda environment
        if is_conda_environment(prefix):
            # if the prefix exists, ensure that it is writable
            validate_prefix_is_writable(prefix)
        else:
            if paths_equal(prefix, context.conda_prefix):
                raise NoBaseEnvironmentError()
            else:
                if not path_is_clean(prefix):
                    raise DirectoryNotACondaEnvironmentError(prefix)
    else:
        # if this is not a new env and the prefix does not exist, then
        # there is no existing environment - this is an error
        raise EnvironmentLocationNotFound(prefix)
>>>>>>> 257698a2


def ensure_update_specs_exist(prefix: str, specs: list[str]):
    """Checks that each spec that is requested as an update exists in the prefix

    :param prefix: The target install prefix
    :param specs: List of specs to be updated
    :raises CondaError: if there is an invalid spec provided
    :raises PackageNotInstalledError: if the requested specs to install don't exist in the prefix
    """
    prefix_data = PrefixData(prefix)
    for spec in specs:
        spec = MatchSpec(spec)
        if not spec.is_name_only_spec:
            raise CondaError(
                f"Invalid spec for 'conda update': {spec}\nUse 'conda install' instead."
            )
        if not prefix_data.get(spec.name, None):
            raise PackageNotInstalledError(prefix, spec.name)


def install_clone(args, parser):
    """Executes an install of a new conda environment by cloning."""
    prefix = context.target_prefix
    index_args = get_index_args(args)

    # common validations for all types of installs
    validate_install_command(prefix=prefix, command="create")

    clone(
        args.clone,
        prefix,
        json=context.json,
        quiet=context.quiet,
        index_args=index_args,
    )


def install(args, parser, command="install"):
    """Logic for `conda install`, `conda update`, and `conda create`."""
    prefix = context.target_prefix

    # common validations for all types of installs
    validate_install_command(prefix=prefix, command=command)

    if context.use_only_tar_bz2:
        args.repodata_fns = ("repodata.json",)

    newenv = bool(command == "create")
    isupdate = bool(command == "update")
    isinstall = bool(command == "install")
    isremove = bool(command == "remove")

    if isupdate or isinstall or isremove:
        if isdir(prefix):
            delete_trash(prefix)
            if not isfile(join(prefix, PREFIX_MAGIC_FILE)):
                if paths_equal(prefix, context.conda_prefix):
                    raise NoBaseEnvironmentError()
                else:
                    if not path_is_clean(prefix):
                        raise DirectoryNotACondaEnvironmentError(prefix)
            else:
                validate_prefix_is_writable(prefix)
        else:
            raise EnvironmentLocationNotFound(prefix)

    # collect packages provided from the command line
    args_packages = [s.strip("\"'") for s in args.packages]
    if newenv and not args.no_default_packages:
        # Override defaults if they are specified at the command line
        names = [MatchSpec(pkg).name for pkg in args_packages]
        for default_package in context.create_default_packages:
            if MatchSpec(default_package).name not in names:
                args_packages.append(default_package)

    index_args = get_index_args(args=args)
    context_channels = context.channels

    num_cp = sum(is_package_file(s) for s in args_packages)
    if num_cp:
        if num_cp == len(args_packages):
            # short circuit to installing explicit if all specs are direct files
            explicit(args_packages, prefix, verbose=not context.quiet)
<<<<<<< HEAD
            if newenv:
                prefix_data.set_nonadmin()
                print_activate(args.name or prefix)
=======
>>>>>>> 257698a2
            return
        else:
            raise CondaValueError(
                "cannot mix specifications with conda package filenames"
            )

    # collect specs provided by --file arguments
    specs = []
    if args.file:
        for fpath in args.file:
            try:
                specs.extend(common.specs_from_url(fpath, json=context.json))
            except UnicodeError:
                raise CondaError(
                    "Error reading file, file should be a text file containing"
                    " packages \nconda create --help for details"
                )
        if "@EXPLICIT" in specs:
            # short circuit to installing explicit if explicit specs are provided
            explicit(specs, prefix, verbose=not context.quiet)
<<<<<<< HEAD
            if newenv:
                prefix_data.set_nonadmin()
                print_activate(args.name or prefix)
=======
>>>>>>> 257698a2
            return
    specs.extend(common.specs_from_args(args_packages, json=context.json))

    # for 'conda update', make sure the requested specs actually exist in the prefix
    # and that they are name-only specs
    if isupdate and context.update_modifier != UpdateModifier.UPDATE_ALL:
<<<<<<< HEAD
        for spec in specs:
            spec = MatchSpec(spec)
            if not spec.is_name_only_spec:
                raise CondaError(
                    f"Invalid spec for 'conda update': {spec}\n"
                    "Use 'conda install' instead."
                )
            if not prefix_data.get(spec.name, None):
                raise PackageNotInstalledError(prefix, spec.name)

=======
        ensure_update_specs_exist(prefix=prefix, specs=specs)
>>>>>>> 257698a2
    if newenv and args.clone:
        deprecated.topic(
            "25.9",
            "26.3",
            topic="This function will not handle clones anymore.",
            addendum="Use `conda.cli.install.install_clone()` instead",
        )
<<<<<<< HEAD
        prefix_data.set_nonadmin()
        print_activate(args.name or prefix)
        return
=======
        return install_clone(args, parser)
>>>>>>> 257698a2

    repodata_fns = args.repodata_fns
    if not repodata_fns:
        repodata_fns = list(context.repodata_fns)
    if REPODATA_FN not in repodata_fns:
        repodata_fns.append(REPODATA_FN)

    args_set_update_modifier = (
        hasattr(args, "update_modifier") and args.update_modifier != NULL
    )
    # This helps us differentiate between an update, the --freeze-installed option, and the retry
    # behavior in our initial fast frozen solve
    _should_retry_unfrozen = (
        not args_set_update_modifier
        or args.update_modifier
        not in (UpdateModifier.FREEZE_INSTALLED, UpdateModifier.UPDATE_SPECS)
    ) and not newenv

    update_modifier = context.update_modifier
    if (isinstall or isremove) and args.update_modifier == NULL:
        update_modifier = UpdateModifier.FREEZE_INSTALLED
    deps_modifier = context.deps_modifier
    if isupdate:
        deps_modifier = context.deps_modifier or DepsModifier.UPDATE_SPECS

    for repodata_fn in Repodatas(
        repodata_fns,
        index_args,
        (UnsatisfiableError, SpecsConfigurationConflictError, SystemExit),
    ):
        with repodata_fn as repodata:
            solver_backend = context.plugin_manager.get_cached_solver_backend()
            solver = solver_backend(
                prefix,
                context_channels,
                context.subdirs,
                specs_to_add=specs,
                repodata_fn=repodata,
                command=args.cmd,
            )
            try:
                unlink_link_transaction = solver.solve_for_transaction(
                    deps_modifier=deps_modifier,
                    update_modifier=update_modifier,
                    force_reinstall=context.force_reinstall or context.force,
                    should_retry_solve=(
                        _should_retry_unfrozen or repodata != repodata_fns[-1]
                    ),
                )
            except (UnsatisfiableError, SpecsConfigurationConflictError) as e:
                if not getattr(e, "allow_retry", True):
                    raise e
                if _should_retry_unfrozen:
                    unlink_link_transaction = solver.solve_for_transaction(
                        deps_modifier=deps_modifier,
                        update_modifier=UpdateModifier.UPDATE_SPECS,
                        force_reinstall=context.force_reinstall or context.force,
                        should_retry_solve=(repodata != repodata_fns[-1]),
                    )
                else:
                    raise e
            except SystemExit as e:
                if not getattr(e, "allow_retry", True):
                    raise e
                if e.args and "could not import" in e.args[0]:
                    raise CondaImportError(str(e))
                raise e

    handle_txn(unlink_link_transaction, prefix, args, newenv)


def install_revision(args, parser):
    """Install a previous version of a conda environment"""
    prefix = context.target_prefix
    index_args = get_index_args(args)

    # common validations for all types of installs
    validate_install_command(prefix=prefix, command="install")

    # this is sort of a hack.  current_repodata.json may not have any .tar.bz2 files,
    #    because it deduplicates records that exist as both formats.  Forcing this to
    #    repodata.json ensures that .tar.bz2 files are available
    if context.use_only_tar_bz2:
        args.repodata_fns = ("repodata.json",)

    # ensure trash is cleared from existing prefix
    delete_trash(prefix)

    repodata_fns = args.repodata_fns
    if not repodata_fns:
        repodata_fns = list(context.repodata_fns)
    if REPODATA_FN not in repodata_fns:
        repodata_fns.append(REPODATA_FN)

    for repodata_fn in Repodatas(repodata_fns, index_args):
        with repodata_fn as repodata:
            with get_spinner(f"Collecting package metadata ({repodata})"):
                index = get_index(
                    channel_urls=index_args["channel_urls"],
                    prepend=index_args["prepend"],  # --override-channels
                    platform=None,
                    use_local=index_args["use_local"],  # --use-local
                    # use_cache=index_args["use_cache"],  # --use-index-cache
                    # unknown=index_args["unknown"],  # --unknown
                    prefix=prefix,
                    repodata_fn=repodata,
                )
            revision_idx = get_revision(args.revision)
            with get_spinner(f"Reverting to revision {revision_idx}"):
                unlink_link_transaction = revert_actions(prefix, revision_idx, index)

    handle_txn(unlink_link_transaction, prefix, args, newenv=False)


def revert_actions(prefix, revision=-1, index=None):
    # TODO: If revision raise a revision error, should always go back to a safe revision
    h = History(prefix)
    # TODO: need a History method to get user-requested specs for revision number
    #       Doing a revert right now messes up user-requested spec history.
    #       Either need to wipe out history after ``revision``, or add the correct
    #       history information to the new entry about to be created.
    # TODO: This is wrong!!!!!!!!!!
    user_requested_specs = h.get_requested_specs_map().values()
    try:
        target_state = {
            MatchSpec.from_dist_str(dist_str) for dist_str in h.get_state(revision)
        }
    except IndexError:
        raise CondaIndexError("no such revision: %d" % revision)

    _supplement_index_with_prefix(index, prefix)

    not_found_in_index_specs = set()
    link_precs = set()
    for spec in target_state:
        precs = tuple(prec for prec in index.values() if spec.match(prec))
        if not precs:
            not_found_in_index_specs.add(spec)
        elif len(precs) > 1:
            link_precs.add(_get_best_prec_match(precs))
        else:
            link_precs.add(precs[0])

    if not_found_in_index_specs:
        raise PackagesNotFoundError(not_found_in_index_specs)

    final_precs = IndexedSet(PrefixGraph(link_precs).graph)  # toposort
    unlink_precs, link_precs = diff_for_unlink_link_precs(prefix, final_precs)
    setup = PrefixSetup(prefix, unlink_precs, link_precs, (), user_requested_specs, ())
    return UnlinkLinkTransaction(setup)


def handle_txn(unlink_link_transaction, prefix, args, newenv, remove_op=False):
    if unlink_link_transaction.nothing_to_do:
        if remove_op:
            # No packages found to remove from environment
            raise PackagesNotFoundError(args.package_names)
        elif not newenv:
            if context.json:
                common.stdout_json_success(
                    message="All requested packages already installed."
                )
            else:
                print("\n# All requested packages already installed.\n")
            return

    if not context.json:
        unlink_link_transaction.print_transaction_summary()
        confirm_yn()

    elif context.dry_run:
        actions = unlink_link_transaction._make_legacy_action_groups()[0]
        common.stdout_json_success(prefix=prefix, actions=actions, dry_run=True)
        raise DryRunExit()

    try:
        unlink_link_transaction.download_and_extract()
        if context.download_only:
            raise CondaExitZero(
                "Package caches prepared. UnlinkLinkTransaction cancelled with "
                "--download-only option."
            )
        unlink_link_transaction.execute()

    except SystemExit as e:
        raise CondaSystemExit("Exiting", e)

    if newenv:
<<<<<<< HEAD
        PrefixData(prefix).set_nonadmin()
=======
>>>>>>> 257698a2
        if context.subdir != context._native_subdir():
            set_keys(
                ("subdir", context.subdir),
                path=Path(prefix, ".condarc"),
            )

    if context.json:
        actions = unlink_link_transaction._make_legacy_action_groups()[0]
        common.stdout_json_success(prefix=prefix, actions=actions)<|MERGE_RESOLUTION|>--- conflicted
+++ resolved
@@ -18,22 +18,15 @@
 from boltons.setutils import IndexedSet
 
 from .. import CondaError
-<<<<<<< HEAD
-from ..auxlib.ish import dals
-from ..base.constants import REPODATA_FN, ROOT_ENV_NAME, DepsModifier, UpdateModifier
-from ..base.context import context
-=======
 from ..base.constants import (
-    PREFIX_MAGIC_FILE,
     REPODATA_FN,
     ROOT_ENV_NAME,
     DepsModifier,
     UpdateModifier,
 )
-from ..base.context import context, locate_prefix_by_name
->>>>>>> 257698a2
+from ..base.context import context
 from ..common.constants import NULL
-from ..common.path import is_package_file, paths_equal
+from ..common.path import is_package_file
 from ..core.index import (
     _supplement_index_with_prefix,
     calculate_channel_urls,
@@ -60,7 +53,6 @@
     UnsatisfiableError,
 )
 from ..gateways.disk.delete import delete_trash, path_is_clean
-from ..gateways.disk.test import is_conda_environment
 from ..history import History
 from ..misc import _get_best_prec_match, clone_env, explicit
 from ..models.match_spec import MatchSpec
@@ -194,76 +186,6 @@
         "use_local": args.use_local,  # --use-local
     }
 
-<<<<<<< HEAD
-    newenv = bool(command == "create")
-    isupdate = bool(command == "update")
-    isinstall = bool(command == "install")
-    isremove = bool(command == "remove")
-
-    prefix_data = PrefixData.from_context()
-    prefix = str(prefix_data.prefix_path)
-    if context.force_32bit and prefix_data.is_base():
-        raise CondaValueError("cannot use CONDA_FORCE_32BIT=1 in base env")
-    if isupdate and not (
-        args.file
-        or args.packages
-        or context.update_modifier == UpdateModifier.UPDATE_ALL
-    ):
-        raise CondaValueError(
-            "no package names supplied\n# Example: conda update -n myenv scipy",
-        )
-
-    if newenv:
-        prefix_data.validate_path()
-        prefix_data.validate_name()
-        if context.subdir != context._native_subdir():
-            # We will only allow a different subdir if it's specified by global
-            # configuration, environment variable or command line argument. IOW,
-            # prevent a non-base env configured for a non-native subdir from leaking
-            # its subdir to a newer env.
-            context_sources = context.collect_all()
-            if context_sources.get("cmd_line", {}).get("subdir") == context.subdir:
-                pass  # this is ok
-            elif context_sources.get("envvars", {}).get("subdir") == context.subdir:
-                pass  # this is ok too
-            # config does not come from envvars or cmd_line, it must be a file
-            # that's ok as long as it's a base env or a global file
-            elif not paths_equal(context.active_prefix, context.root_prefix):
-                # this is only ok as long as it's base environment
-                active_env_config = next(
-                    (
-                        config
-                        for path, config in context_sources.items()
-                        if paths_equal(context.active_prefix, path.parent)
-                    ),
-                    None,
-                )
-                if active_env_config.get("subdir") == context.subdir:
-                    # In practice this never happens; the subdir info is not even
-                    # loaded from the active env for conda create :shrug:
-                    msg = dals(
-                        f"""
-                        Active environment configuration ({context.active_prefix}) is
-                        implicitly requesting a non-native platform ({context.subdir}).
-                        Please deactivate first or explicitly request the platform via
-                        the --platform=[value] command line flag.
-                        """
-                    )
-                    raise OperationNotAllowed(msg)
-            log.info(
-                "Creating new environment for a non-native platform %s",
-                context.subdir,
-            )
-    else:
-        try:
-            prefix_data.assert_writable()
-        except DirectoryNotACondaEnvironmentError as exc:
-            if prefix_data == PrefixData(context.conda_prefix):
-                raise NoBaseEnvironmentError() from exc
-            delete_trash(prefix)
-            if not path_is_clean(prefix):
-                raise
-=======
 
 class TryRepodata:
     def __init__(
@@ -358,31 +280,20 @@
     context.validate_configuration()
     check_non_admin()
 
-    if context.force_32bit and paths_equal(prefix, context.root_prefix):
+    prefix_data = PrefixData(prefix)
+
+    if context.force_32bit and prefix_data.is_base():
         raise CondaValueError("cannot use CONDA_FORCE_32BIT=1 in base env")
 
-    # Ensure the prefix exists if it is meant to
-    if command == "create":
-        # new environments should not have a prefix that exists
-        pass
-    elif isdir(prefix):
-        # if the prefix exists (and this is not a new environment)
-        # the conda-meta/history file must also exist - if it does not
-        # then this is not a valid conda environment
-        if is_conda_environment(prefix):
-            # if the prefix exists, ensure that it is writable
-            validate_prefix_is_writable(prefix)
-        else:
-            if paths_equal(prefix, context.conda_prefix):
-                raise NoBaseEnvironmentError()
-            else:
-                if not path_is_clean(prefix):
-                    raise DirectoryNotACondaEnvironmentError(prefix)
-    else:
-        # if this is not a new env and the prefix does not exist, then
-        # there is no existing environment - this is an error
-        raise EnvironmentLocationNotFound(prefix)
->>>>>>> 257698a2
+    if command in ("install", "update", "remove"):
+        try:
+            prefix_data.assert_writable()
+        except DirectoryNotACondaEnvironmentError as exc:
+            if prefix_data == PrefixData(context.conda_prefix):
+                raise NoBaseEnvironmentError() from exc
+            delete_trash(prefix)
+            if not path_is_clean(prefix):
+                raise
 
 
 def ensure_update_specs_exist(prefix: str, specs: list[str]):
@@ -422,7 +333,7 @@
 
 
 def install(args, parser, command="install"):
-    """Logic for `conda install`, `conda update`, and `conda create`."""
+    """Logic for `conda install`, `conda update`, `conda remove`, and `conda create`."""
     prefix = context.target_prefix
 
     # common validations for all types of installs
@@ -431,24 +342,10 @@
     if context.use_only_tar_bz2:
         args.repodata_fns = ("repodata.json",)
 
-    newenv = bool(command == "create")
-    isupdate = bool(command == "update")
-    isinstall = bool(command == "install")
-    isremove = bool(command == "remove")
-
-    if isupdate or isinstall or isremove:
-        if isdir(prefix):
-            delete_trash(prefix)
-            if not isfile(join(prefix, PREFIX_MAGIC_FILE)):
-                if paths_equal(prefix, context.conda_prefix):
-                    raise NoBaseEnvironmentError()
-                else:
-                    if not path_is_clean(prefix):
-                        raise DirectoryNotACondaEnvironmentError(prefix)
-            else:
-                validate_prefix_is_writable(prefix)
-        else:
-            raise EnvironmentLocationNotFound(prefix)
+    newenv = command == "create"
+    isupdate = command == "update"
+    isinstall = command == "install"
+    isremove = command == "remove"
 
     # collect packages provided from the command line
     args_packages = [s.strip("\"'") for s in args.packages]
@@ -467,12 +364,6 @@
         if num_cp == len(args_packages):
             # short circuit to installing explicit if all specs are direct files
             explicit(args_packages, prefix, verbose=not context.quiet)
-<<<<<<< HEAD
-            if newenv:
-                prefix_data.set_nonadmin()
-                print_activate(args.name or prefix)
-=======
->>>>>>> 257698a2
             return
         else:
             raise CondaValueError(
@@ -493,32 +384,13 @@
         if "@EXPLICIT" in specs:
             # short circuit to installing explicit if explicit specs are provided
             explicit(specs, prefix, verbose=not context.quiet)
-<<<<<<< HEAD
-            if newenv:
-                prefix_data.set_nonadmin()
-                print_activate(args.name or prefix)
-=======
->>>>>>> 257698a2
             return
     specs.extend(common.specs_from_args(args_packages, json=context.json))
 
     # for 'conda update', make sure the requested specs actually exist in the prefix
     # and that they are name-only specs
     if isupdate and context.update_modifier != UpdateModifier.UPDATE_ALL:
-<<<<<<< HEAD
-        for spec in specs:
-            spec = MatchSpec(spec)
-            if not spec.is_name_only_spec:
-                raise CondaError(
-                    f"Invalid spec for 'conda update': {spec}\n"
-                    "Use 'conda install' instead."
-                )
-            if not prefix_data.get(spec.name, None):
-                raise PackageNotInstalledError(prefix, spec.name)
-
-=======
         ensure_update_specs_exist(prefix=prefix, specs=specs)
->>>>>>> 257698a2
     if newenv and args.clone:
         deprecated.topic(
             "25.9",
@@ -526,13 +398,7 @@
             topic="This function will not handle clones anymore.",
             addendum="Use `conda.cli.install.install_clone()` instead",
         )
-<<<<<<< HEAD
-        prefix_data.set_nonadmin()
-        print_activate(args.name or prefix)
-        return
-=======
         return install_clone(args, parser)
->>>>>>> 257698a2
 
     repodata_fns = args.repodata_fns
     if not repodata_fns:
@@ -540,9 +406,7 @@
     if REPODATA_FN not in repodata_fns:
         repodata_fns.append(REPODATA_FN)
 
-    args_set_update_modifier = (
-        hasattr(args, "update_modifier") and args.update_modifier != NULL
-    )
+    args_set_update_modifier = getattr(args, "update_modifier", NULL) != NULL
     # This helps us differentiate between an update, the --freeze-installed option, and the retry
     # behavior in our initial fast frozen solve
     _should_retry_unfrozen = (
@@ -721,10 +585,6 @@
         raise CondaSystemExit("Exiting", e)
 
     if newenv:
-<<<<<<< HEAD
-        PrefixData(prefix).set_nonadmin()
-=======
->>>>>>> 257698a2
         if context.subdir != context._native_subdir():
             set_keys(
                 ("subdir", context.subdir),
