# Copyright (C) 2012 Anaconda, Inc
# SPDX-License-Identifier: BSD-3-Clause
"""Conda package installation logic.

Core logic for `conda [create|install|update|remove]` commands.

See conda.cli.main_create, conda.cli.main_install, conda.cli.main_update, and
conda.cli.main_remove for the entry points into this module.
"""

from __future__ import annotations

import os
from logging import getLogger
from os.path import abspath, basename, exists, isdir, isfile, join
from pathlib import Path

from boltons.setutils import IndexedSet

from .. import CondaError
from ..auxlib.ish import dals
from ..base.constants import (
    PREFIX_MAGIC_FILE,
    REPODATA_FN,
    ROOT_ENV_NAME,
    DepsModifier,
    UpdateModifier,
)
from ..base.context import context, locate_prefix_by_name
from ..common.constants import NULL
from ..common.path import is_package_file, paths_equal
from ..core.index import (
    _supplement_index_with_prefix,
    calculate_channel_urls,
    get_index,
)
from ..core.link import PrefixSetup, UnlinkLinkTransaction
from ..core.prefix_data import PrefixData
from ..core.solve import diff_for_unlink_link_precs
from ..deprecations import deprecated
from ..exceptions import (
    CondaEnvException,
    CondaExitZero,
    CondaImportError,
    CondaIndexError,
    CondaSystemExit,
    CondaValueError,
    DirectoryNotACondaEnvironmentError,
    DirectoryNotFoundError,
    DryRunExit,
    EnvironmentLocationNotFound,
    NoBaseEnvironmentError,
    PackageNotInstalledError,
    PackagesNotFoundError,
    ResolvePackageNotFound,
    SpecsConfigurationConflictError,
    UnsatisfiableError,
)
from ..gateways.disk.delete import delete_trash, path_is_clean
from ..history import History
from ..misc import _get_best_prec_match, clone_env, explicit
from ..models.match_spec import MatchSpec
from ..models.prefix_graph import PrefixGraph
from ..reporters import confirm_yn, get_spinner
from . import common
from .common import check_non_admin, validate_prefix_is_writable
from .main_config import set_keys

log = getLogger(__name__)
stderrlog = getLogger("conda.stderr")


def validate_prefix_exists(prefix: str | Path) -> None:
    """
    Validate that we are receiving at least one valid value for --name or --prefix.
    """
    prefix = Path(prefix)
    if not prefix.exists():
        raise CondaEnvException("The environment you have specified does not exist.")


def validate_new_prefix(dest: str, force: bool = False) -> str:
    """Ensure that the new prefix does not exist."""
    from ..base.context import context, validate_prefix_name
    from ..common.path import expand

    if os.sep in dest:
        dest = expand(dest)
    else:
        dest = validate_prefix_name(dest, ctx=context, allow_base=False)

    if not force and os.path.exists(dest):
        env_name = os.path.basename(os.path.normpath(dest))
        raise CondaEnvException(
            f"The environment '{env_name}' already exists. Override with --yes."
        )

    return dest


def check_prefix(prefix: str, json=False):
    if os.pathsep in prefix:
        raise CondaValueError(
            f"Cannot create a conda environment with '{os.pathsep}' in the prefix. Aborting."
        )
    name = basename(prefix)
    error = None
    if name == ROOT_ENV_NAME:
        error = f"'{name}' is a reserved environment name"
    if exists(prefix):
        if isdir(prefix) and "conda-meta" not in tuple(
            entry.name for entry in os.scandir(prefix)
        ):
            return None
        error = f"prefix already exists: {prefix}"

    if error:
        raise CondaValueError(error, json)

    if " " in prefix:
        stderrlog.warning(
            "WARNING: A space was detected in your requested environment path:\n"
            f"'{prefix}'\n"
            "Spaces in paths can sometimes be problematic. To minimize issues,\n"
            "make sure you activate your environment before running any executables!\n"
        )


def clone(src_arg, dst_prefix, json=False, quiet=False, index_args=None):
    if os.sep in src_arg:
        src_prefix = abspath(src_arg)
        if not isdir(src_prefix):
            raise DirectoryNotFoundError(src_arg)
    else:
        src_prefix = locate_prefix_by_name(src_arg)

    if not json:
        print(f"Source:      {src_prefix}")
        print(f"Destination: {dst_prefix}")

    actions, untracked_files = clone_env(
        src_prefix, dst_prefix, verbose=not json, quiet=quiet, index_args=index_args
    )

    if json:
        common.stdout_json_success(
            actions=actions,
            untracked_files=list(untracked_files),
            src_prefix=src_prefix,
            dst_prefix=dst_prefix,
        )


def print_activate(env_name_or_prefix):  # pragma: no cover
    if not context.quiet and not context.json:
        if " " in env_name_or_prefix:
            env_name_or_prefix = f'"{env_name_or_prefix}"'
        message = dals(
            f"""
        #
        # To activate this environment, use
        #
        #     $ conda activate {env_name_or_prefix}
        #
        # To deactivate an active environment, use
        #
        #     $ conda deactivate
        """
        )
        print(message)  # TODO: use logger


def get_revision(arg, json=False):
    try:
        return int(arg)
    except ValueError:
        raise CondaValueError(f"expected revision number, not: '{arg}'", json)


<<<<<<< HEAD
class TryRepodata:
    def __init__(
        self, notify_success, repodata, last_repodata, index_args, allowed_errors
    ):
        self.notify_success = notify_success
        self.repodata = repodata
        self.last_repodata = last_repodata
        self.index_args = index_args
        self.allowed_errors = allowed_errors

    def __enter__(self):
        return self.repodata

    def __exit__(self, exc_type, exc_value, traceback):
        if not exc_value:
            self.notify_success()

        # Swallow the error to allow for the next repodata to be tried if:
        # 1. the error is in the 'allowed_errors' type
        # 2. there are more repodatas to try AND
        # 3. the error says it's okay to retry
        #
        # TODO: Regarding (3) This is a temporary workaround to allow downstream libraries
        # to inject this attribute set to False and skip the retry logic
        # Other solvers might implement their own internal retry logic without
        # depending --freeze-install implicitly like conda classic does. Example
        # retry loop in conda-libmamba-solver:
        # https://github.com/conda-incubator/conda-libmamba-solver/blob/da5b1ba/conda_libmamba_solver/solver.py#L254-L299
        # If we end up raising UnsatisfiableError, we annotate it with `allow_retry`
        # so we don't have go through all the repodatas and freeze-installed logic
        # unnecessarily (see https://github.com/conda/conda/issues/11294). see also:
        # https://github.com/conda-incubator/conda-libmamba-solver/blob/7c698209/conda_libmamba_solver/solver.py#L617
        if (
            (exc_type in self.allowed_errors)
            and (self.repodata != self.last_repodata)
            and getattr(exc_value, "allow_retry", True)
        ):
            return True
        elif exc_type == ResolvePackageNotFound:
            # transform a ResolvePackageNotFound into PackagesNotFoundError
            channels_urls = tuple(
                calculate_channel_urls(
                    channel_urls=self.index_args["channel_urls"],
                    prepend=self.index_args["prepend"],
                    platform=None,
                    use_local=self.index_args["use_local"],
                )
            )
            # convert the ResolvePackageNotFound into PackagesNotFoundError
            raise PackagesNotFoundError(exc_value._formatted_chains, channels_urls)


class Repodatas:
    def __init__(self, repodata_fns, index_args, allows_errors=()):
        self.repodata_fns = repodata_fns
        self.index_args = index_args
        self.success = False
        self.allowed_errors = (
            ResolvePackageNotFound,
            PackagesNotFoundError,
            *allows_errors,
        )

    def __iter__(self):
        for repodata in self.repodata_fns:
            yield TryRepodata(
                self.succeed,
                repodata,
                self.repodata_fns[-1],
                self.index_args,
                self.allowed_errors,
            )
            if self.success:
                break

    def succeed(self):
        self.success = True


def validate_install_command(prefix: str, newenv: bool):
    """Executes a set of validations that are required before any installation
    command is executed.

    :param prefix: The prefix where the environment will be created
    :param newenv: Boolean indicating the command is a request for a new environment
=======
def get_index_args(args) -> dict[str, any]:
    """Returns a dict of args required for fetching an index
    :param args: The args provided by the cli
    :returns: dict of index args
    """
    return {
        # TODO: deprecate --use-index-cache
        # "use_cache": args.use_index_cache,  # --use-index-cache
        "channel_urls": context.channels,
        # TODO: deprecate --unknown
        # "unknown": args.unknown,  # --unknown
        "prepend": not args.override_channels,  # --override-channels
        "use_local": args.use_local,  # --use-local
    }


def validate_install_command(prefix: str):
    """Executes a set of validations that are required before any installation
    command is executed. This includes:
      * ensure the configuration is valid
      * ensuring the user in not an admin
      * ensure the user is not forcing 32bit installs in the root prefix

    :param prefix: The prefix where the environment will be created
>>>>>>> d0df0f89
    :raises: error if the configuration for the install is bad
    """
    context.validate_configuration()
    check_non_admin()
<<<<<<< HEAD

    if context.force_32bit and prefix == context.root_prefix:
        raise CondaValueError("cannot use CONDA_FORCE_32BIT=1 in base env")

    # Ensure the prefix exists if it is meant to
    if newenv:
        # new environments should not have a prefix that exists
        pass
    elif isdir(prefix):
        # if the prefix exists (and this is not a new environment)
        # the conda-meta/history file must also exist - if it does not
        # then this is not a valid conda environment
        if isfile(join(prefix, "conda-meta", "history")):
            # if the prefix exists, ensure that it is writable
            validate_prefix_is_writable(prefix)
        else:
            if paths_equal(prefix, context.conda_prefix):
                raise NoBaseEnvironmentError()
            else:
                if not path_is_clean(prefix):
                    raise DirectoryNotACondaEnvironmentError(prefix)
    else:
        # if this is not a new env and the prefix does not exist, then
        # there is no existing environment - this is an error
        raise EnvironmentLocationNotFound(prefix)
=======
    if context.force_32bit and paths_equal(prefix, context.root_prefix):
        raise CondaValueError("cannot use CONDA_FORCE_32BIT=1 in base env")


def install_clone(args, parser):
    """Executes an install of a new conda environment by cloning. Assumes
    that the caller has already checked that the prefix does not exist (or
    is ok to overwrite)
    """
    prefix = context.target_prefix

    # common validations for all types of installs
    validate_install_command(prefix=prefix)

    index_args = get_index_args(args)

    # this is sort of a hack.  current_repodata.json may not have any .tar.bz2 files,
    #    because it deduplicates records that exist as both formats.  Forcing this to
    #    repodata.json ensures that .tar.bz2 files are available
    if context.use_only_tar_bz2:
        args.repodata_fns = ("repodata.json",)

    clone(
        args.clone,
        prefix,
        json=context.json,
        quiet=context.quiet,
        index_args=index_args,
    )
    touch_nonadmin(prefix)
    print_activate(args.name or prefix)
    return


def install(args, parser, command="install"):
    """Logic for `conda install`, `conda update`, and `conda create`."""
    prefix = context.target_prefix

    # common validations for all types of installs
    validate_install_command(prefix=prefix)

    if context.use_only_tar_bz2:
        args.repodata_fns = ("repodata.json",)

    newenv = bool(command == "create")
    isupdate = bool(command == "update")
    isinstall = bool(command == "install")
    isremove = bool(command == "remove")

    if isupdate or isinstall or isremove:
        if isdir(prefix):
            delete_trash(prefix)
            if not isfile(join(prefix, PREFIX_MAGIC_FILE)):
                if paths_equal(prefix, context.conda_prefix):
                    raise NoBaseEnvironmentError()
                else:
                    if not path_is_clean(prefix):
                        raise DirectoryNotACondaEnvironmentError(prefix)
            else:
                validate_prefix_is_writable(prefix)
        else:
            raise EnvironmentLocationNotFound(prefix)
>>>>>>> d0df0f89


<<<<<<< HEAD
def get_index_args(args) -> dict[str, any]:
    """Returns a dict of args required for fetching an index

    :param args: The args provided by the cli
    :returns: dict of index args
    """
    return {
        # TODO: deprecate --use-index-cache
        # "use_cache": args.use_index_cache,  # --use-index-cache
        "channel_urls": context.channels,
        # TODO: deprecate --unknown
        # "unknown": args.unknown,  # --unknown
        "prepend": not args.override_channels,  # --override-channels
        "use_local": args.use_local,  # --use-local
    }


def ensure_update_specs_exist(prefix: str, specs: list[str]):
    """Checks that each spec that is requested as an update exists in the prefix

    :param prefix: The target install prefix
    :param specs: List of specs to be updated
    :raises CondaError: if there is an invalid spec provided
    :raises PackageNotInstalledError: if the requested specs to install don't exist in the prefix
    """
    prefix_data = PrefixData(prefix)
    for spec in specs:
        spec = MatchSpec(spec)
        if not spec.is_name_only_spec:
            raise CondaError(
                f"Invalid spec for 'conda update': {spec}\nUse 'conda install' instead."
            )
        if not prefix_data.get(spec.name, None):
            raise PackageNotInstalledError(prefix, spec.name)


def install(args, parser, command="install"):
    """Logic for `conda install`, `conda update`, and `conda create`."""
    prefix = context.target_prefix
    newenv = bool(command == "create")
    isupdate = bool(command == "update")
    isinstall = bool(command == "install")
    isremove = bool(command == "remove")

    # common validations for all types of installs
    validate_install_command(prefix=prefix, newenv=newenv)

    # this is sort of a hack.  current_repodata.json may not have any .tar.bz2 files,
    #    because it deduplicates records that exist as both formats.  Forcing this to
    #    repodata.json ensures that .tar.bz2 files are available
    if context.use_only_tar_bz2:
        args.repodata_fns = ("repodata.json",)

    # ensure trash is cleared from existing prefix
    if isdir(prefix):
        delete_trash(prefix)

    # collect packages provided from the command line
    args_packages = [s.strip("\"'") for s in args.packages]
    if newenv and not args.no_default_packages:
        # Override defaults if they are specified at the command line
        names = [MatchSpec(pkg).name for pkg in args_packages]
        for default_package in context.create_default_packages:
            if MatchSpec(default_package).name not in names:
                args_packages.append(default_package)

    # short circuit to installing explicit if explicit specs are provided
=======
    context_channels = context.channels
    index_args = get_index_args(args)
>>>>>>> d0df0f89
    num_cp = sum(is_package_file(s) for s in args_packages)
    if num_cp:
        if num_cp == len(args_packages):
            explicit(args_packages, prefix, verbose=not context.quiet)
            if newenv:
                print_activate(args.name or prefix)
            return
        else:
            raise CondaValueError(
                "cannot mix specifications with conda package filenames"
            )

    # collect specs provided by --file arguments
    specs = []
    if args.file:
        for fpath in args.file:
            try:
                specs.extend(common.specs_from_url(fpath, json=context.json))
            except UnicodeError:
                raise CondaError(
                    "Error reading file, file should be a text file containing"
                    " packages \nconda create --help for details"
                )
        if "@EXPLICIT" in specs:
            # short circuit to installing explicit if explicit specs are provided
            explicit(specs, prefix, verbose=not context.quiet)
            if newenv:
                print_activate(args.name or prefix)
            return
    specs.extend(common.specs_from_args(args_packages, json=context.json))

<<<<<<< HEAD
    index_args = get_index_args(args=args)
    context_channels = context.channels

    # for 'conda update', make sure the requested specs actually exist in the prefix
    # and that they are name-only specs
    if isupdate and context.update_modifier != UpdateModifier.UPDATE_ALL:
        ensure_update_specs_exist(prefix=prefix, specs=specs)
=======
    # for 'conda update', make sure the requested specs actually exist in the prefix
    # and that they are name-only specs
    if isupdate and context.update_modifier != UpdateModifier.UPDATE_ALL:
        prefix_data = PrefixData(prefix)
        for spec in specs:
            spec = MatchSpec(spec)
            if not spec.is_name_only_spec:
                raise CondaError(
                    f"Invalid spec for 'conda update': {spec}\n"
                    "Use 'conda install' instead."
                )
            if not prefix_data.get(spec.name, None):
                raise PackageNotInstalledError(prefix, spec.name)

    if newenv and args.clone:
        deprecated.topic(
            "25.9",
            "26.3",
            topic="This function will not handle clones anymore.",
            addendum="Use `conda.cli.install.install_clone()` instead",
        )
        return install_clone(args, parser)
>>>>>>> d0df0f89

    repodata_fns = args.repodata_fns
    if not repodata_fns:
        repodata_fns = list(context.repodata_fns)
    if REPODATA_FN not in repodata_fns:
        repodata_fns.append(REPODATA_FN)

    args_set_update_modifier = (
        hasattr(args, "update_modifier") and args.update_modifier != NULL
    )
    # This helps us differentiate between an update, the --freeze-installed option, and the retry
    # behavior in our initial fast frozen solve
    _should_retry_unfrozen = (
        not args_set_update_modifier
        or args.update_modifier
        not in (UpdateModifier.FREEZE_INSTALLED, UpdateModifier.UPDATE_SPECS)
    ) and not newenv

    update_modifier = context.update_modifier
    if (isinstall or isremove) and args.update_modifier == NULL:
        update_modifier = UpdateModifier.FREEZE_INSTALLED
    deps_modifier = context.deps_modifier
    if isupdate:
        deps_modifier = context.deps_modifier or DepsModifier.UPDATE_SPECS

    for repodata_fn in Repodatas(
        repodata_fns,
        index_args,
        (UnsatisfiableError, SpecsConfigurationConflictError, SystemExit),
    ):
        with repodata_fn as repodata:
            solver_backend = context.plugin_manager.get_cached_solver_backend()
            solver = solver_backend(
                prefix,
                context_channels,
                context.subdirs,
                specs_to_add=specs,
                repodata_fn=repodata,
                command=args.cmd,
            )
            try:
                unlink_link_transaction = solver.solve_for_transaction(
                    deps_modifier=deps_modifier,
                    update_modifier=update_modifier,
                    force_reinstall=context.force_reinstall or context.force,
                    should_retry_solve=(
                        _should_retry_unfrozen or repodata != repodata_fns[-1]
                    ),
                )
            except (UnsatisfiableError, SpecsConfigurationConflictError) as e:
                if not getattr(e, "allow_retry", True):
                    raise e
                if _should_retry_unfrozen:
                    unlink_link_transaction = solver.solve_for_transaction(
                        deps_modifier=deps_modifier,
                        update_modifier=UpdateModifier.UPDATE_SPECS,
                        force_reinstall=context.force_reinstall or context.force,
                        should_retry_solve=(repodata != repodata_fns[-1]),
                    )
                else:
                    raise e
            except SystemExit as e:
                if not getattr(e, "allow_retry", True):
                    raise e
                if e.args and "could not import" in e.args[0]:
                    raise CondaImportError(str(e))
                raise e

    handle_txn(unlink_link_transaction, prefix, args, newenv)


def install_revision(args, parser):
    """Install a previous version of a conda environment"""
    prefix = context.target_prefix
    index_args = get_index_args(args)

    # common validations for all types of installs
    validate_install_command(prefix=prefix, newenv=False)

    # this is sort of a hack.  current_repodata.json may not have any .tar.bz2 files,
    #    because it deduplicates records that exist as both formats.  Forcing this to
    #    repodata.json ensures that .tar.bz2 files are available
    if context.use_only_tar_bz2:
        args.repodata_fns = ("repodata.json",)

    # ensure trash is cleared from existing prefix
    delete_trash(prefix)

    repodata_fns = args.repodata_fns
    if not repodata_fns:
        repodata_fns = list(context.repodata_fns)
    if REPODATA_FN not in repodata_fns:
        repodata_fns.append(REPODATA_FN)

    for repodata_fn in Repodatas(repodata_fns, index_args):
        with repodata_fn as repodata:
            with get_spinner(f"Collecting package metadata ({repodata})"):
                index = get_index(
                    channel_urls=index_args["channel_urls"],
                    prepend=index_args["prepend"],  # --override-channels
                    platform=None,
                    use_local=index_args["use_local"],  # --use-local
                    # use_cache=index_args["use_cache"],  # --use-index-cache
                    # unknown=index_args["unknown"],  # --unknown
                    prefix=prefix,
                    repodata_fn=repodata,
                )
            revision_idx = get_revision(args.revision)
            with get_spinner(f"Reverting to revision {revision_idx}"):
                unlink_link_transaction = revert_actions(prefix, revision_idx, index)

    handle_txn(unlink_link_transaction, prefix, args, newenv=False)


def install_clone(args, parser):
    """Executes an install of a new conda environment by cloning."""
    prefix = context.target_prefix
    index_args = get_index_args(args)

    # common validations for all types of installs
    validate_install_command(prefix=prefix, newenv=True)

    clone(
        args.clone,
        prefix,
        json=context.json,
        quiet=context.quiet,
        index_args=index_args,
    )

    print_activate(args.name or prefix)
    return


def revert_actions(prefix, revision=-1, index=None):
    # TODO: If revision raise a revision error, should always go back to a safe revision
    h = History(prefix)
    # TODO: need a History method to get user-requested specs for revision number
    #       Doing a revert right now messes up user-requested spec history.
    #       Either need to wipe out history after ``revision``, or add the correct
    #       history information to the new entry about to be created.
    # TODO: This is wrong!!!!!!!!!!
    user_requested_specs = h.get_requested_specs_map().values()
    try:
        target_state = {
            MatchSpec.from_dist_str(dist_str) for dist_str in h.get_state(revision)
        }
    except IndexError:
        raise CondaIndexError("no such revision: %d" % revision)

    _supplement_index_with_prefix(index, prefix)

    not_found_in_index_specs = set()
    link_precs = set()
    for spec in target_state:
        precs = tuple(prec for prec in index.values() if spec.match(prec))
        if not precs:
            not_found_in_index_specs.add(spec)
        elif len(precs) > 1:
            link_precs.add(_get_best_prec_match(precs))
        else:
            link_precs.add(precs[0])

    if not_found_in_index_specs:
        raise PackagesNotFoundError(not_found_in_index_specs)

    final_precs = IndexedSet(PrefixGraph(link_precs).graph)  # toposort
    unlink_precs, link_precs = diff_for_unlink_link_precs(prefix, final_precs)
    setup = PrefixSetup(prefix, unlink_precs, link_precs, (), user_requested_specs, ())
    return UnlinkLinkTransaction(setup)


def handle_txn(unlink_link_transaction, prefix, args, newenv, remove_op=False):
    if unlink_link_transaction.nothing_to_do:
        if remove_op:
            # No packages found to remove from environment
            raise PackagesNotFoundError(args.package_names)
        elif not newenv:
            if context.json:
                common.stdout_json_success(
                    message="All requested packages already installed."
                )
            else:
                print("\n# All requested packages already installed.\n")
            return

    if not context.json:
        unlink_link_transaction.print_transaction_summary()
        confirm_yn()

    elif context.dry_run:
        actions = unlink_link_transaction._make_legacy_action_groups()[0]
        common.stdout_json_success(prefix=prefix, actions=actions, dry_run=True)
        raise DryRunExit()

    try:
        unlink_link_transaction.download_and_extract()
        if context.download_only:
            raise CondaExitZero(
                "Package caches prepared. UnlinkLinkTransaction cancelled with "
                "--download-only option."
            )
        unlink_link_transaction.execute()

    except SystemExit as e:
        raise CondaSystemExit("Exiting", e)

    if newenv:
        if context.subdir != context._native_subdir():
            set_keys(
                ("subdir", context.subdir),
                path=Path(prefix, ".condarc"),
            )
        print_activate(args.name or prefix)

    if context.json:
        actions = unlink_link_transaction._make_legacy_action_groups()[0]
        common.stdout_json_success(prefix=prefix, actions=actions)<|MERGE_RESOLUTION|>--- conflicted
+++ resolved
@@ -18,7 +18,6 @@
 from boltons.setutils import IndexedSet
 
 from .. import CondaError
-from ..auxlib.ish import dals
 from ..base.constants import (
     PREFIX_MAGIC_FILE,
     REPODATA_FN,
@@ -64,6 +63,7 @@
 from ..reporters import confirm_yn, get_spinner
 from . import common
 from .common import check_non_admin, validate_prefix_is_writable
+from .common import print_activate as _print_activate
 from .main_config import set_keys
 
 log = getLogger(__name__)
@@ -151,23 +151,9 @@
         )
 
 
+@deprecated("25.9", "26.3", addendum="Use conda.cli.common.print_activate()")
 def print_activate(env_name_or_prefix):  # pragma: no cover
-    if not context.quiet and not context.json:
-        if " " in env_name_or_prefix:
-            env_name_or_prefix = f'"{env_name_or_prefix}"'
-        message = dals(
-            f"""
-        #
-        # To activate this environment, use
-        #
-        #     $ conda activate {env_name_or_prefix}
-        #
-        # To deactivate an active environment, use
-        #
-        #     $ conda deactivate
-        """
-        )
-        print(message)  # TODO: use logger
+    _print_activate(env_name_or_prefix)
 
 
 def get_revision(arg, json=False):
@@ -177,7 +163,6 @@
         raise CondaValueError(f"expected revision number, not: '{arg}'", json)
 
 
-<<<<<<< HEAD
 class TryRepodata:
     def __init__(
         self, notify_success, repodata, last_repodata, index_args, allowed_errors
@@ -257,30 +242,7 @@
         self.success = True
 
 
-def validate_install_command(prefix: str, newenv: bool):
-    """Executes a set of validations that are required before any installation
-    command is executed.
-
-    :param prefix: The prefix where the environment will be created
-    :param newenv: Boolean indicating the command is a request for a new environment
-=======
-def get_index_args(args) -> dict[str, any]:
-    """Returns a dict of args required for fetching an index
-    :param args: The args provided by the cli
-    :returns: dict of index args
-    """
-    return {
-        # TODO: deprecate --use-index-cache
-        # "use_cache": args.use_index_cache,  # --use-index-cache
-        "channel_urls": context.channels,
-        # TODO: deprecate --unknown
-        # "unknown": args.unknown,  # --unknown
-        "prepend": not args.override_channels,  # --override-channels
-        "use_local": args.use_local,  # --use-local
-    }
-
-
-def validate_install_command(prefix: str):
+def validate_install_command(prefix: str, command: str = "install"):
     """Executes a set of validations that are required before any installation
     command is executed. This includes:
       * ensure the configuration is valid
@@ -288,18 +250,17 @@
       * ensure the user is not forcing 32bit installs in the root prefix
 
     :param prefix: The prefix where the environment will be created
->>>>>>> d0df0f89
+    :param command: Type of operation being performed
     :raises: error if the configuration for the install is bad
     """
     context.validate_configuration()
     check_non_admin()
-<<<<<<< HEAD
-
-    if context.force_32bit and prefix == context.root_prefix:
+
+    if context.force_32bit and paths_equal(prefix, context.root_prefix):
         raise CondaValueError("cannot use CONDA_FORCE_32BIT=1 in base env")
 
     # Ensure the prefix exists if it is meant to
-    if newenv:
+    if command == "create":
         # new environments should not have a prefix that exists
         pass
     elif isdir(prefix):
@@ -319,73 +280,8 @@
         # if this is not a new env and the prefix does not exist, then
         # there is no existing environment - this is an error
         raise EnvironmentLocationNotFound(prefix)
-=======
-    if context.force_32bit and paths_equal(prefix, context.root_prefix):
-        raise CondaValueError("cannot use CONDA_FORCE_32BIT=1 in base env")
-
-
-def install_clone(args, parser):
-    """Executes an install of a new conda environment by cloning. Assumes
-    that the caller has already checked that the prefix does not exist (or
-    is ok to overwrite)
-    """
-    prefix = context.target_prefix
-
-    # common validations for all types of installs
-    validate_install_command(prefix=prefix)
-
-    index_args = get_index_args(args)
-
-    # this is sort of a hack.  current_repodata.json may not have any .tar.bz2 files,
-    #    because it deduplicates records that exist as both formats.  Forcing this to
-    #    repodata.json ensures that .tar.bz2 files are available
-    if context.use_only_tar_bz2:
-        args.repodata_fns = ("repodata.json",)
-
-    clone(
-        args.clone,
-        prefix,
-        json=context.json,
-        quiet=context.quiet,
-        index_args=index_args,
-    )
-    touch_nonadmin(prefix)
-    print_activate(args.name or prefix)
-    return
-
-
-def install(args, parser, command="install"):
-    """Logic for `conda install`, `conda update`, and `conda create`."""
-    prefix = context.target_prefix
-
-    # common validations for all types of installs
-    validate_install_command(prefix=prefix)
-
-    if context.use_only_tar_bz2:
-        args.repodata_fns = ("repodata.json",)
-
-    newenv = bool(command == "create")
-    isupdate = bool(command == "update")
-    isinstall = bool(command == "install")
-    isremove = bool(command == "remove")
-
-    if isupdate or isinstall or isremove:
-        if isdir(prefix):
-            delete_trash(prefix)
-            if not isfile(join(prefix, PREFIX_MAGIC_FILE)):
-                if paths_equal(prefix, context.conda_prefix):
-                    raise NoBaseEnvironmentError()
-                else:
-                    if not path_is_clean(prefix):
-                        raise DirectoryNotACondaEnvironmentError(prefix)
-            else:
-                validate_prefix_is_writable(prefix)
-        else:
-            raise EnvironmentLocationNotFound(prefix)
->>>>>>> d0df0f89
-
-
-<<<<<<< HEAD
+
+
 def get_index_args(args) -> dict[str, any]:
     """Returns a dict of args required for fetching an index
 
@@ -425,23 +321,31 @@
 def install(args, parser, command="install"):
     """Logic for `conda install`, `conda update`, and `conda create`."""
     prefix = context.target_prefix
+
+    # common validations for all types of installs
+    validate_install_command(prefix=prefix, command=command)
+
+    if context.use_only_tar_bz2:
+        args.repodata_fns = ("repodata.json",)
+
     newenv = bool(command == "create")
     isupdate = bool(command == "update")
     isinstall = bool(command == "install")
     isremove = bool(command == "remove")
 
-    # common validations for all types of installs
-    validate_install_command(prefix=prefix, newenv=newenv)
-
-    # this is sort of a hack.  current_repodata.json may not have any .tar.bz2 files,
-    #    because it deduplicates records that exist as both formats.  Forcing this to
-    #    repodata.json ensures that .tar.bz2 files are available
-    if context.use_only_tar_bz2:
-        args.repodata_fns = ("repodata.json",)
-
-    # ensure trash is cleared from existing prefix
-    if isdir(prefix):
-        delete_trash(prefix)
+    if isupdate or isinstall or isremove:
+        if isdir(prefix):
+            delete_trash(prefix)
+            if not isfile(join(prefix, PREFIX_MAGIC_FILE)):
+                if paths_equal(prefix, context.conda_prefix):
+                    raise NoBaseEnvironmentError()
+                else:
+                    if not path_is_clean(prefix):
+                        raise DirectoryNotACondaEnvironmentError(prefix)
+            else:
+                validate_prefix_is_writable(prefix)
+        else:
+            raise EnvironmentLocationNotFound(prefix)
 
     # collect packages provided from the command line
     args_packages = [s.strip("\"'") for s in args.packages]
@@ -453,16 +357,10 @@
                 args_packages.append(default_package)
 
     # short circuit to installing explicit if explicit specs are provided
-=======
-    context_channels = context.channels
-    index_args = get_index_args(args)
->>>>>>> d0df0f89
     num_cp = sum(is_package_file(s) for s in args_packages)
     if num_cp:
         if num_cp == len(args_packages):
             explicit(args_packages, prefix, verbose=not context.quiet)
-            if newenv:
-                print_activate(args.name or prefix)
             return
         else:
             raise CondaValueError(
@@ -483,12 +381,9 @@
         if "@EXPLICIT" in specs:
             # short circuit to installing explicit if explicit specs are provided
             explicit(specs, prefix, verbose=not context.quiet)
-            if newenv:
-                print_activate(args.name or prefix)
             return
     specs.extend(common.specs_from_args(args_packages, json=context.json))
 
-<<<<<<< HEAD
     index_args = get_index_args(args=args)
     context_channels = context.channels
 
@@ -496,21 +391,6 @@
     # and that they are name-only specs
     if isupdate and context.update_modifier != UpdateModifier.UPDATE_ALL:
         ensure_update_specs_exist(prefix=prefix, specs=specs)
-=======
-    # for 'conda update', make sure the requested specs actually exist in the prefix
-    # and that they are name-only specs
-    if isupdate and context.update_modifier != UpdateModifier.UPDATE_ALL:
-        prefix_data = PrefixData(prefix)
-        for spec in specs:
-            spec = MatchSpec(spec)
-            if not spec.is_name_only_spec:
-                raise CondaError(
-                    f"Invalid spec for 'conda update': {spec}\n"
-                    "Use 'conda install' instead."
-                )
-            if not prefix_data.get(spec.name, None):
-                raise PackageNotInstalledError(prefix, spec.name)
-
     if newenv and args.clone:
         deprecated.topic(
             "25.9",
@@ -519,7 +399,6 @@
             addendum="Use `conda.cli.install.install_clone()` instead",
         )
         return install_clone(args, parser)
->>>>>>> d0df0f89
 
     repodata_fns = args.repodata_fns
     if not repodata_fns:
@@ -640,7 +519,7 @@
     index_args = get_index_args(args)
 
     # common validations for all types of installs
-    validate_install_command(prefix=prefix, newenv=True)
+    validate_install_command(prefix=prefix, command="create")
 
     clone(
         args.clone,
@@ -649,9 +528,6 @@
         quiet=context.quiet,
         index_args=index_args,
     )
-
-    print_activate(args.name or prefix)
-    return
 
 
 def revert_actions(prefix, revision=-1, index=None):
@@ -733,7 +609,6 @@
                 ("subdir", context.subdir),
                 path=Path(prefix, ".condarc"),
             )
-        print_activate(args.name or prefix)
 
     if context.json:
         actions = unlink_link_transaction._make_legacy_action_groups()[0]
