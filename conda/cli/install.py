--- conflicted
+++ resolved
@@ -254,24 +254,6 @@
     isinstall = bool(command == "install")
     isremove = bool(command == "remove")
 
-<<<<<<< HEAD
-    prefix = context.target_prefix
-
-    if context.force_32bit and prefix == context.root_prefix:
-        raise CondaValueError("cannot use CONDA_FORCE_32BIT=1 in base env")
-=======
-    if isupdate and not (
-        args.file
-        or args.packages
-        or context.update_modifier == UpdateModifier.UPDATE_ALL
-    ):
-        raise CondaValueError(
-            """no package names supplied
-# Example: conda update -n myenv scipy
-"""
-        )
->>>>>>> f67876ed
-
     if isupdate or isinstall or isremove:
         if isdir(prefix):
             delete_trash(prefix)
@@ -342,20 +324,11 @@
                 raise PackageNotInstalledError(prefix, spec.name)
 
     if newenv and args.clone:
-<<<<<<< HEAD
-        clone(
-            args.clone,
-            prefix,
-            json=context.json,
-            quiet=context.quiet,
-            index_args=index_args,
-=======
         deprecated.topic(
             "25.9",
             "26.3",
             topic="This function will not handle clones anymore.",
             addendum="Use `conda.cli.install.install_clone()` instead",
->>>>>>> f67876ed
         )
         return install_clone(args, parser)
 
