# Copyright (C) 2012 Anaconda, Inc
# SPDX-License-Identifier: BSD-3-Clause
"""Utility functions."""

from __future__ import annotations

import logging
import re
import sys
from functools import lru_cache, wraps
from os import environ
from os.path import abspath, basename, dirname, isfile, join
from pathlib import Path
from shutil import which
from typing import TYPE_CHECKING

from . import CondaError
from .auxlib.compat import Utf8NamedTemporaryFile, shlex_split_unicode
from .common import path as _path
from .common.compat import isiterable, on_win
from .common.url import path_to_url
from .deprecations import deprecated

if TYPE_CHECKING:
    from typing import Iterable

log = logging.getLogger(__name__)


deprecated.constant(
    "25.3",
    "25.9",
    "path_identity",
    _path.path_identity,
    addendum="Use `conda.common.path.path_identity` instead.",
)
deprecated.constant(
    "25.3",
    "25.9",
    "unix_path_to_win",
    _path.unix_path_to_win,
    addendum="Use `conda.common.path.unix_path_to_win` instead.",
)
deprecated.constant(
    "25.3",
    "25.9",
    "win_path_to_cygwin",
    _path.win_path_to_cygwin,
    addendum="Use `conda.common.path.win_path_to_cygwin` instead.",
)


@deprecated(
    "25.3",
    "25.9",
<<<<<<< HEAD
    addendum="Use `conda.common.path.unix_path_to_win` instead.",
)
def cygwin_path_to_win(paths: str | Iterable[str] | None) -> str | Iterable[str] | None:
    return _path.unix_path_to_win(paths, "/cygdrive")


deprecated.constant(
    "25.3",
    "25.9",
    "win_path_to_unix",
    _path.win_path_to_unix,
    addendum="Use `conda.common.path.win_path_to_unix` instead.",
)
=======
    addendum="Use `conda.common.path.win_path_to_unix` instead.",
)
def win_path_to_cygwin(path):
    return win_path_to_unix(path, "/cygdrive")


@deprecated(
    "25.3",
    "25.9",
    addendum="Use `conda.utils.unix_path_to_win` instead.",
)
def cygwin_path_to_win(path):
    return unix_path_to_win(path, "/cygdrive")
>>>>>>> 737ff909


@deprecated("25.3", "25.9", addendum="Unused.")
def translate_stream(stream, translator):
    return "\n".join(translator(line) for line in stream.split("\n"))


def human_bytes(n):
    """
    Return the number of bytes n in more human readable form.

    Examples:
        >>> human_bytes(42)
        '42 B'
        >>> human_bytes(1042)
        '1 KB'
        >>> human_bytes(10004242)
        '9.5 MB'
        >>> human_bytes(100000004242)
        '93.13 GB'
    """
    if n < 1024:
        return "%d B" % n
    k = n / 1024
    if k < 1024:
        return "%d KB" % round(k)
    m = k / 1024
    if m < 1024:
        return f"{m:.1f} MB"
    g = m / 1024
    return f"{g:.2f} GB"


# TODO: this should be done in a more extensible way
#     (like files for each shell, with some registration mechanism.)

# defaults for unix shells.  Note: missing "exe" entry, which should be set to
#    either an executable on PATH, or a full path to an executable for a shell
_UNIX_SHELL_BASE = dict(
    binpath="/bin/",  # mind the trailing slash.
    echo="echo",
    env_script_suffix=".sh",
    nul="2>/dev/null",
    path_from=_path.path_identity,
    path_to=_path.path_identity,
    pathsep=":",
    printdefaultenv="echo $CONDA_DEFAULT_ENV",
    printpath="echo $PATH",
    printps1="echo $CONDA_PROMPT_MODIFIER",
    promptvar="PS1",
    sep="/",
    set_var="export ",
    shell_args=["-l", "-c"],
    shell_suffix="",
    slash_convert=("\\", "/"),
    source_setup="source",
    test_echo_extra="",
    var_format="${}",
)

<<<<<<< HEAD
msys2_shell_base = dict(
    unix_shell_base,
    path_from=_path.unix_path_to_win,
    path_to=_path.win_path_to_unix,
=======
deprecated.constant(
    "25.3",
    "25.9",
    "unix_shell_base",
    _UNIX_SHELL_BASE,
    addendum="Use `conda.activate` instead.",
)

_MSYS2_SHELL_BASE = dict(
    _UNIX_SHELL_BASE,
    path_from=unix_path_to_win,
    path_to=win_path_to_unix,
>>>>>>> 737ff909
    binpath="/bin/",  # mind the trailing slash.
    printpath="python -c \"import os; print(';'.join(os.environ['PATH'].split(';')[1:]))\" | cygpath --path -f -",  # NOQA
)

deprecated.constant(
    "25.3",
    "25.9",
    "msys2_shell_base",
    _MSYS2_SHELL_BASE,
    addendum="Use `conda.activate` instead.",
)

if on_win:
<<<<<<< HEAD
    _shells = {
=======
    _SHELLS = {
>>>>>>> 737ff909
        # "powershell.exe": dict(
        #    echo="echo",
        #    test_echo_extra=" .",
        #    var_format="${var}",
        #    binpath="/bin/",  # mind the trailing slash.
        #    source_setup="source",
        #    nul='2>/dev/null',
        #    set_var='export ',
        #    shell_suffix=".ps",
        #    env_script_suffix=".ps",
        #    printps1='echo $PS1',
        #    printdefaultenv='echo $CONDA_DEFAULT_ENV',
        #    printpath="echo %PATH%",
        #    exe="powershell.exe",
        #    path_from=_path.path_identity,
        #    path_to=_path.path_identity,
        #    slash_convert = ("/", "\\"),
        # ),
        "cmd.exe": dict(
            echo="@echo",
            var_format="%{}%",
            binpath="\\Scripts\\",  # mind the trailing slash.
            source_setup="call",
            test_echo_extra="",
            nul="1>NUL 2>&1",
            set_var="set ",
            shell_suffix=".bat",
            env_script_suffix=".bat",
            printps1="@echo %PROMPT%",
            promptvar="PROMPT",
            # parens mismatched intentionally.  See http://stackoverflow.com/questions/20691060/how-do-i-echo-a-blank-empty-line-to-the-console-from-a-windows-batch-file # NOQA
            printdefaultenv='IF NOT "%CONDA_DEFAULT_ENV%" == "" (\n'
            "echo %CONDA_DEFAULT_ENV% ) ELSE (\n"
            "echo()",
            printpath="@echo %PATH%",
            exe="cmd.exe",
            shell_args=["/d", "/c"],
            path_from=_path.path_identity,
            path_to=_path.path_identity,
            slash_convert=("/", "\\"),
            sep="\\",
            pathsep=";",
        ),
        "cygwin": dict(
            _UNIX_SHELL_BASE,
            exe="bash.exe",
            binpath="/Scripts/",  # mind the trailing slash.
            path_from=_path.cygwin_path_to_win,
            path_to=_path.win_path_to_cygwin,
        ),
        # bash is whichever bash is on PATH.  If using Cygwin, you should use the cygwin
        #    entry instead.  The only major difference is that it handle's cygwin's /cygdrive
        #    filesystem root.
        "bash.exe": dict(
            _MSYS2_SHELL_BASE,
            exe="bash.exe",
        ),
        "bash": dict(
            _MSYS2_SHELL_BASE,
            exe="bash",
        ),
        "sh.exe": dict(
            _MSYS2_SHELL_BASE,
            exe="sh.exe",
        ),
        "zsh.exe": dict(
            _MSYS2_SHELL_BASE,
            exe="zsh.exe",
        ),
        "zsh": dict(
            _MSYS2_SHELL_BASE,
            exe="zsh",
        ),
    }

else:
<<<<<<< HEAD
    _shells = {
=======
    _SHELLS = {
>>>>>>> 737ff909
        "bash": dict(
            _UNIX_SHELL_BASE,
            exe="bash",
        ),
        "dash": dict(
            _UNIX_SHELL_BASE,
            exe="dash",
            source_setup=".",
        ),
        "zsh": dict(
            _UNIX_SHELL_BASE,
            exe="zsh",
        ),
        "fish": dict(
            _UNIX_SHELL_BASE,
            exe="fish",
            pathsep=" ",
        ),
    }

<<<<<<< HEAD
deprecated.constant("25.3", "25.9", "shells", _shells, addendum="Unused.")
=======
deprecated.constant(
    "25.3",
    "25.9",
    "shells",
    _SHELLS,
    addendum="Use `conda.activate` instead.",
)
>>>>>>> 737ff909


# ##########################################
# put back because of conda build
# ##########################################

urlpath = url_path = path_to_url


@lru_cache(maxsize=None)
def sys_prefix_unfollowed():
    """Since conda is installed into non-root environments as a symlink only
    and because sys.prefix follows symlinks, this function can be used to
    get the 'unfollowed' sys.prefix.

    This value is usually the same as the prefix of the environment into
    which conda has been symlinked. An example of when this is necessary
    is when conda looks for external sub-commands in find_commands.py
    """
    try:
        frame = next(iter(sys._current_frames().values()))
        while frame.f_back:
            frame = frame.f_back
        code = frame.f_code
        filename = code.co_filename
        unfollowed = dirname(dirname(filename))
    except Exception:
        return sys.prefix
    return unfollowed


def quote_for_shell(*arguments):
    """Properly quote arguments for command line passing.

    For POSIX uses `shlex.join`, for Windows uses a custom implementation to properly escape
    metacharacters.

    :param arguments: Arguments to quote.
    :type arguments: list of str
    :return: Quoted arguments.
    :rtype: str
    """
    # [backport] Support passing in a list of strings or args of string.
    if len(arguments) == 1 and isiterable(arguments[0]):
        arguments = arguments[0]

    return _args_join(arguments)


if on_win:
    # https://ss64.com/nt/syntax-esc.html
    # https://docs.microsoft.com/en-us/archive/blogs/twistylittlepassagesallalike/everyone-quotes-command-line-arguments-the-wrong-way

    _RE_UNSAFE = re.compile(r'["%\s^<>&|]')
    _RE_DBL = re.compile(r'(["%])')

    def _args_join(args):
        """Return a shell-escaped string from *args*."""

        def quote(s):
            # derived from shlex.quote
            if not s:
                return '""'
            # if any unsafe chars are present we must quote
            if not _RE_UNSAFE.search(s):
                return s
            # double escape (" -> "")
            s = _RE_DBL.sub(r"\1\1", s)
            # quote entire string
            return f'"{s}"'

        return " ".join(quote(arg) for arg in args)

else:
    try:
        from shlex import join as _args_join
    except ImportError:
        # [backport] Python <3.8
        def _args_join(args):
            """Return a shell-escaped string from *args*."""
            from shlex import quote

            return " ".join(quote(arg) for arg in args)


# Ensures arguments are a tuple or a list. Strings are converted
# by shlex_split_unicode() which is bad; we warn about it or else
# we assert (and fix the code).
def massage_arguments(arguments, errors="assert"):
    # For reference and in-case anything breaks ..
    # .. one of the places (run_command in conda_env/utils.py) this
    # gets called from used to do this too:
    #
    #    def escape_for_winpath(p):
    #        return p.replace('\\', '\\\\')
    #
    #    if not isinstance(arguments, list):
    #        arguments = list(map(escape_for_winpath, arguments))

    if isinstance(arguments, str):
        if errors == "assert":
            # This should be something like 'conda programming bug', it is an assert
            assert False, "Please ensure arguments are not strings"
        else:
            arguments = shlex_split_unicode(arguments)
            log.warning(
                "Please ensure arguments is not a string; "
                "used `shlex_split_unicode()` on it"
            )

    if not isiterable(arguments):
        arguments = (arguments,)

    assert not any(
        [isiterable(arg) for arg in arguments]
    ), "Individual arguments must not be iterable"  # NOQA
    arguments = list(arguments)

    return arguments


def wrap_subprocess_call(
    root_prefix,
    prefix,
    dev_mode,
    debug_wrapper_scripts,
    arguments,
    use_system_tmp_path=False,
):
    arguments = massage_arguments(arguments)
    if not use_system_tmp_path:
        tmp_prefix = abspath(join(prefix, ".tmp"))
    else:
        tmp_prefix = None
    script_caller = None
    multiline = False
    if len(arguments) == 1 and "\n" in arguments[0]:
        multiline = True
    if on_win:
        comspec = get_comspec()  # fail early with KeyError if undefined
        if dev_mode:
            from . import CONDA_PACKAGE_ROOT

            conda_bat = join(CONDA_PACKAGE_ROOT, "shell", "condabin", "conda.bat")
        else:
            conda_bat = environ.get(
                "CONDA_BAT", abspath(join(root_prefix, "condabin", "conda.bat"))
            )
        with Utf8NamedTemporaryFile(
            mode="w", prefix=tmp_prefix, suffix=".bat", delete=False
        ) as fh:
            silencer = "" if debug_wrapper_scripts else "@"
            fh.write(f"{silencer}ECHO OFF\n")
            fh.write(f"{silencer}SET PYTHONIOENCODING=utf-8\n")
            fh.write(f"{silencer}SET PYTHONUTF8=1\n")
            fh.write(
                f'{silencer}FOR /F "tokens=2 delims=:." %%A in (\'chcp\') do for %%B in (%%A) do set "_CONDA_OLD_CHCP=%%B"\n'  # noqa
            )
            fh.write(f"{silencer}chcp 65001 > NUL\n")
            if dev_mode:
                from . import CONDA_SOURCE_ROOT

                fh.write(f"{silencer}SET CONDA_DEV=1\n")
                # In dev mode, conda is really:
                # 'python -m conda'
                # *with* PYTHONPATH set.
                fh.write(f"{silencer}SET PYTHONPATH={CONDA_SOURCE_ROOT}\n")
                fh.write(f"{silencer}SET CONDA_EXE={sys.executable}\n")
                fh.write(f"{silencer}SET _CE_M=-m\n")
                fh.write(f"{silencer}SET _CE_CONDA=conda\n")
            if debug_wrapper_scripts:
                fh.write("echo *** environment before *** 1>&2\n")
                fh.write("SET 1>&2\n")
            # Not sure there is any point in backing this up, nothing will get called with it reset
            # after all!
            # fh.write("@FOR /F \"tokens=100\" %%F IN ('chcp') DO @SET CONDA_OLD_CHCP=%%F\n")
            # fh.write('@chcp 65001>NUL\n')
            fh.write(f'{silencer}CALL "{conda_bat}" activate "{prefix}"\n')
            fh.write(f"{silencer}IF %ERRORLEVEL% NEQ 0 EXIT /b %ERRORLEVEL%\n")
            if debug_wrapper_scripts:
                fh.write("echo *** environment after *** 1>&2\n")
                fh.write("SET 1>&2\n")
            if multiline:
                # No point silencing the first line. If that's what's wanted then
                # it needs doing for each line and the caller may as well do that.
                fh.write(f"{arguments[0]}\n")
            else:
                assert not any("\n" in arg for arg in arguments), (
                    "Support for scripts where arguments contain newlines not implemented.\n"
                    ".. requires writing the script to an external file and knowing how to "
                    "transform the command-line (e.g. `python -c args` => `python file`) "
                    "in a tool dependent way, or attempting something like:\n"
                    ".. https://stackoverflow.com/a/15032476 (adds unacceptable escaping"
                    "requirements)"
                )
                fh.write(f"{silencer}{quote_for_shell(*arguments)}\n")
            fh.write(f"{silencer}IF %ERRORLEVEL% NEQ 0 EXIT /b %ERRORLEVEL%\n")
            fh.write(f"{silencer}chcp %_CONDA_OLD_CHCP%>NUL\n")
            script_caller = fh.name
        command_args = [comspec, "/d", "/c", script_caller]
    else:
        shell_path = which("bash") or which("sh")
        if shell_path is None:
            raise Exception("No compatible shell found!")

        # During tests, we sometimes like to have a temp env with e.g. an old python in it
        # and have it run tests against the very latest development sources. For that to
        # work we need extra smarts here, we want it to be instead:
        if dev_mode:
            conda_exe = [abspath(join(root_prefix, "bin", "python")), "-m", "conda"]
            dev_arg = "--dev"
            dev_args = [dev_arg]
        else:
            conda_exe = [
                environ.get("CONDA_EXE", abspath(join(root_prefix, "bin", "conda")))
            ]
            dev_arg = ""
            dev_args = []
        with Utf8NamedTemporaryFile(mode="w", prefix=tmp_prefix, delete=False) as fh:
            if dev_mode:
                from . import CONDA_SOURCE_ROOT

                fh.write(">&2 export PYTHONPATH=" + CONDA_SOURCE_ROOT + "\n")
            hook_quoted = quote_for_shell(*conda_exe, "shell.posix", "hook", *dev_args)
            if debug_wrapper_scripts:
                fh.write(">&2 echo '*** environment before ***'\n>&2 env\n")
                fh.write(f'>&2 echo "$({hook_quoted})"\n')
            fh.write(f'eval "$({hook_quoted})"\n')
            fh.write(f"conda activate {dev_arg} {quote_for_shell(prefix)}\n")
            if debug_wrapper_scripts:
                fh.write(">&2 echo '*** environment after ***'\n>&2 env\n")
            if multiline:
                # The ' '.join() is pointless since mutliline is only True when there's 1 arg
                # still, if that were to change this would prevent breakage.
                fh.write("{}\n".format(" ".join(arguments)))
            else:
                fh.write(f"{quote_for_shell(*arguments)}\n")
            script_caller = fh.name
        if debug_wrapper_scripts:
            command_args = [shell_path, "-x", script_caller]
        else:
            command_args = [shell_path, script_caller]

    return script_caller, command_args


def get_comspec():
    """Returns COMSPEC from envvars.

    Ensures COMSPEC envvar is set to cmd.exe, if not attempt to find it.

    :raises KeyError: COMSPEC is undefined and cannot be found.
    :returns: COMSPEC value.
    :rtype: str
    """
    if basename(environ.get("COMSPEC", "")).lower() != "cmd.exe":
        for comspec in (
            # %SystemRoot%\System32\cmd.exe
            environ.get("SystemRoot")
            and join(environ["SystemRoot"], "System32", "cmd.exe"),
            # %windir%\System32\cmd.exe
            environ.get("windir") and join(environ["windir"], "System32", "cmd.exe"),
        ):
            if comspec and isfile(comspec):
                environ["COMSPEC"] = comspec
                break
        else:
            log.warning(
                "cmd.exe could not be found. Looked in SystemRoot and windir env vars.\n"
            )

    # fails with KeyError if still undefined
    return environ["COMSPEC"]


def ensure_dir_exists(func):
    """
    Ensures that the directory exists for functions returning
    a Path object containing a directory
    """

    @wraps(func)
    def wrapper(*args, **kwargs):
        result = func(*args, **kwargs)

        if isinstance(result, Path):
            try:
                result.mkdir(parents=True, exist_ok=True)
            except OSError as exc:
                raise CondaError(
                    "Error encountered while attempting to create cache directory."
                    f"\n  Directory: {result}"
                    f"\n  Exception: {exc}"
                )

        return result

    return wrapper<|MERGE_RESOLUTION|>--- conflicted
+++ resolved
@@ -12,7 +12,6 @@
 from os.path import abspath, basename, dirname, isfile, join
 from pathlib import Path
 from shutil import which
-from typing import TYPE_CHECKING
 
 from . import CondaError
 from .auxlib.compat import Utf8NamedTemporaryFile, shlex_split_unicode
@@ -21,9 +20,6 @@
 from .common.url import path_to_url
 from .deprecations import deprecated
 
-if TYPE_CHECKING:
-    from typing import Iterable
-
 log = logging.getLogger(__name__)
 
 
@@ -41,47 +37,24 @@
     _path.unix_path_to_win,
     addendum="Use `conda.common.path.unix_path_to_win` instead.",
 )
-deprecated.constant(
-    "25.3",
-    "25.9",
-    "win_path_to_cygwin",
-    _path.win_path_to_cygwin,
-    addendum="Use `conda.common.path.win_path_to_cygwin` instead.",
-)
 
 
 @deprecated(
     "25.3",
     "25.9",
-<<<<<<< HEAD
+    addendum="Use `conda.common.path.win_path_to_unix` instead.",
+)
+def win_path_to_cygwin(path):
+    return _path.win_path_to_unix(path, "/cygdrive")
+
+
+@deprecated(
+    "25.3",
+    "25.9",
     addendum="Use `conda.common.path.unix_path_to_win` instead.",
 )
-def cygwin_path_to_win(paths: str | Iterable[str] | None) -> str | Iterable[str] | None:
-    return _path.unix_path_to_win(paths, "/cygdrive")
-
-
-deprecated.constant(
-    "25.3",
-    "25.9",
-    "win_path_to_unix",
-    _path.win_path_to_unix,
-    addendum="Use `conda.common.path.win_path_to_unix` instead.",
-)
-=======
-    addendum="Use `conda.common.path.win_path_to_unix` instead.",
-)
-def win_path_to_cygwin(path):
-    return win_path_to_unix(path, "/cygdrive")
-
-
-@deprecated(
-    "25.3",
-    "25.9",
-    addendum="Use `conda.utils.unix_path_to_win` instead.",
-)
 def cygwin_path_to_win(path):
-    return unix_path_to_win(path, "/cygdrive")
->>>>>>> 737ff909
+    return _path.unix_path_to_win(path, "/cygdrive")
 
 
 @deprecated("25.3", "25.9", addendum="Unused.")
@@ -142,12 +115,6 @@
     var_format="${}",
 )
 
-<<<<<<< HEAD
-msys2_shell_base = dict(
-    unix_shell_base,
-    path_from=_path.unix_path_to_win,
-    path_to=_path.win_path_to_unix,
-=======
 deprecated.constant(
     "25.3",
     "25.9",
@@ -158,9 +125,8 @@
 
 _MSYS2_SHELL_BASE = dict(
     _UNIX_SHELL_BASE,
-    path_from=unix_path_to_win,
-    path_to=win_path_to_unix,
->>>>>>> 737ff909
+    path_from=_path.unix_path_to_win,
+    path_to=_path.win_path_to_unix,
     binpath="/bin/",  # mind the trailing slash.
     printpath="python -c \"import os; print(';'.join(os.environ['PATH'].split(';')[1:]))\" | cygpath --path -f -",  # NOQA
 )
@@ -174,11 +140,7 @@
 )
 
 if on_win:
-<<<<<<< HEAD
-    _shells = {
-=======
     _SHELLS = {
->>>>>>> 737ff909
         # "powershell.exe": dict(
         #    echo="echo",
         #    test_echo_extra=" .",
@@ -255,11 +217,7 @@
     }
 
 else:
-<<<<<<< HEAD
-    _shells = {
-=======
     _SHELLS = {
->>>>>>> 737ff909
         "bash": dict(
             _UNIX_SHELL_BASE,
             exe="bash",
@@ -280,9 +238,6 @@
         ),
     }
 
-<<<<<<< HEAD
-deprecated.constant("25.3", "25.9", "shells", _shells, addendum="Unused.")
-=======
 deprecated.constant(
     "25.3",
     "25.9",
@@ -290,7 +245,6 @@
     _SHELLS,
     addendum="Use `conda.activate` instead.",
 )
->>>>>>> 737ff909
 
 
 # ##########################################
