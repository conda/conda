# -*- coding: utf-8 -*-
# Copyright (C) 2012 Anaconda, Inc
# SPDX-License-Identifier: BSD-3-Clause
from __future__ import absolute_import, division, print_function, unicode_literals

import logging
from os.path import dirname
import re
import sys

from ._vendor.auxlib.decorators import memoize
from ._vendor.auxlib.compat import shlex_split_unicode, string_types, Utf8NamedTemporaryFile
from .common.compat import on_win, isiterable

from .common.path import win_path_to_unix
from .common.url import path_to_url
from os.path import abspath, join, isfile
from os import environ
from subprocess import list2cmdline

log = logging.getLogger(__name__)

# in conda/exports.py
memoized = memoize


def path_identity(path):
    """Used as a dummy path converter where no conversion necessary"""
    return path


def unix_path_to_win(path, root_prefix=""):
    """Convert a path or :-separated string of paths into a Windows representation

    Does not add cygdrive.  If you need that, set root_prefix to "/cygdrive"
    """
    if len(path) > 1 and (";" in path or (path[1] == ":" and path.count(":") == 1)):
        # already a windows path
        return path.replace("/", "\\")
    path_re = root_prefix + r'(/[a-zA-Z]/(?:(?![:\s]/)[^:*?"<>])*)'

    def _translation(found_path):
        group = found_path.group(0)
        return "{0}:{1}".format(group[len(root_prefix)+1],
                                group[len(root_prefix)+2:].replace("/", "\\"))
    translation = re.sub(path_re, _translation, path)
    translation = re.sub(":([a-zA-Z]):\\\\",
                         lambda match: ";" + match.group(0)[1] + ":\\",
                         translation)
    return translation


# curry cygwin functions
def win_path_to_cygwin(path):
    return win_path_to_unix(path, "/cygdrive")


def cygwin_path_to_win(path):
    return unix_path_to_win(path, "/cygdrive")


def translate_stream(stream, translator):
    return "\n".join(translator(line) for line in stream.split("\n"))


def human_bytes(n):
    """
    Return the number of bytes n in more human readable form.

    Examples:
        >>> human_bytes(42)
        '42 B'
        >>> human_bytes(1042)
        '1 KB'
        >>> human_bytes(10004242)
        '9.5 MB'
        >>> human_bytes(100000004242)
        '93.13 GB'
    """
    if n < 1024:
        return '%d B' % n
    k = n/1024
    if k < 1024:
        return '%d KB' % round(k)
    m = k/1024
    if m < 1024:
        return '%.1f MB' % m
    g = m/1024
    return '%.2f GB' % g


# TODO: this should be done in a more extensible way
#     (like files for each shell, with some registration mechanism.)

# defaults for unix shells.  Note: missing "exe" entry, which should be set to
#    either an executable on PATH, or a full path to an executable for a shell
unix_shell_base = dict(
                       binpath="/bin/",  # mind the trailing slash.
                       echo="echo",
                       env_script_suffix=".sh",
                       nul='2>/dev/null',
                       path_from=path_identity,
                       path_to=path_identity,
                       pathsep=":",
                       printdefaultenv='echo $CONDA_DEFAULT_ENV',
                       printpath="echo $PATH",
                       printps1='echo $CONDA_PROMPT_MODIFIER',
                       promptvar='PS1',
                       sep="/",
                       set_var='export ',
                       shell_args=["-l", "-c"],
                       shell_suffix="",
                       slash_convert=("\\", "/"),
                       source_setup="source",
                       test_echo_extra="",
                       var_format="${}",
)

msys2_shell_base = dict(
                        unix_shell_base,
                        path_from=unix_path_to_win,
                        path_to=win_path_to_unix,
                        binpath="/bin/",  # mind the trailing slash.
                        printpath="python -c \"import os; print(';'.join(os.environ['PATH'].split(';')[1:]))\" | cygpath --path -f -",  # NOQA
)

if on_win:
    shells = {
        # "powershell.exe": dict(
        #    echo="echo",
        #    test_echo_extra=" .",
        #    var_format="${var}",
        #    binpath="/bin/",  # mind the trailing slash.
        #    source_setup="source",
        #    nul='2>/dev/null',
        #    set_var='export ',
        #    shell_suffix=".ps",
        #    env_script_suffix=".ps",
        #    printps1='echo $PS1',
        #    printdefaultenv='echo $CONDA_DEFAULT_ENV',
        #    printpath="echo %PATH%",
        #    exe="powershell.exe",
        #    path_from=path_identity,
        #    path_to=path_identity,
        #    slash_convert = ("/", "\\"),
        # ),
        "cmd.exe": dict(
            echo="@echo",
            var_format="%{}%",
            binpath="\\Scripts\\",  # mind the trailing slash.
            source_setup="call",
            test_echo_extra="",
            nul='1>NUL 2>&1',
            set_var='set ',
            shell_suffix=".bat",
            env_script_suffix=".bat",
            printps1="@echo %PROMPT%",
            promptvar="PROMPT",
            # parens mismatched intentionally.  See http://stackoverflow.com/questions/20691060/how-do-i-echo-a-blank-empty-line-to-the-console-from-a-windows-batch-file # NOQA
            printdefaultenv='IF NOT "%CONDA_DEFAULT_ENV%" == "" (\n'
                            'echo %CONDA_DEFAULT_ENV% ) ELSE (\n'
                            'echo()',
            printpath="@echo %PATH%",
            exe="cmd.exe",
            shell_args=["/d", "/c"],
            path_from=path_identity,
            path_to=path_identity,
            slash_convert=("/", "\\"),
            sep="\\",
            pathsep=";",
        ),
        "cygwin": dict(
            unix_shell_base,
            exe="bash.exe",
            binpath="/Scripts/",  # mind the trailing slash.
            path_from=cygwin_path_to_win,
            path_to=win_path_to_cygwin
        ),
        # bash is whichever bash is on PATH.  If using Cygwin, you should use the cygwin
        #    entry instead.  The only major difference is that it handle's cygwin's /cygdrive
        #    filesystem root.
        "bash.exe": dict(
            msys2_shell_base, exe="bash.exe",
        ),
        "bash": dict(
            msys2_shell_base, exe="bash",
        ),
        "sh.exe": dict(
            msys2_shell_base, exe="sh.exe",
        ),
        "zsh.exe": dict(
            msys2_shell_base, exe="zsh.exe",
        ),
        "zsh": dict(
            msys2_shell_base, exe="zsh",
        ),
    }

else:
    shells = {
        "bash": dict(
            unix_shell_base, exe="bash",
        ),
        "dash": dict(
            unix_shell_base, exe="dash",
            source_setup=".",
        ),
        "zsh": dict(
            unix_shell_base, exe="zsh",
        ),
        "fish": dict(
            unix_shell_base, exe="fish",
            pathsep=" ",
        ),
    }


# ##########################################
# put back because of conda build
# ##########################################

urlpath = url_path = path_to_url


def md5_file(path):  # pragma: no cover
    from .gateways.disk.read import compute_md5sum
    return compute_md5sum(path)


def hashsum_file(path, mode='md5'):  # pragma: no cover
    import hashlib
    h = hashlib.new(mode)
    with open(path, 'rb') as fi:
        while True:
            chunk = fi.read(262144)  # process chunks of 256KB
            if not chunk:
                break
            h.update(chunk)
    return h.hexdigest()


@memoize
def sys_prefix_unfollowed():
    """Since conda is installed into non-root environments as a symlink only
    and because sys.prefix follows symlinks, this function can be used to
    get the 'unfollowed' sys.prefix.

    This value is usually the same as the prefix of the environment into
    which conda has been symlinked. An example of when this is necessary
    is when conda looks for external sub-commands in find_commands.py
    """
    try:
        frame = next(iter(sys._current_frames().values()))
        while frame.f_back:
            frame = frame.f_back
        code = frame.f_code
        filename = code.co_filename
        unfollowed = dirname(dirname(filename))
    except Exception:
        return sys.prefix
    return unfollowed


<<<<<<< HEAD
def quote_for_shell(arguments, shell=None):
    if not shell:
        shell = 'cmd.exe' if on_win else 'bash'
    if shell == 'cmd.exe':
        return list2cmdline(arguments)
    else:
        # If any multiline argument gets mixed with any other argument (which is true if we've
        # arrived in this function) then we just quote it. This assumes something like:
        # ['python', '-c', 'a\nmultiline\nprogram\n']
        # It may make sense to allow specifying a replacement character for '\n' too? e.g. ';'
        quoted = []
        # This could all be replaced with some regex wizardry but that is less readable and
        # for code like this, readability is very important.
        for arg in arguments:
            if '"' in arg:
                quote = "'"
            elif "'" in arg:
                quote = '"'
            elif not any(_ in arg for _ in (' ', '\n')):
                quote = ''
            else:
                quote = '"'
            quoted.append(quote + arg + quote)
        return ' '.join(quoted)


# Ensures arguments are a tuple or a list. Strings are converted
# by shlex_split_unicode() which is bad; we warn about it or else
# we assert (and fix the code).
def massage_arguments(arguments, errors='assert'):

    # For reference and in-case anything breaks ..
    # .. one of the places (run_command in conda_env/utils.py) this
    # gets called from used to do this too:
    #
    #    def escape_for_winpath(p):
    #        return p.replace('\\', '\\\\')
    #
    #    if not isinstance(arguments, list):
    #        arguments = list(map(escape_for_winpath, arguments))

    if isinstance(arguments, string_types):
        if errors == 'assert':
            # This should be something like 'conda programming bug', it is an assert
            assert False, 'Please ensure arguments are not strings'
        else:
            arguments = shlex_split_unicode(arguments)
            log.warning("Please ensure arguments is not a string; "
                        "used `shlex_split_unicode()` on it")

    if not isiterable(arguments):
        arguments = (arguments,)

    assert not any([isiterable(arg) for arg in arguments]), "Individual arguments must not be iterable"  # NOQA
    arguments = list(arguments)

    return arguments


def wrap_subprocess_call(on_win, root_prefix, prefix, dev_mode, debug_wrapper_scripts, arguments):
    arguments = massage_arguments(arguments)
=======
def wrap_subprocess_call(on_win, root_prefix, prefix, command):
    if on_win:
        ensure_comspec_set()
    env = environ.copy()
>>>>>>> 07b2e63e
    tmp_prefix = abspath(join(prefix, '.tmp'))
    script_caller = None
    multiline = False
    if len(arguments) == 1 and '\n' in arguments[0]:
        multiline = True
    if on_win:
        comspec = environ[str('COMSPEC')]
        if dev_mode:
            from conda import CONDA_PACKAGE_ROOT
            conda_bat = abspath(join(root_prefix, 'condabin', 'conda.bat'))
            conda_bat = join(CONDA_PACKAGE_ROOT, 'shell', 'condabin', 'conda.bat')
        else:
            conda_bat = environ.get("CONDA_BAT",
                                    abspath(join(root_prefix, 'condabin', 'conda.bat')))
        with Utf8NamedTemporaryFile(mode='w', prefix=tmp_prefix,
                                    suffix='.bat', delete=False) as fh:
            fh.write("@ECHO OFF\n")
            fh.write("@SET PYTHONIOENCODING=utf-8\n")
            fh.write("@SET PYTHONUTF8=1\n")
            # fh.write("@chcp 65001 > NUL\n")
            if dev_mode:
                from conda.core.initialize import CONDA_PACKAGE_ROOT
                fh.write("@SET CONDA_DEV=1\n")
                # In dev mode, conda is really:
                # 'python -m conda'
                # *with* PYTHONPATH set.
                fh.write("@SET PYTHONPATH=" + dirname(CONDA_PACKAGE_ROOT) + "\n")
                fh.write("@SET \"CONDA_EXE={}\"\n".format(sys.executable))
                fh.write("@SET _CE_M=-m\n")
                fh.write("@SET _CE_CONDA=conda\n")
            if debug_wrapper_scripts:
                fh.write('echo *** environment before *** 1>&2\n')
                fh.write('SET 1>&2\n')
            # Not sure there is any point in backing this up, nothing will get called with it reset
            # after all!
            # fh.write("@FOR /F \"tokens=100\" %%F IN ('chcp') DO @SET CONDA_OLD_CHCP=%%F\n")
            # fh.write('@chcp 65001>NUL\n')
            fh.write('@CALL \"{0}\" activate \"{1}\"\n'.format(conda_bat, prefix))
            fh.write("@IF %ERRORLEVEL% NEQ 0 EXIT /b %ERRORLEVEL%\n")
            if debug_wrapper_scripts:
                fh.write('echo *** environment after *** 1>&2\n')
                fh.write('SET 1>&2\n')
            if multiline:
                # No point silencing the first line. If that's what's wanted then
                # it needs doing for each line and the caller may as well do that.
                fh.write("{0}\n".format(arguments[0]))
            else:
                assert not any('\n' in arg for arg in arguments), \
                    "Support for scripts where arguments contain newlines not implemented.\n"     \
                    ".. requires writing the script to an external file and knowing how to "      \
                    "transform the command-line (e.g. `python -c args` => `python file`) "        \
                    "in a tool dependent way, or attempting something like:\n"                    \
                    ".. https://stackoverflow.com/a/15032476 (adds unacceptable escaping"         \
                    "requirements)"
                fh.write("@{0}\n".format(quote_for_shell(arguments)))
            # fh.write('@chcp %CONDA_OLD_CHCP%>NUL\n')
            script_caller = fh.name
        command_args = [comspec, '/d', '/c', script_caller]
    else:
        shell_path = 'sh' if 'bsd' in sys.platform else 'bash'
        # During tests, we sometimes like to have a temp env with e.g. an old python in it
        # and have it run tests against the very latest development sources. For that to
        # work we need extra smarts here, we want it to be instead:
        if dev_mode:
            conda_exe = [abspath(join(root_prefix, 'bin', 'python')), '-m', 'conda']
            dev_arg = '--dev'
            dev_args = [dev_arg]
        else:
            conda_exe = [environ.get("CONDA_EXE", abspath(join(root_prefix, 'bin', 'conda')))]
            dev_arg = ''
            dev_args = []
        with Utf8NamedTemporaryFile(mode='w', prefix=tmp_prefix, delete=False) as fh:
            if dev_mode:
                from conda.core.initialize import CONDA_PACKAGE_ROOT
                fh.write(">&2 export PYTHONPATH=" + dirname(CONDA_PACKAGE_ROOT) + "\n")
            hook_quoted = quote_for_shell(conda_exe + ['shell.posix', 'hook'] + dev_args)
            if debug_wrapper_scripts:
                fh.write(">&2 echo '*** environment before ***'\n"
                         ">&2 env\n")
                fh.write(">&2 echo \"$({0})\"\n"
                         .format(hook_quoted))
            fh.write("eval \"$({0})\"\n"
                     .format(hook_quoted))
            fh.write("conda activate {0} {1}\n".format(dev_arg, quote_for_shell((prefix,))))
            if debug_wrapper_scripts:
                fh.write(">&2 echo '*** environment after ***'\n"
                         ">&2 env\n")
            if multiline:
                # The ' '.join() is pointless since mutliline is only True when there's 1 arg
                # still, if that were to change this would prevent breakage.
                fh.write("{0}\n".format(' '.join(arguments)))
            else:
                fh.write("{0}\n".format(quote_for_shell(arguments)))
            script_caller = fh.name
        if debug_wrapper_scripts:
            command_args = [shell_path, "-x", script_caller]
        else:
            command_args = [shell_path, script_caller]

    return script_caller, command_args


def ensure_comspec_set():
    if 'COMSPEC' not in environ:
        cmd_exe = join(environ.get('SystemRoot'), 'System32', 'cmd.exe')
        if not isfile(cmd_exe):
            cmd_exe = join(environ.get('windir'), 'System32', 'cmd.exe')
        if not isfile(cmd_exe):
            log.warn("cmd.exe could not be found. "
                     "Looked in SystemRoot and windir env vars.\n")
        else:
            environ['COMSPEC'] = cmd_exe<|MERGE_RESOLUTION|>--- conflicted
+++ resolved
@@ -261,7 +261,6 @@
     return unfollowed
 
 
-<<<<<<< HEAD
 def quote_for_shell(arguments, shell=None):
     if not shell:
         shell = 'cmd.exe' if on_win else 'bash'
@@ -322,13 +321,9 @@
 
 
 def wrap_subprocess_call(on_win, root_prefix, prefix, dev_mode, debug_wrapper_scripts, arguments):
-    arguments = massage_arguments(arguments)
-=======
-def wrap_subprocess_call(on_win, root_prefix, prefix, command):
     if on_win:
         ensure_comspec_set()
-    env = environ.copy()
->>>>>>> 07b2e63e
+    arguments = massage_arguments(arguments)
     tmp_prefix = abspath(join(prefix, '.tmp'))
     script_caller = None
     multiline = False
