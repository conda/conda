--- conflicted
+++ resolved
@@ -6,29 +6,37 @@
 
 from __future__ import annotations
 
-<<<<<<< HEAD
+import logging
+import sys
+from functools import lru_cache
 from typing import TYPE_CHECKING
 
 if TYPE_CHECKING:
     from typing import ContextManager
 
-=======
-import logging
-import sys
-from functools import lru_cache
-from typing import TYPE_CHECKING
-
 from .base.constants import (
     DEFAULT_JSON_REPORTER_BACKEND,
 )
->>>>>>> 94512842
 from .base.context import context
-from .plugins.types import ProgressBarBase
 
 if TYPE_CHECKING:
     from typing import Callable
 
+    from .plugins.types import ProgressBarBase
+
 logger = logging.getLogger(__name__)
+
+
+def _get_reporter_backend() -> str:
+    """
+    Determine the current reporter backend being used
+    """
+    if context.json:
+        backend = DEFAULT_JSON_REPORTER_BACKEND
+    else:
+        backend = context.console
+
+    return backend
 
 
 @lru_cache(maxsize=None)
@@ -36,11 +44,7 @@
     """
     Retrieves the render function to use
     """
-    if context.json:
-        backend = DEFAULT_JSON_REPORTER_BACKEND
-    else:
-        backend = context.console
-
+    backend = _get_reporter_backend()
     reporter = context.plugin_manager.get_reporter_backend(backend)
 
     renderer = reporter.renderer()
@@ -64,65 +68,25 @@
     of output.
     """
     render_func = _get_render_func(style)
-
     data_str = render_func(data, **kwargs)
-
-<<<<<<< HEAD
-        with output.stream() as file:
-            file.write(data_str)
+    sys.stdout.write(data_str)
 
 
-class ProgressBarManager(ProgressBarBase):
+def get_progress_bar(description: str, **kwargs) -> ProgressBarBase:
     """
-    Used to proxy calls to the registered reporter handler progress bar instances
+    Retrieve the progress bar for the currently configured reporter backend
     """
+    backend = _get_reporter_backend()
+    reporter = context.plugin_manager.get_reporter_backend(backend)
 
-    def __init__(self, progress_bars):
-        self._progress_bars = progress_bars
-
-    def update_to(self, fraction) -> None:
-        for progress_bar in self._progress_bars:
-            progress_bar.update_to(fraction)
-
-    def close(self) -> None:
-        for progress_bar in self._progress_bars:
-            progress_bar.close()
-
-    def refresh(self) -> None:
-        for progress_bar in self._progress_bars:
-            progress_bar.refresh()
+    return reporter.renderer().progress_bar(description, **kwargs)
 
 
-def get_progress_bar_manager(description: str, **kwargs) -> ProgressBarManager:
-    progress_bars = []
+def get_progress_bar_context_manager() -> ContextManager:
+    """
+    Retrieve progress bar context manager to use with registered reporter
+    """
+    backend = _get_reporter_backend()
+    reporter = context.plugin_manager.get_reporter_backend(backend)
 
-    for settings in context.reporters:
-        reporter = context.plugin_manager.get_reporter_backend(settings.get("backend"))
-        output = context.plugin_manager.get_reporter_output(settings.get("output"))
-        progress_bar = reporter.renderer().progress_bar(
-            description, output.stream(), settings=settings, **kwargs
-        )
-
-        progress_bars.append(progress_bar)
-
-    return ProgressBarManager(progress_bars)
-
-
-def get_progress_bar_context_managers() -> list[ContextManager]:
-    """
-    Retrieve all progress bar context managers to use with registered reporters
-    """
-    context_managers = []
-
-    for settings in context.reporters:
-        reporter = context.plugin_manager.get_reporter_backend(settings.get("backend"))
-        output = context.plugin_manager.get_reporter_output(settings.get("output"))
-
-        context_managers.append(
-            reporter.renderer.progress_bar_context_manager(output.stream())
-        )
-
-    return context_managers
-=======
-    sys.stdout.write(data_str)
->>>>>>> 94512842
+    return reporter.renderer().progress_bar_context_manager()