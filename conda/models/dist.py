# -*- coding: utf-8 -*-
from __future__ import absolute_import, division, print_function, unicode_literals

<<<<<<< HEAD
from collections import namedtuple
import json
=======
>>>>>>> ece02215
from logging import getLogger
import re

from conda._vendor.auxlib.decorators import memoizedproperty

from .channel import Channel
from .index_record import IndexRecord, LinkedPackageRecord
from .package_info import PackageInfo
from .. import CondaError
<<<<<<< HEAD
from ..base.constants import CONDA_TARBALL_EXTENSION, DEFAULTS_CHANNEL_NAME, UNKNOWN_CHANNEL
from ..base.context import context
from ..common.compat import ensure_text_type, string_types, text_type, with_metaclass
=======
from .._vendor.auxlib.entity import Entity, EntityType, StringField
from ..base.constants import CONDA_TARBALL_EXTENSION, DEFAULTS_CHANNEL_NAME, UNKNOWN_CHANNEL
from ..common.compat import ensure_text_type, text_type, with_metaclass
>>>>>>> ece02215
from ..common.constants import NULL
from ..common.url import has_platform, is_url


log = getLogger(__name__)

class DistType(type):

    def __call__(cls, *args, **kwargs):
        if len(args) == 1 and not kwargs:
            value = args[0]
            if isinstance(value, Dist):
                return value
            elif isinstance(value, string_types):
                return Dist.from_string(value)
            elif isinstance(value, IndexRecord):
                return Dist(value.schannel, value.name, value.version, value.build, value.build_number, value.with_features_depends)
            elif isinstance(value, PackageInfo):
                v = value.repodata_record
                return Dist(value.channel.canonical_name, v.name, v.version, v.build, v.build_number, v.with_features_depends)
            elif isinstance(value, Channel):
                raise NotImplementedError()
            else:
                return Dist.from_string(value)
        else:
            return super(DistType, cls).__call__(*args, **kwargs)

    def __new__(cls, name, bases, dct):
         dct['__slots__'] = ('channel', 'name', 'version', 'build_string', 'build_number', 'with_features_depends')
         return type.__new__(cls, name, bases, dct)


@with_metaclass(DistType)
<<<<<<< HEAD
class Dist(object):

    def __init__(self, channel, name=None, version=None, build_string=None, build_number=None,
                 with_features_depends=None):
        self.channel = channel
        self.name = name
        self.version = version
        self.build_string = build_string
        self.build_number = build_number
        self.with_features_depends = with_features_depends

    @property
    def dist_name(self):
        if self.is_feature_package:
            return self.name
        return "%s-%s-%s" % (self.name, self.version, self.build)

    @property
    def base_url(self):
        raise NotImplementedError()

    @property
    def platform(self):
        raise NotImplementedError()

    @property
    def pkey(self):
        if self.name.endswith('@'):
            return self.name
        if self.channel and self.channel != UNKNOWN_CHANNEL:
            dist = "%s::%s-%s-%s" % (self.channel, self.name, self.version, self.build)
        else:
            dist = "%s-%s-%s" % (self.name, self.version, self.build)
        # if self.with_features_depends:
        #     # TODO: might not be quite right
        #     dist += "[%s]" % self.with_features_depends
        return dist

    def __hash__(self):
        return hash(self.pkey)

    def __eq__(self, other):
        return hash(self) == hash(other)
=======
class Dist(Entity):

    channel = StringField(required=False, nullable=True, immutable=True)
    dist_name = StringField(immutable=True)
    with_features_depends = StringField(required=False, nullable=True, immutable=True)

    def __init__(self, channel, dist_name=None, with_features_depends=None):
        # if name is None:
        #     import pdb; pdb.set_trace()
        super(Dist, self).__init__(channel=channel,
                                   dist_name=dist_name,
                                   with_features_depends=with_features_depends)
>>>>>>> ece02215

    @property
    def full_name(self):
        return self.__str__()

    @property
    def pair(self):
        return self.channel or DEFAULTS_CHANNEL_NAME, self.dist_name

    @property
    def triple(self):
        res = self.dist_name.rsplit('-', 2) + ['', '']
        return tuple(res[:3])

    @property
    def name(self):
        return self.triple[0]

    @property
    def version(self):
        return self.triple[1]

    @property
    def build(self):
        return self.triple[2]

    @property
    def build_string(self):
        return self.triple[2]

    @property
    def build_number(self):
        try:
            return int(self.build.rsplit('_', 1)[-1])
        except ValueError:
            return 0

    @property
    def quad(self):
        # returns: name, version, build_string, channel
        return self.triple + (self.channel or DEFAULTS_CHANNEL_NAME,)

    def __str__(self):
        base = "%s::%s" % (self.channel, self.dist_name) if self.channel else self.dist_name
        if self.with_features_depends:
            return "%s[%s]" % (base, self.with_features_depends)
        else:
            return base

    def __repr__(self):
        args = tuple("%s=%s" % (s, getattr(self, s)) for s in self.__slots__)
        return "%s(%s)" % (self.__class__.__name__, ', '.join(args))

    def dump(self):
        return {s: getattr(self, s) for s in self.__slots__}

    def json(self):
        return json.dumps(self.dump())

    @property
    def is_feature_package(self):
        return self.name.endswith('@')

    def to_filename(self, extension='.tar.bz2'):
        if self.is_feature_package:
            return self.dist_name
        else:
            return self.dist_name + extension

    def to_matchspec(self):
        return ' '.join(self.quad[:3])

    @classmethod
    def from_string(cls, string, channel_override=NULL):
        string = text_type(string)

        if is_url(string) and channel_override == NULL:
            return cls.from_url(string)

        if string.endswith('@'):
            return cls(channel='@',
<<<<<<< HEAD
                       name=string,
                       version="",
                       build_string="",
                       build_number=0,
=======
                       dist_name=string,
>>>>>>> ece02215
                       with_features_depends=None)

        REGEX_STR = (r'(?:([^\s\[\]]+)::)?'        # optional channel
                     r'([^\s\[\]]+)'               # 3.x dist
                     r'(?:\[([a-zA-Z0-9_-]+)\])?'  # with_features_depends
                     )
        channel, original_dist, w_f_d = re.search(REGEX_STR, string).groups()

        if original_dist.endswith(CONDA_TARBALL_EXTENSION):
            original_dist = original_dist[:-len(CONDA_TARBALL_EXTENSION)]

        if channel_override != NULL:
            channel = channel_override
        elif channel is None:
            channel = DEFAULTS_CHANNEL_NAME

        return cls(channel=channel,
<<<<<<< HEAD
                   name=dist_details.name,
                   version=dist_details.version,
                   build_string=dist_details.build_string,
                   build_number=dist_details.build_number,
=======
                   dist_name=original_dist,
>>>>>>> ece02215
                   with_features_depends=w_f_d)

    @staticmethod
    def parse_dist_name(string):
        original_string = string
        try:
            string = ensure_text_type(string)

            no_tar_bz2_string = (string[:-len(CONDA_TARBALL_EXTENSION)]
                                 if string.endswith(CONDA_TARBALL_EXTENSION)
                                 else string)

            # remove any directory or channel information
            if '::' in no_tar_bz2_string:
                dist_name = no_tar_bz2_string.rsplit('::', 1)[-1]
            else:
                dist_name = no_tar_bz2_string.rsplit('/', 1)[-1]

            return dist_name
        except:
            raise CondaError("dist_name is not a valid conda package: %s" % original_string)

    @classmethod
    def from_url(cls, url):
        assert is_url(url), url
        if not url.endswith(CONDA_TARBALL_EXTENSION) and '::' not in url:
            raise CondaError("url '%s' is not a conda package" % url)

        dist_name = cls.parse_dist_name(url)
        if '::' in url:
            url_no_tarball = url.rsplit('::', 1)[0]
            base_url = url_no_tarball.split('::')[0]
            channel = text_type(Channel(base_url))
        else:
            url_no_tarball = url.rsplit('/', 1)[0]
            platform = has_platform(url_no_tarball)
            base_url = url_no_tarball.rsplit('/', 1)[0] if platform else url_no_tarball
            channel = Channel(base_url).canonical_name if platform else UNKNOWN_CHANNEL

        return cls(channel=channel,
<<<<<<< HEAD
                   name=dist_details.name,
                   version=dist_details.version,
                   build_string=dist_details.build_string,
                   build_number=dist_details.build_number,
                   )

    def to_url(self):
        if not self.base_url:
            return None
        filename = self.dist_name + CONDA_TARBALL_EXTENSION
        return (join_url(self.base_url, self.platform, filename)
                if self.platform
                else join_url(self.base_url, filename))
=======
                   dist_name=dist_name)
>>>>>>> ece02215

    def __key__(self):
        return self.channel, self.dist_name, self.with_features_depends

    def __lt__(self, other):
        assert isinstance(other, self.__class__)
        return self.__key__() < other.__key__()

    def __gt__(self, other):
        assert isinstance(other, self.__class__)
        return self.__key__() > other.__key__()

    def __le__(self, other):
        assert isinstance(other, self.__class__)
        return self.__key__() <= other.__key__()

    def __ge__(self, other):
        assert isinstance(other, self.__class__)
        return self.__key__() >= other.__key__()

    def __ne__(self, other):
        return not self.__eq__(other)

    # ############ conda-build compatibility ################

    def split(self, sep=None, maxsplit=-1):
        assert sep == '::'
        return [self.channel, self.dist_name] if self.channel else [self.dist_name]

    def rsplit(self, sep=None, maxsplit=-1):
        assert sep == '-'
        assert maxsplit == 2
        name = '%s::%s' % (self.channel, self.quad[0]) if self.channel else self.quad[0]
        return name, self.quad[1], self.quad[2]

    def startswith(self, match):
        return self.dist_name.startswith(match)

    def __contains__(self, item):
        item = ensure_text_type(item)
        if item.endswith(CONDA_TARBALL_EXTENSION):
            item = item[:-len(CONDA_TARBALL_EXTENSION)]
        return item in self.__str__()

    @property
    def fn(self):
        return self.to_filename()<|MERGE_RESOLUTION|>--- conflicted
+++ resolved
@@ -1,29 +1,16 @@
 # -*- coding: utf-8 -*-
 from __future__ import absolute_import, division, print_function, unicode_literals
 
-<<<<<<< HEAD
-from collections import namedtuple
 import json
-=======
->>>>>>> ece02215
 from logging import getLogger
 import re
 
-from conda._vendor.auxlib.decorators import memoizedproperty
-
 from .channel import Channel
-from .index_record import IndexRecord, LinkedPackageRecord
+from .index_record import IndexRecord
 from .package_info import PackageInfo
 from .. import CondaError
-<<<<<<< HEAD
 from ..base.constants import CONDA_TARBALL_EXTENSION, DEFAULTS_CHANNEL_NAME, UNKNOWN_CHANNEL
-from ..base.context import context
 from ..common.compat import ensure_text_type, string_types, text_type, with_metaclass
-=======
-from .._vendor.auxlib.entity import Entity, EntityType, StringField
-from ..base.constants import CONDA_TARBALL_EXTENSION, DEFAULTS_CHANNEL_NAME, UNKNOWN_CHANNEL
-from ..common.compat import ensure_text_type, text_type, with_metaclass
->>>>>>> ece02215
 from ..common.constants import NULL
 from ..common.url import has_platform, is_url
 
@@ -52,28 +39,17 @@
             return super(DistType, cls).__call__(*args, **kwargs)
 
     def __new__(cls, name, bases, dct):
-         dct['__slots__'] = ('channel', 'name', 'version', 'build_string', 'build_number', 'with_features_depends')
+         dct['__slots__'] = ('channel', 'dist_name', 'with_features_depends')
          return type.__new__(cls, name, bases, dct)
 
 
 @with_metaclass(DistType)
-<<<<<<< HEAD
 class Dist(object):
 
-    def __init__(self, channel, name=None, version=None, build_string=None, build_number=None,
-                 with_features_depends=None):
+    def __init__(self, channel, dist_name=None, with_features_depends=None):
         self.channel = channel
-        self.name = name
-        self.version = version
-        self.build_string = build_string
-        self.build_number = build_number
+        self.dist_name = dist_name
         self.with_features_depends = with_features_depends
-
-    @property
-    def dist_name(self):
-        if self.is_feature_package:
-            return self.name
-        return "%s-%s-%s" % (self.name, self.version, self.build)
 
     @property
     def base_url(self):
@@ -85,36 +61,13 @@
 
     @property
     def pkey(self):
-        if self.name.endswith('@'):
-            return self.name
-        if self.channel and self.channel != UNKNOWN_CHANNEL:
-            dist = "%s::%s-%s-%s" % (self.channel, self.name, self.version, self.build)
-        else:
-            dist = "%s-%s-%s" % (self.name, self.version, self.build)
-        # if self.with_features_depends:
-        #     # TODO: might not be quite right
-        #     dist += "[%s]" % self.with_features_depends
-        return dist
+        return self.__str__()
 
     def __hash__(self):
         return hash(self.pkey)
 
     def __eq__(self, other):
         return hash(self) == hash(other)
-=======
-class Dist(Entity):
-
-    channel = StringField(required=False, nullable=True, immutable=True)
-    dist_name = StringField(immutable=True)
-    with_features_depends = StringField(required=False, nullable=True, immutable=True)
-
-    def __init__(self, channel, dist_name=None, with_features_depends=None):
-        # if name is None:
-        #     import pdb; pdb.set_trace()
-        super(Dist, self).__init__(channel=channel,
-                                   dist_name=dist_name,
-                                   with_features_depends=with_features_depends)
->>>>>>> ece02215
 
     @property
     def full_name(self):
@@ -196,14 +149,7 @@
 
         if string.endswith('@'):
             return cls(channel='@',
-<<<<<<< HEAD
-                       name=string,
-                       version="",
-                       build_string="",
-                       build_number=0,
-=======
                        dist_name=string,
->>>>>>> ece02215
                        with_features_depends=None)
 
         REGEX_STR = (r'(?:([^\s\[\]]+)::)?'        # optional channel
@@ -221,14 +167,7 @@
             channel = DEFAULTS_CHANNEL_NAME
 
         return cls(channel=channel,
-<<<<<<< HEAD
-                   name=dist_details.name,
-                   version=dist_details.version,
-                   build_string=dist_details.build_string,
-                   build_number=dist_details.build_number,
-=======
                    dist_name=original_dist,
->>>>>>> ece02215
                    with_features_depends=w_f_d)
 
     @staticmethod
@@ -268,24 +207,7 @@
             base_url = url_no_tarball.rsplit('/', 1)[0] if platform else url_no_tarball
             channel = Channel(base_url).canonical_name if platform else UNKNOWN_CHANNEL
 
-        return cls(channel=channel,
-<<<<<<< HEAD
-                   name=dist_details.name,
-                   version=dist_details.version,
-                   build_string=dist_details.build_string,
-                   build_number=dist_details.build_number,
-                   )
-
-    def to_url(self):
-        if not self.base_url:
-            return None
-        filename = self.dist_name + CONDA_TARBALL_EXTENSION
-        return (join_url(self.base_url, self.platform, filename)
-                if self.platform
-                else join_url(self.base_url, filename))
-=======
-                   dist_name=dist_name)
->>>>>>> ece02215
+        return cls(channel=channel, dist_name=dist_name)
 
     def __key__(self):
         return self.channel, self.dist_name, self.with_features_depends
