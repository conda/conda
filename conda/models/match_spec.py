# Copyright (C) 2012 Anaconda, Inc
# SPDX-License-Identifier: BSD-3-Clause
import re
import warnings
from abc import ABCMeta, abstractmethod, abstractproperty
from collections.abc import Mapping
<<<<<<< HEAD
=======
from functools import reduce
from itertools import chain
>>>>>>> 1e2a8a65
from logging import getLogger
from operator import attrgetter
from os.path import basename

from conda.common.iterators import groupby_to_dict as groupby

from ..auxlib.collection import frozendict
from ..auxlib.decorators import memoizedproperty
from ..base.constants import CONDA_PACKAGE_EXTENSION_V1, CONDA_PACKAGE_EXTENSION_V2
from ..base.context import context
from ..common.compat import isiterable
from ..common.io import dashlist
from ..common.path import expand, is_package_file, strip_pkg_extension, url_to_path
from ..common.url import is_url, path_to_url, unquote
from ..exceptions import CondaValueError, InvalidMatchSpec
from .channel import Channel
from .version import BuildNumberMatch, VersionSpec

log = getLogger(__name__)


class MatchSpecType(type):
    def __call__(cls, spec_arg=None, **kwargs):
        if spec_arg:
            if isinstance(spec_arg, MatchSpec) and not kwargs:
                return spec_arg
            elif isinstance(spec_arg, MatchSpec):
                new_kwargs = dict(spec_arg._match_components)
                new_kwargs.setdefault("optional", spec_arg.optional)
                new_kwargs.setdefault("target", spec_arg.target)
                new_kwargs["_original_spec_str"] = spec_arg.original_spec_str
                new_kwargs.update(**kwargs)
                return super().__call__(**new_kwargs)
            elif isinstance(spec_arg, str):
                parsed = _parse_spec_str(spec_arg)
                if kwargs:
                    parsed = dict(parsed, **kwargs)
                    if set(kwargs) - {"optional", "target"}:
                        # if kwargs has anything but optional and target,
                        # strip out _original_spec_str from parsed
                        parsed.pop("_original_spec_str", None)
                return super().__call__(**parsed)
            elif isinstance(spec_arg, Mapping):
                parsed = dict(spec_arg, **kwargs)
                return super().__call__(**parsed)
            elif hasattr(spec_arg, "to_match_spec"):
                spec = spec_arg.to_match_spec()
                if kwargs:
                    return MatchSpec(spec, **kwargs)
                else:
                    return spec
            else:
                raise CondaValueError(
                    "Invalid MatchSpec:\n  spec_arg=%s\n  kwargs=%s"
                    % (spec_arg, kwargs)
                )
        else:
            return super().__call__(**kwargs)


class MatchSpec(metaclass=MatchSpecType):
    """The query language for conda packages.

    Any of the fields that comprise a :class:`PackageRecord` can be used to compose a
    :class:`MatchSpec`.

    :class:`MatchSpec` can be composed with keyword arguments, where keys are any of the
    attributes of :class:`PackageRecord`.  Values for keyword arguments are the exact values the
    attribute should match against.  Many fields can also be matched against non-exact values--by
    including wildcard `*` and `>`/`<` ranges--where supported.  Any non-specified field is
    the equivalent of a full wildcard match.

    :class:`MatchSpec` can also be composed using a single positional argument, with optional
    keyword arguments.  Keyword arguments also override any conflicting information provided in
    the positional argument.  The positional argument can be either an existing :class:`MatchSpec`
    instance or a string.  Conda has historically had several string representations for equivalent
    :class:`MatchSpec`s.  This :class:`MatchSpec` should accept any existing valid spec string, and
    correctly compose a :class:`MatchSpec` instance.

    A series of rules are now followed for creating the canonical string representation of a
    :class:`MatchSpec` instance.  The canonical string representation can generically be
    represented by

        (channel(/subdir):(namespace):)name(version(build))[key1=value1,key2=value2]

    where `()` indicate optional fields.  The rules for constructing a canonical string
    representation are:

    1. `name` (i.e. "package name") is required, but its value can be '*'.  Its position is always
       outside the key-value brackets.
    2. If `version` is an exact version, it goes outside the key-value brackets and is prepended
       by `==`. If `version` is a "fuzzy" value (e.g. `1.11.*`), it goes outside the key-value
       brackets with the `.*` left off and is prepended by `=`.  Otherwise `version` is included
       inside key-value brackets.
    3. If `version` is an exact version, and `build` is an exact value, `build` goes outside
       key-value brackets prepended by a `=`.  Otherwise, `build` goes inside key-value brackets.
       `build_string` is an alias for `build`.
    4. The `namespace` position is being held for a future conda feature.
    5. If `channel` is included and is an exact value, a `::` separator is ued between `channel`
       and `name`.  `channel` can either be a canonical channel name or a channel url.  In the
       canonical string representation, the canonical channel name will always be used.
    6. If `channel` is an exact value and `subdir` is an exact value, `subdir` is appended to
       `channel` with a `/` separator.  Otherwise, `subdir` is included in the key-value brackets.
    7. Key-value brackets can be delimited by comma, space, or comma+space.  Value can optionally
       be wrapped in single or double quotes, but must be wrapped if `value` contains a comma,
       space, or equal sign.  The canonical format uses comma delimiters and single quotes.
    8. When constructing a :class:`MatchSpec` instance from a string, any key-value pair given
       inside the key-value brackets overrides any matching parameter given outside the brackets.

    When :class:`MatchSpec` attribute values are simple strings, the are interpreted using the
    following conventions:

      - If the string begins with `^` and ends with `$`, it is converted to a regex.
      - If the string contains an asterisk (`*`), it is transformed from a glob to a regex.
      - Otherwise, an exact match to the string is sought.


    Examples:
        >>> str(MatchSpec(name='foo', build='py2*', channel='conda-forge'))
        'conda-forge::foo[build=py2*]'
        >>> str(MatchSpec('foo 1.0 py27_0'))
        'foo==1.0=py27_0'
        >>> str(MatchSpec('foo=1.0=py27_0'))
        'foo==1.0=py27_0'
        >>> str(MatchSpec('conda-forge::foo[version=1.0.*]'))
        'conda-forge::foo=1.0'
        >>> str(MatchSpec('conda-forge/linux-64::foo>=1.0'))
        "conda-forge/linux-64::foo[version='>=1.0']"
        >>> str(MatchSpec('*/linux-64::foo>=1.0'))
        "foo[subdir=linux-64,version='>=1.0']"

    To fully-specify a package with a full, exact spec, the fields
      - channel
      - subdir
      - name
      - version
      - build
    must be given as exact values.  In the future, the namespace field will be added to this list.
    Alternatively, an exact spec is given by '*[md5=12345678901234567890123456789012]'.
    """

    FIELD_NAMES = (
        "channel",
        "subdir",
        "name",
        "version",
        "build",
        "build_number",
        "track_features",
        "features",
        "url",
        "md5",
        "license",
        "license_family",
        "fn",
    )
    FIELD_NAMES_SET = frozenset(FIELD_NAMES)
    _MATCHER_CACHE = {}

    def __init__(self, optional=False, target=None, **kwargs):
        self._optional = optional
        self._target = target
        self._original_spec_str = kwargs.pop("_original_spec_str", None)
        self._match_components = self._build_components(**kwargs)

    @classmethod
    def from_dist_str(cls, dist_str):
        parts = {}
        if dist_str[-len(CONDA_PACKAGE_EXTENSION_V2) :] == CONDA_PACKAGE_EXTENSION_V2:
            dist_str = dist_str[: -len(CONDA_PACKAGE_EXTENSION_V2)]
        elif dist_str[-len(CONDA_PACKAGE_EXTENSION_V1) :] == CONDA_PACKAGE_EXTENSION_V1:
            dist_str = dist_str[: -len(CONDA_PACKAGE_EXTENSION_V1)]
        if "::" in dist_str:
            channel_subdir_str, dist_str = dist_str.split("::", 1)
            if "/" in channel_subdir_str:
                channel_str, subdir = channel_subdir_str.rsplit("/", 1)
                if subdir not in context.known_subdirs:
                    channel_str = channel_subdir_str
                    subdir = None
                parts["channel"] = channel_str
                if subdir:
                    parts["subdir"] = subdir
            else:
                parts["channel"] = channel_subdir_str

        name, version, build = dist_str.rsplit("-", 2)
        parts.update(
            {
                "name": name,
                "version": version,
                "build": build,
            }
        )
        return cls(**parts)

    def get_exact_value(self, field_name):
        v = self._match_components.get(field_name)
        return v and v.exact_value

    def get_raw_value(self, field_name):
        v = self._match_components.get(field_name)
        return v and v.raw_value

    def get(self, field_name, default=None):
        v = self.get_raw_value(field_name)
        return default if v is None else v

    @property
    def is_name_only_spec(self):
        return (
            len(self._match_components) == 1
            and "name" in self._match_components
            and self.name != "*"
        )

    def dist_str(self):
        return self.__str__()

    @property
    def optional(self):
        return self._optional

    @property
    def target(self):
        return self._target

    @property
    def original_spec_str(self):
        return self._original_spec_str

    def match(self, rec):
        """
        Accepts an `IndexRecord` or a dict, and matches can pull from any field
        in that record.  Returns True for a match, and False for no match.
        """
        if isinstance(rec, dict):
            # TODO: consider AttrDict instead of PackageRecord
            from .records import PackageRecord

            rec = PackageRecord.from_objects(rec)
        for field_name, v in self._match_components.items():
            if not self._match_individual(rec, field_name, v):
                return False
        return True

    def _match_individual(self, record, field_name, match_component):
        val = getattr(record, field_name)
        try:
            return match_component.match(val)
        except AttributeError:
            return match_component == val

    def _is_simple(self):
        return (
            len(self._match_components) == 1
            and self.get_exact_value("name") is not None
        )

    def _is_single(self):
        return len(self._match_components) == 1

    def _to_filename_do_not_use(self):
        # WARNING: this is potentially unreliable and use should probably be limited
        #   returns None if a filename can't be constructed
        fn_field = self.get_exact_value("fn")
        if fn_field:
            return fn_field
        vals = tuple(self.get_exact_value(x) for x in ("name", "version", "build"))
        if not any(x is None for x in vals):
            return ("%s-%s-%s" % vals) + CONDA_PACKAGE_EXTENSION_V1
        else:
            return None

    def __repr__(self):
        builder = [f'{self.__class__.__name__}("{self}"']
        if self.target:
            builder.append(', target="%s"' % self.target)
        if self.optional:
            builder.append(", optional=True")
        builder.append(")")
        return "".join(builder)

    def __str__(self):
        builder = []
        brackets = []

        channel_matcher = self._match_components.get("channel")
        if channel_matcher and channel_matcher.exact_value:
            builder.append(str(channel_matcher))
        elif channel_matcher and not channel_matcher.matches_all:
            brackets.append("channel=%s" % str(channel_matcher))

        subdir_matcher = self._match_components.get("subdir")
        if subdir_matcher:
            if channel_matcher and channel_matcher.exact_value:
                builder.append("/%s" % subdir_matcher)
            else:
                brackets.append("subdir=%s" % subdir_matcher)

        name_matcher = self._match_components.get("name", "*")
        builder.append(("::%s" if builder else "%s") % name_matcher)

        version = self._match_components.get("version")
        build = self._match_components.get("build")
        version_exact = False
        if version:
            version = str(version)
            if any(s in version for s in "><$^|,"):
                brackets.append("version='%s'" % version)
            elif version[:2] in ("!=", "~="):
                if build:
                    brackets.append("version='%s'" % version)
                else:
                    builder.append(version)
            elif version[-2:] == ".*":
                builder.append("=" + version[:-2])
            elif version[-1] == "*":
                builder.append("=" + version[:-1])
            elif version.startswith("=="):
                builder.append(version)
                version_exact = True
            else:
                builder.append("==" + version)
                version_exact = True

        if build:
            build = str(build)
            if any(s in build for s in "><$^|,"):
                brackets.append("build='%s'" % build)
            elif "*" in build:
                brackets.append("build=%s" % build)
            elif version_exact:
                builder.append("=" + build)
            else:
                brackets.append("build=%s" % build)

        _skip = {"channel", "subdir", "name", "version", "build"}
        if "url" in self._match_components and "fn" in self._match_components:
            _skip.add("fn")
        for key in self.FIELD_NAMES:
            if key not in _skip and key in self._match_components:
                if key == "url" and channel_matcher:
                    # skip url in canonical str if channel already included
                    continue
                value = str(self._match_components[key])
                if any(s in value for s in ", ="):
                    brackets.append(f"{key}='{value}'")
                else:
                    brackets.append(f"{key}={value}")

        if brackets:
            builder.append("[%s]" % ",".join(brackets))

        return "".join(builder)

    def __json__(self):
        return self.__str__()

    def conda_build_form(self):
        builder = []
        name = self.get_exact_value("name")
        assert name
        builder.append(name)

        build = self.get_raw_value("build")
        version = self.get_raw_value("version")

        if build:
            assert version
            builder += [version, build]
        elif version:
            builder.append(version)

        return " ".join(builder)

    def __eq__(self, other):
        if isinstance(other, MatchSpec):
            return self._hash_key == other._hash_key
        else:
            return False

    def __hash__(self):
        return hash(self._hash_key)

    @memoizedproperty
    def _hash_key(self):
        return self._match_components, self.optional, self.target

    def __contains__(self, field):
        return field in self._match_components

    def _build_components(self, **kwargs):
        not_fields = set(kwargs) - MatchSpec.FIELD_NAMES_SET
        if not_fields:
            raise InvalidMatchSpec(
                self._original_spec_str, "Cannot match on field(s): %s" % not_fields
            )
        _make_component = MatchSpec._make_component
        return frozendict(_make_component(key, value) for key, value in kwargs.items())

    @staticmethod
    def _make_component(field_name, value):
        if hasattr(value, "match"):
            matcher = value
            return field_name, matcher

        _MATCHER_CACHE = MatchSpec._MATCHER_CACHE
        cache_key = (field_name, value)
        cached_matcher = _MATCHER_CACHE.get(cache_key)
        if cached_matcher:
            return field_name, cached_matcher
        if field_name in _implementors:
            matcher = _implementors[field_name](value)
        else:
            matcher = ExactStrMatch(str(value))
        _MATCHER_CACHE[(field_name, value)] = matcher
        return field_name, matcher

    @property
    def name(self):
        return self.get_exact_value("name") or "*"

    #
    # Remaining methods are for back compatibility with conda-build. Do not remove
    # without coordination with the conda-build team.
    #
    @property
    def strictness(self):
        # With the old MatchSpec, strictness==3 if name, version, and
        # build were all specified.
        s = sum(f in self._match_components for f in ("name", "version", "build"))
        if s < len(self._match_components):
            return 3
        elif not self.get_exact_value("name") or "build" in self._match_components:
            return 3
        elif "version" in self._match_components:
            return 2
        else:
            return 1

    @property
    def spec(self):
        return self.conda_build_form()

    @property
    def version(self):
        # in the old MatchSpec object, version was a VersionSpec, not a str
        # so we'll keep that API here
        return self._match_components.get("version")

    @property
    def fn(self):
        val = self.get_raw_value("fn") or self.get_raw_value("url")
        if val:
            val = basename(val)
        assert val
        return val

    @classmethod
    def merge(cls, match_specs, union=False):
        match_specs = sorted(tuple(cls(s) for s in match_specs if s), key=str)
        name_groups = groupby(attrgetter("name"), match_specs)
        unmergeable = name_groups.pop("*", []) + name_groups.pop(None, [])

        merged_specs = []
        mergeable_groups = tuple(
            chain.from_iterable(
                groupby(lambda s: s.optional, group).values()
                for group in name_groups.values()
            )
        )
        for group in mergeable_groups:
            target_groups = groupby(attrgetter("target"), group)
            target_groups.pop(None, None)
            if len(target_groups) > 1:
<<<<<<< HEAD
                raise ValueError(f"Incompatible MatchSpec merge:{dashlist(group)}")
            merged = group[0]
            for item in group[1:]:
                try:
                    merged = merged._merge(item, union)
                except ValueError as exc:
                    raise ValueError(f"Incompatible MatchSpec merge:{dashlist(group)}") from exc
            merged_specs.append(merged)
        return tuple(concatv(merged_specs, unmergeable))
=======
                raise ValueError("Incompatible MatchSpec merge:%s" % dashlist(group))
            merged_specs.append(
                reduce(lambda x, y: x._merge(y, union), group)
                if len(group) > 1
                else group[0]
            )
        return (*merged_specs, *unmergeable)
>>>>>>> 1e2a8a65

    @classmethod
    def union(cls, match_specs):
        return cls.merge(match_specs, union=True)

    def _merge(self, other, union=False):
        if self.optional != other.optional or self.target != other.target:
            raise ValueError(f"Incompatible MatchSpec merge:  - {self}\n  - {other}")

        final_components = {}
        component_names = set(self._match_components) | set(other._match_components)
        for component_name in component_names:
            this_component = self._match_components.get(component_name)
            that_component = other._match_components.get(component_name)
            if this_component is None and that_component is None:
                continue
            elif this_component is None:
                final_components[component_name] = that_component
            elif that_component is None:
                final_components[component_name] = this_component
            else:
                if union:
                    try:
                        final = this_component.union(that_component)
                    except (AttributeError, ValueError, TypeError):
                        final = f"{this_component}|{that_component}"
                else:
                    final = this_component.merge(that_component)
                final_components[component_name] = final
        return self.__class__(
            optional=self.optional, target=self.target, **final_components
        )


def _parse_version_plus_build(v_plus_b):
    """This should reliably pull the build string out of a version + build string combo.
    Examples:
        >>> _parse_version_plus_build("=1.2.3 0")
        ('=1.2.3', '0')
        >>> _parse_version_plus_build("1.2.3=0")
        ('1.2.3', '0')
        >>> _parse_version_plus_build(">=1.0 , < 2.0 py34_0")
        ('>=1.0,<2.0', 'py34_0')
        >>> _parse_version_plus_build(">=1.0 , < 2.0 =py34_0")
        ('>=1.0,<2.0', 'py34_0')
        >>> _parse_version_plus_build("=1.2.3 ")
        ('=1.2.3', None)
        >>> _parse_version_plus_build(">1.8,<2|==1.7")
        ('>1.8,<2|==1.7', None)
        >>> _parse_version_plus_build("* openblas_0")
        ('*', 'openblas_0')
        >>> _parse_version_plus_build("* *")
        ('*', '*')
    """
    parts = re.search(
        r"((?:.+?)[^><!,|]?)(?:(?<![=!|,<>~])(?:[ =])([^-=,|<>~]+?))?$", v_plus_b
    )
    if parts:
        version, build = parts.groups()
        build = build and build.strip()
    else:
        version, build = v_plus_b, None
    return version and version.replace(" ", ""), build


def _parse_legacy_dist(dist_str):
    """
    Examples:
        >>> _parse_legacy_dist("_license-1.1-py27_1.tar.bz2")
        ('_license', '1.1', 'py27_1')
        >>> _parse_legacy_dist("_license-1.1-py27_1")
        ('_license', '1.1', 'py27_1')
    """
    dist_str, _ = strip_pkg_extension(dist_str)
    name, version, build = dist_str.rsplit("-", 2)
    return name, version, build


def _parse_channel(channel_val):
    if not channel_val:
        return None, None
    chn = Channel(channel_val)
    channel_name = chn.name or chn.base_url
    return channel_name, chn.subdir


_PARSE_CACHE = {}


def _parse_spec_str(spec_str):
    cached_result = _PARSE_CACHE.get(spec_str)
    if cached_result:
        return cached_result

    original_spec_str = spec_str

    # pre-step for ugly backward compat
    if spec_str.endswith("@"):
        feature_name = spec_str[:-1]
        return {
            "name": "*",
            "track_features": (feature_name,),
        }

    # Step 1. strip '#' comment
    if "#" in spec_str:
        ndx = spec_str.index("#")
        spec_str, _ = spec_str[:ndx], spec_str[ndx:]
        spec_str.strip()

    # Step 1.b strip ' if ' anticipating future compatibility issues
    spec_split = spec_str.split(" if ", 1)
    if len(spec_split) > 1:
        log.debug("Ignoring conditional in spec %s", spec_str)
    spec_str = spec_split[0]

    # Step 2. done if spec_str is a tarball
    if is_package_file(spec_str):
        # treat as a normal url
        if not is_url(spec_str):
            spec_str = unquote(path_to_url(expand(spec_str)))

        channel = Channel(spec_str)
        if channel.subdir:
            name, version, build = _parse_legacy_dist(channel.package_filename)
            result = {
                "channel": channel.canonical_name,
                "subdir": channel.subdir,
                "name": name,
                "version": version,
                "build": build,
                "fn": channel.package_filename,
                "url": spec_str,
            }
        else:
            # url is not a channel
            if spec_str.startswith("file://"):
                # We must undo percent-encoding when generating fn.
                path_or_url = url_to_path(spec_str)
            else:
                path_or_url = spec_str

            return {
                "name": "*",
                "fn": basename(path_or_url),
                "url": spec_str,
            }
        return result

    # Step 3. strip off brackets portion
    brackets = {}
    m3 = re.match(r".*(?:(\[.*\]))", spec_str)
    if m3:
        brackets_str = m3.groups()[0]
        spec_str = spec_str.replace(brackets_str, "")
        brackets_str = brackets_str[1:-1]
        m3b = re.finditer(
            r'([a-zA-Z0-9_-]+?)=(["\']?)([^\'"]*?)(\2)(?:[, ]|$)', brackets_str
        )
        for match in m3b:
            key, _, value, _ = match.groups()
            if not key or not value:
                raise InvalidMatchSpec(
                    original_spec_str, "key-value mismatch in brackets"
                )
            brackets[key] = value

    # Step 4. strip off parens portion
    m4 = re.match(r".*(?:(\(.*\)))", spec_str)
    parens = {}
    if m4:
        parens_str = m4.groups()[0]
        spec_str = spec_str.replace(parens_str, "")
        parens_str = parens_str[1:-1]
        m4b = re.finditer(
            r'([a-zA-Z0-9_-]+?)=(["\']?)([^\'"]*?)(\2)(?:[, ]|$)', parens_str
        )
        for match in m4b:
            key, _, value, _ = match.groups()
            parens[key] = value
        if "optional" in parens_str:
            parens["optional"] = True

    # Step 5. strip off '::' channel and namespace
    m5 = spec_str.rsplit(":", 2)
    m5_len = len(m5)
    if m5_len == 3:
        channel_str, namespace, spec_str = m5
    elif m5_len == 2:
        namespace, spec_str = m5
        channel_str = None
    elif m5_len:
        spec_str = m5[0]
        channel_str, namespace = None, None
    else:
        raise NotImplementedError()
    channel, subdir = _parse_channel(channel_str)
    if "channel" in brackets:
        b_channel, b_subdir = _parse_channel(brackets.pop("channel"))
        if b_channel:
            channel = b_channel
        if b_subdir:
            subdir = b_subdir
    if "subdir" in brackets:
        subdir = brackets.pop("subdir")

    # Step 6. strip off package name from remaining version + build
    m3 = re.match(r"([^ =<>!~]+)?([><!=~ ].+)?", spec_str)
    if m3:
        name, spec_str = m3.groups()
        if name is None:
            raise InvalidMatchSpec(
                original_spec_str, "no package name found in '%s'" % spec_str
            )
    else:
        raise InvalidMatchSpec(original_spec_str, "no package name found")

    # Step 7. otherwise sort out version + build
    spec_str = spec_str and spec_str.strip()
    # This was an attempt to make MatchSpec('numpy-1.11.0-py27_0') work like we'd want. It's
    # not possible though because plenty of packages have names with more than one '-'.
    # if spec_str is None and name.count('-') >= 2:
    #     name, version, build = _parse_legacy_dist(name)
    if spec_str:
        if "[" in spec_str:
            raise InvalidMatchSpec(
                original_spec_str, "multiple brackets sections not allowed"
            )

        version, build = _parse_version_plus_build(spec_str)

        # Catch cases where version ends up as "==" and pass it through so existing error
        # handling code can treat it like cases where version ends up being "<=" or ">=".
        # This is necessary because the "Translation" code below mangles "==" into a empty
        # string, which results in an empty version field on "components." The set of fields
        # on components drives future logic which breaks on an empty string but will deal with
        # missing versions like "==", "<=", and ">=" "correctly."
        #
        # All of these "missing version" cases result from match specs like "numpy==",
        # "numpy<=", "numpy>=", "numpy= " (with trailing space). Existing code indicates
        # these should be treated as an error and an exception raised.
        # IMPORTANT: "numpy=" (no trailing space) is treated as valid.
        if version == "==" or version == "=":
            pass
        # Otherwise,
        # translate version '=1.2.3' to '1.2.3*'
        # is it a simple version starting with '='? i.e. '=1.2.3'
        elif version[0] == "=":
            test_str = version[1:]
            if version[:2] == "==" and build is None:
                version = version[2:]
            elif not any(c in test_str for c in "=,|"):
                if build is None and test_str[-1] != "*":
                    version = test_str + "*"
                else:
                    version = test_str
    else:
        version, build = None, None

    # Step 8. now compile components together
    components = {}
    components["name"] = name or "*"

    if channel is not None:
        components["channel"] = channel
    if subdir is not None:
        components["subdir"] = subdir
    if namespace is not None:
        # components['namespace'] = namespace
        pass
    if version is not None:
        components["version"] = version
    if build is not None:
        components["build"] = build

    # anything in brackets will now strictly override key as set in other area of spec str
    # EXCEPT FOR: name
    # If we let name in brackets override a name outside of brackets it is possible to write
    # MatchSpecs that appear to install one package but actually install a completely different one
    # e.g. tensorflow[name=* version=* md5=<hash of pytorch package> ] will APPEAR to install
    # tensorflow but actually install pytorch.
    if "name" in components and "name" in brackets:
        warnings.warn(
            f"'name' specified both inside ({brackets['name']}) and outside ({components['name']})"
            " of brackets. the value outside of brackets ({components['name']}) will be used."
        )
        del brackets["name"]
    components.update(brackets)
    components["_original_spec_str"] = original_spec_str
    _PARSE_CACHE[original_spec_str] = components
    return components


class MatchInterface(metaclass=ABCMeta):
    def __init__(self, value):
        self._raw_value = value

    @abstractmethod
    def match(self, other):
        raise NotImplementedError()

    def matches(self, value):
        return self.match(value)

    @property
    def raw_value(self):
        return self._raw_value

    @abstractproperty
    def exact_value(self):
        """If the match value is an exact specification, returns the value.
        Otherwise returns None.
        """
        raise NotImplementedError()

    def merge(self, other):
        if self.raw_value != other.raw_value:
            raise ValueError(
                "Incompatible component merge:\n  - %r\n  - %r"
                % (self.raw_value, other.raw_value)
            )
        return self.raw_value

    def union(self, other):
        options = {self.raw_value, other.raw_value}
        return "|".join(options)


class _StrMatchMixin:
    def __str__(self):
        return self._raw_value

    def __repr__(self):
        return f"{self.__class__.__name__}('{self._raw_value}')"

    def __eq__(self, other):
        return isinstance(other, self.__class__) and self._raw_value == other._raw_value

    def __hash__(self):
        return hash(self._raw_value)

    @property
    def exact_value(self):
        return self._raw_value


class ExactStrMatch(_StrMatchMixin, MatchInterface):
    __slots__ = ("_raw_value",)

    def __init__(self, value):
        super().__init__(value)

    def match(self, other):
        try:
            _other_val = other._raw_value
        except AttributeError:
            _other_val = str(other)
        return self._raw_value == _other_val


class ExactLowerStrMatch(ExactStrMatch):
    def __init__(self, value):
        super().__init__(value.lower())

    def match(self, other):
        try:
            _other_val = other._raw_value
        except AttributeError:
            _other_val = str(other)
        return self._raw_value == _other_val.lower()


class GlobStrMatch(_StrMatchMixin, MatchInterface):
    __slots__ = "_raw_value", "_re_match"

    def __init__(self, value):
        super().__init__(value)
        self._re_match = None

        try:
            if value.startswith("^") and value.endswith("$"):
                self._re_match = re.compile(value).match
            elif "*" in value:
                value = re.escape(value).replace("\\*", r".*")
                self._re_match = re.compile(r"^(?:%s)$" % value).match
        except re.error as e:
            raise InvalidMatchSpec(
                value, f"Contains an invalid regular expression. '{e}'"
            )

    def match(self, other):
        try:
            _other_val = other._raw_value
        except AttributeError:
            _other_val = str(other)

        if self._re_match:
            return self._re_match(_other_val)
        else:
            return self._raw_value == _other_val

    @property
    def exact_value(self):
        return self._raw_value if self._re_match is None else None

    @property
    def matches_all(self):
        return self._raw_value == "*"

    def merge(self, other):
        # exact match
        if self.raw_value == other.raw_value:
            return self.raw_value

        if not self._re_match and isinstance(other, GlobStrMatch) and other._re_match:
            # swap order, so `self` always has an actual pattern if there is only one
            other, self = self, other

        # the other component might not have str 'raw_value' (e.g. Channel or MultiChannel)
        other_as_str = str(other)

        if "*" not in other_as_str:
            # other is an exact literal,
            # check our pattern against it
            # if we match, other is more strict
            if self._re_match and self._re_match(other_as_str):
                return other.raw_value
            else:
                # Raise on incompatible pattern
                return super().merge(other)

        # Both are patterns!
        # We distinguish three types of glob patterns
        # - 'needle*' as "prefix glob"
        # - '*needle*' as "infix glob"
        # - '*needle' as "suffix glob"
        # - '*ne*dle*' as "regex-required glob"
        # The only combination of globs we can express with
        # pure globs is prefix+prefix and suffix+suffix
        # Every other combination requires computing their
        # regular expression intersection
        # Details in https://github.com/conda/conda/pull/11612#discussion_r954545863

        # Check if we have suffix+suffix or prefix+prefix
        # In these cases, we keep the longest one, since it's more restrictive
        if (self.raw_value.count("*") == other_as_str.count("*") == 1) and (
            (self.raw_value[0] == other_as_str[0] == "*")  # both prefixes
            or (self.raw_value[-1] == other_as_str[-1] == "*")  # suffixes
        ):
            self_stripped = self.raw_value.strip("*")
            other_stripped = other_as_str.strip("*")
            if self_stripped in other_stripped:
                return other.raw_value
            if other_stripped in self_stripped:
                return self.raw_value
            # They are not substrings! Guaranteed incompatibility; raise
            return super().merge(other)

        # Generalized case: regular expression intersection
        # We don't reject anything here! We just write the expression
        # and will let the index filtering steps detect whether there's
        # a package record that matches the expression
        patterns = []
        for value in (self.raw_value, other_as_str):
            if value.startswith("^") and value.endswith("$"):
                patterns.append(value[1:-1])
            elif "*" in value:
                value = re.escape(value).replace(r"\*", r".*")
                patterns.append(value)
            else:
                patterns.append(value)

        # lookahead assertion followed by non-capture group
        return rf"^(?={patterns[0]})(?:{patterns[1]})$"


class GlobLowerStrMatch(GlobStrMatch):
    def __init__(self, value):
        super().__init__(value.lower())


class SplitStrMatch(MatchInterface):
    __slots__ = ("_raw_value",)

    def __init__(self, value):
        super().__init__(self._convert(value))

    def _convert(self, value):
        try:
            return frozenset(value.replace(" ", ",").split(","))
        except AttributeError:
            if isiterable(value):
                return frozenset(value)
            raise

    def match(self, other):
        try:
            return other and self._raw_value & other._raw_value
        except AttributeError:
            return self._raw_value & self._convert(other)

    def __repr__(self):
        if self._raw_value:
            return "{%s}" % ", ".join("'%s'" % s for s in sorted(self._raw_value))
        else:
            return "set()"

    def __str__(self):
        # this space delimiting makes me nauseous
        return " ".join(sorted(self._raw_value))

    def __eq__(self, other):
        return isinstance(other, self.__class__) and self._raw_value == other._raw_value

    def __hash__(self):
        return hash(self._raw_value)

    @property
    def exact_value(self):
        return self._raw_value


class FeatureMatch(MatchInterface):
    __slots__ = ("_raw_value",)

    def __init__(self, value):
        super().__init__(self._convert(value))

    def _convert(self, value):
        if not value:
            return frozenset()
        elif isinstance(value, str):
            return frozenset(
                f
                for f in (ff.strip() for ff in value.replace(" ", ",").split(","))
                if f
            )
        else:
            return frozenset(f for f in (ff.strip() for ff in value) if f)

    def match(self, other):
        other = self._convert(other)
        return self._raw_value == other

    def __repr__(self):
        return "[%s]" % ", ".join("'%s'" % k for k in sorted(self._raw_value))

    def __str__(self):
        return " ".join(sorted(self._raw_value))

    def __eq__(self, other):
        return isinstance(other, self.__class__) and self._raw_value == other._raw_value

    def __hash__(self):
        return hash(self._raw_value)

    @property
    def exact_value(self):
        return self._raw_value


class ChannelMatch(GlobStrMatch):
    def __init__(self, value):
        self._re_match = None

        try:
            if isinstance(value, str):
                if value.startswith("^") and value.endswith("$"):
                    self._re_match = re.compile(value).match
                elif "*" in value:
                    self._re_match = re.compile(
                        r"^(?:%s)$" % value.replace("*", r".*")
                    ).match
                else:
                    value = Channel(value)
        except re.error as e:
            raise InvalidMatchSpec(
                value, f"Contains an invalid regular expression. '{e}'"
            )

        super(GlobStrMatch, self).__init__(value)

    def match(self, other):
        try:
            _other_val = Channel(other._raw_value)
        except AttributeError:
            _other_val = Channel(other)

        if self._re_match:
            return self._re_match(_other_val.canonical_name)
        else:
            # assert ChannelMatch('pkgs/free').match('defaults') is False
            # assert ChannelMatch('defaults').match('pkgs/free') is True
            return self._raw_value.name in (_other_val.name, _other_val.canonical_name)

    def __str__(self):
        try:
            return "%s" % self._raw_value.name
        except AttributeError:
            return "%s" % self._raw_value

    def __repr__(self):
        return "'%s'" % self.__str__()


class CaseInsensitiveStrMatch(GlobLowerStrMatch):
    def match(self, other):
        try:
            _other_val = other._raw_value
        except AttributeError:
            _other_val = str(other)

        _other_val = _other_val.lower()
        if self._re_match:
            return self._re_match(_other_val)
        else:
            return self._raw_value == _other_val


_implementors = {
    "channel": ChannelMatch,
    "name": GlobLowerStrMatch,
    "version": VersionSpec,
    "build": GlobStrMatch,
    "build_number": BuildNumberMatch,
    "track_features": FeatureMatch,
    "features": FeatureMatch,
    "license": CaseInsensitiveStrMatch,
    "license_family": CaseInsensitiveStrMatch,
}<|MERGE_RESOLUTION|>--- conflicted
+++ resolved
@@ -4,11 +4,7 @@
 import warnings
 from abc import ABCMeta, abstractmethod, abstractproperty
 from collections.abc import Mapping
-<<<<<<< HEAD
-=======
-from functools import reduce
 from itertools import chain
->>>>>>> 1e2a8a65
 from logging import getLogger
 from operator import attrgetter
 from os.path import basename
@@ -484,7 +480,6 @@
             target_groups = groupby(attrgetter("target"), group)
             target_groups.pop(None, None)
             if len(target_groups) > 1:
-<<<<<<< HEAD
                 raise ValueError(f"Incompatible MatchSpec merge:{dashlist(group)}")
             merged = group[0]
             for item in group[1:]:
@@ -494,15 +489,6 @@
                     raise ValueError(f"Incompatible MatchSpec merge:{dashlist(group)}") from exc
             merged_specs.append(merged)
         return tuple(concatv(merged_specs, unmergeable))
-=======
-                raise ValueError("Incompatible MatchSpec merge:%s" % dashlist(group))
-            merged_specs.append(
-                reduce(lambda x, y: x._merge(y, union), group)
-                if len(group) > 1
-                else group[0]
-            )
-        return (*merged_specs, *unmergeable)
->>>>>>> 1e2a8a65
 
     @classmethod
     def union(cls, match_specs):
