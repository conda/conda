--- conflicted
+++ resolved
@@ -4,11 +4,8 @@
 from functools import total_ordering
 
 from .enums import LinkType, NoarchType, Platform
-<<<<<<< HEAD
+from .leased_path_entry import LeasedPathEntry
 from .._vendor.auxlib.decorators import memoizedproperty
-=======
-from .leased_path_entry import LeasedPathEntry
->>>>>>> 5d959117
 from .._vendor.auxlib.entity import (BooleanField, ComposableField, DictSafeMixin, Entity,
                                      EnumField, Field, IntegerField, ListField, StringField)
 from ..common.compat import itervalues, string_types
@@ -83,13 +80,8 @@
     platform = EnumField(Platform, required=False, nullable=True)
     preferred_env = StringField(default=None, required=False, nullable=True)
     size = IntegerField(required=False)
-<<<<<<< HEAD
-    track_features = StringField(required=False)
-=======
-    subdir = StringField(required=False)
-    timestamp = IntegerField(required=False)
     track_features = StringField(default='', required=False)
->>>>>>> 5d959117
+
     version = StringField()
 
     @property
@@ -124,11 +116,9 @@
     files = ListField(string_types, default=(), required=False)
     link = ComposableField(Link, required=False)
 
-<<<<<<< HEAD
     # url is optional here for legacy support.
     #   see tests/test_create.py test_dash_c_usage_replacing_python
     url = StringField(required=False, nullable=True)
-=======
     preferred_env = StringField(default=None, required=False, nullable=True)
 
     # this is only for LinkedPackageRecord
@@ -140,5 +130,4 @@
         result = {ms.name: ms for ms in (MatchSpec(spec) for spec in self.depends or ())}
         result.update({ms.name: ms for ms in (MatchSpec(spec, option=True)
                                               for spec in self.constrains or ())})
-        return tuple(itervalues(result))
->>>>>>> 5d959117
+        return tuple(itervalues(result))