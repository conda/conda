--- conflicted
+++ resolved
@@ -26,11 +26,9 @@
 
 log = getLogger(__name__)
 
-
-<<<<<<< HEAD
 # The idea is to mock this to return '/dev/null' (or some temp file) instead.
 def get_user_environments_txt_file():
-    """Returns the environments.txt file for writing."""
+    """Returns the path to the user's environments.txt file for writing."""
     search_path = (
         "$CONDA_ROOT",
         "$XDG_CONFIG_HOME/conda",
@@ -45,19 +43,6 @@
             return path
 
     return join(user_config_dir(APP_NAME, appauthor=APP_NAME), ENVIRONMENTS_FN)
-=======
-def get_user_environments_txt_file(userhome: str = "~") -> str:
-    """
-    Gets the path to the user's environments.txt file.
-
-    :param userhome: The home directory of the user.
-    :type userhome: str
-    :return: Path to the environments.txt file.
-    :rtype: str
-    """
-    return expand(join(userhome, ".conda", "environments.txt"))
->>>>>>> 6344cdaf
-
 
 def register_env(location: str) -> None:
     """
@@ -140,8 +125,10 @@
     _clean_environments_txt(get_user_environments_txt_file(), location)
 
 
-<<<<<<< HEAD
 def list_all_known_prefixes():
+    """
+    Lists all known conda environment prefixes, including other users' if root. 
+    """
     search_dirs = {
         "$CONDA_ROOT",
         "$XDG_CONFIG_HOME/conda",
@@ -154,16 +141,6 @@
     else:
         search_dirs.update(["/etc/conda", "/var/lib/conda"])
 
-=======
-def list_all_known_prefixes() -> list[str]:
-    """
-    Lists all known conda environment prefixes.
-
-    :return: A list of all known conda environment prefixes.
-    :rtype: List[str]
-    """
-    all_env_paths = set()
->>>>>>> 6344cdaf
     # If the user is an admin, load environments from all user home directories
     if is_admin():
         if on_win:
