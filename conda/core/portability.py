--- conflicted
+++ resolved
@@ -1,10 +1,6 @@
 # Copyright (C) 2012 Anaconda, Inc
 # SPDX-License-Identifier: BSD-3-Clause
 from __future__ import annotations
-<<<<<<< HEAD
-
-=======
->>>>>>> c920162f
 
 from logging import getLogger
 from os.path import realpath
