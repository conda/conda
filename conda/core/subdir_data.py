# Copyright (C) 2012 Anaconda, Inc
# SPDX-License-Identifier: BSD-3-Clause

from __future__ import annotations

import hashlib
import itertools
import json
import pathlib
import pickle
import re
import warnings
from collections import defaultdict
from contextlib import closing
from errno import EACCES, ENODEV, EPERM, EROFS
from functools import partial
from io import open as io_open
from logging import getLogger
from mmap import ACCESS_READ, mmap
from os.path import dirname, exists, isdir, join, splitext
from time import time

from genericpath import getmtime, isfile

from conda.common.iterators import groupby_to_dict as groupby
from conda.gateways.repodata import (
    CondaRepoInterface,
    RepodataIsEmpty,
    RepoInterface,
    Response304ContentUnchanged,
)

from .. import CondaError
from .._vendor.boltons.setutils import IndexedSet
from ..auxlib.ish import dals
from ..base.constants import CONDA_PACKAGE_EXTENSION_V1, REPODATA_FN
from ..base.context import context
from ..common.compat import ensure_binary, ensure_unicode
from ..common.io import DummyExecutor, ThreadLimitedThreadPoolExecutor, dashlist
from ..common.path import url_to_path
from ..common.url import join_url
from ..core.package_cache_data import PackageCacheData
from ..exceptions import CondaUpgradeError, NotWritableError, UnavailableInvalidChannel
from ..gateways.disk import mkdir_p, mkdir_p_sudo_safe
from ..gateways.disk.delete import rm_rf
from ..gateways.disk.update import touch
from ..models.channel import Channel, all_channel_urls
from ..models.match_spec import MatchSpec
from ..models.records import PackageRecord
from ..trust.signature_verification import signature_verification

log = getLogger(__name__)

REPODATA_PICKLE_VERSION = 30
MAX_REPODATA_VERSION = 1
REPODATA_HEADER_RE = b'"(_etag|_mod|_cache_control)":[ ]?"(.*?[^\\\\])"[,}\\s]'  # NOQA


def get_repo_interface() -> type[RepoInterface]:
    if context.experimental_jlap:
        try:
            from conda.gateways.repodata.repo_jlap import JlapRepoInterface

            return JlapRepoInterface
        except ImportError:
            warnings.warn("Unable to import repo_jlap. Is jsonpatch installed?")

    return CondaRepoInterface


class SubdirDataType(type):
    def __call__(cls, channel, repodata_fn=REPODATA_FN):
        assert channel.subdir
        assert not channel.package_filename
        assert type(channel) is Channel
        now = time()
        repodata_fn = repodata_fn or REPODATA_FN
        cache_key = channel.url(with_credentials=True), repodata_fn
        if cache_key in SubdirData._cache_:
            cache_entry = SubdirData._cache_[cache_key]
            if cache_key[0].startswith("file://"):
                file_path = url_to_path(channel.url() + "/" + repodata_fn)
                if exists(file_path):
                    if cache_entry._mtime > getmtime(file_path):
                        return cache_entry
            else:
                return cache_entry
        subdir_data_instance = super().__call__(
            channel, repodata_fn, RepoInterface=get_repo_interface()
        )
        subdir_data_instance._mtime = now
        SubdirData._cache_[cache_key] = subdir_data_instance
        return subdir_data_instance


class SubdirData(metaclass=SubdirDataType):
    _cache_ = {}

    @classmethod
    def clear_cached_local_channel_data(cls):
        # This should only ever be needed during unit tests, when
        # CONDA_USE_ONLY_TAR_BZ2 may change during process lifetime.
        cls._cache_ = {k: v for k, v in cls._cache_.items() if not k[0].startswith("file://")}

    @staticmethod
    def query_all(package_ref_or_match_spec, channels=None, subdirs=None, repodata_fn=REPODATA_FN):
        from .index import check_allowlist  # TODO: fix in-line import

        # ensure that this is not called by threaded code
        create_cache_dir()
        if channels is None:
            channels = context.channels
        if subdirs is None:
            subdirs = context.subdirs
        channel_urls = all_channel_urls(channels, subdirs=subdirs)
        if context.offline:
            grouped_urls = groupby(lambda url: url.startswith("file://"), channel_urls)
            ignored_urls = grouped_urls.get(False, ())
            if ignored_urls:
                log.info(
                    "Ignoring the following channel urls because mode is offline.%s",
                    dashlist(ignored_urls),
                )
            channel_urls = IndexedSet(grouped_urls.get(True, ()))
        check_allowlist(channel_urls)
        subdir_query = lambda url: tuple(
            SubdirData(Channel(url), repodata_fn=repodata_fn).query(package_ref_or_match_spec)
        )

        # TODO test timing with ProcessPoolExecutor
        Executor = (
            DummyExecutor
            if context.debug or context.repodata_threads == 1
            else partial(ThreadLimitedThreadPoolExecutor, max_workers=context.repodata_threads)
        )
        with Executor() as executor:
            result = tuple(itertools.chain.from_iterable(executor.map(subdir_query, channel_urls)))
        return result

    def query(self, package_ref_or_match_spec):
        if not self._loaded:
            self.load()
        param = package_ref_or_match_spec
        if isinstance(param, str):
            param = MatchSpec(param)
        if isinstance(param, MatchSpec):
            if param.get_exact_value("name"):
                package_name = param.get_exact_value("name")
                for prec in self._names_index[package_name]:
                    if param.match(prec):
                        yield prec
            elif param.get_exact_value("track_features"):
                track_features = param.get_exact_value("track") or ()
                candidates = itertools.chain.from_iterable(
                    self._track_features_index[feature_name] for feature_name in track_features
                )
                for prec in candidates:
                    if param.match(prec):
                        yield prec
            else:
                for prec in self._package_records:
                    if param.match(prec):
                        yield prec
        else:
            assert isinstance(param, PackageRecord)
            for prec in self._names_index[param.name]:
                if prec == param:
                    yield prec

    def __init__(self, channel, repodata_fn=REPODATA_FN, RepoInterface=CondaRepoInterface):
        assert channel.subdir
        if channel.package_filename:
            parts = channel.dump()
            del parts["package_filename"]
            channel = Channel(**parts)
        self.channel = channel
        # disallow None (typing)
        self.url_w_subdir = self.channel.url(with_credentials=False) or ""
        self.url_w_credentials = self.channel.url(with_credentials=True) or ""
        # whether or not to try using the new, trimmed-down repodata
        self.repodata_fn = repodata_fn
        self.RepoInterface = RepoInterface
        self._loaded = False
        self._key_mgr = None

    @property
    def _repo(self) -> RepoInterface:
<<<<<<< HEAD
        # XXX one for `current_repodata.json` and one for `repodata.json`
        return self.RepoInterface(
=======
        """
        Changes as we mutate self.repodata_fn.
        """
        return CondaRepoInterface(
>>>>>>> d9f2355e
            self.url_w_credentials,
            self.repodata_fn,
            cache_path_json=self.cache_path_json,
            cache_path_state=self.cache_path_state,
        )

    def reload(self):
        self._loaded = False
        self.load()
        return self

    @property
    def cache_path_base(self):
        return join(
            create_cache_dir(), splitext(cache_fn_url(self.url_w_credentials, self.repodata_fn))[0]
        )

    @property
    def url_w_repodata_fn(self):
        return self.url_w_subdir + "/" + self.repodata_fn

    @property
    def cache_path_json(self):
        return self.cache_path_base + ("1" if context.use_only_tar_bz2 else "") + ".json"

    @property
    def cache_path_state(self):
        """
        Out-of-band etag and other state needed by the RepoInterface.
        """
        return self.cache_path_base + ".state.json"

    @property
    def cache_path_pickle(self):
        return self.cache_path_base + ("1" if context.use_only_tar_bz2 else "") + ".q"

    def load(self):
        _internal_state = self._load()
        if _internal_state.get("repodata_version", 0) > MAX_REPODATA_VERSION:
            raise CondaUpgradeError(
                dals(
                    """
                The current version of conda is too old to read repodata from

                    %s

                (This version only supports repodata_version 1.)
                Please update conda to use this channel.
                """
                )
                % self.url_w_repodata_fn
            )

        self._internal_state = _internal_state
        self._package_records = _internal_state["_package_records"]
        self._names_index = _internal_state["_names_index"]
        self._track_features_index = _internal_state["_track_features_index"]
        self._loaded = True
        return self

    def iter_records(self):
        if not self._loaded:
            self.load()
        return iter(self._package_records)

    def _load_state(self) -> dict:
        """
        Cache headers and additional data needed to keep track of the cache are
        stored separately, instead of the previous "added to repodata.json"
        arrangement.
        """
        try:
            state_path = pathlib.Path(self.cache_path_state)
            state = json.loads(state_path.read_text())
            log.debug("Load state from %s", state_path)
            return state
        except (json.JSONDecodeError, OSError):
            log.debug("Could not load state", exc_info=True)
            return {}

    def _save_state(self, state: dict):
        return pathlib.Path(self.cache_path_state).write_text(json.dumps(state, indent=True))

    def _load(self):
        try:
            mtime = getmtime(self.cache_path_json)
        except OSError:
            log.debug(
                "No local cache found for %s at %s", self.url_w_repodata_fn, self.cache_path_json
            )
            if context.use_index_cache or (
                context.offline and not self.url_w_subdir.startswith("file://")
            ):
                log.debug(
                    "Using cached data for %s at %s forced. Returning empty repodata.",
                    self.url_w_repodata_fn,
                    self.cache_path_json,
                )
                return {
                    "_package_records": (),
                    "_names_index": defaultdict(list),
                    "_track_features_index": defaultdict(list),
                }
            else:
                mod_etag_headers = {}
        else:
            mod_etag_headers = self._load_state()

            if context.use_index_cache:
                log.debug(
                    "Using cached repodata for %s at %s because use_cache=True",
                    self.url_w_repodata_fn,
                    self.cache_path_json,
                )

                _internal_state = self._read_local_repodata(mod_etag_headers)
                return _internal_state

            if context.local_repodata_ttl > 1:
                max_age = context.local_repodata_ttl
            elif context.local_repodata_ttl == 1:
                max_age = get_cache_control_max_age(mod_etag_headers.get("_cache_control", ""))
            else:
                max_age = 0

            timeout = mtime + max_age - time()
            if (timeout > 0 or context.offline) and not self.url_w_subdir.startswith("file://"):
                log.debug(
                    "Using cached repodata for %s at %s. Timeout in %d sec",
                    self.url_w_repodata_fn,
                    self.cache_path_json,
                    timeout,
                )
                _internal_state = self._read_local_repodata(mod_etag_headers)
                return _internal_state

            log.debug(
                "Local cache timed out for %s at %s", self.url_w_repodata_fn, self.cache_path_json
            )

        try:
            try:
                raw_repodata_str = self._repo.repodata(mod_etag_headers)
            except RepodataIsEmpty:
                if self.repodata_fn != REPODATA_FN:
                    raise  # is UnavailableInvalidChannel subclass
                # the surrounding try/except/else will cache "{}"
                raw_repodata_str = None

        except UnavailableInvalidChannel:
            if self.repodata_fn != REPODATA_FN:
                self.repodata_fn = REPODATA_FN
                return self._load()
            else:
                raise
        except Response304ContentUnchanged:
            log.debug(
                "304 NOT MODIFIED for '%s'. Updating mtime and loading from disk",
                self.url_w_repodata_fn,
            )
            touch(self.cache_path_json)
            _internal_state = self._read_local_repodata(mod_etag_headers)
            return _internal_state
        else:
            if not isdir(dirname(self.cache_path_json)):
                mkdir_p(dirname(self.cache_path_json))
            try:
                cache_path_json = self.cache_path_json
                with io_open(cache_path_json, "w") as fh:
                    fh.write(raw_repodata_str or "{}")
                # quick thing to check for 'json matches stat', or store, check a message digest:
                mod_etag_headers["mtime"] = pathlib.Path(cache_path_json).stat().st_mtime
                self._save_state(mod_etag_headers)
            except OSError as e:
                if e.errno in (EACCES, EPERM, EROFS):
                    raise NotWritableError(self.cache_path_json, e.errno, caused_by=e)
                else:
                    raise
            _internal_state = self._process_raw_repodata_str(raw_repodata_str, mod_etag_headers)
            self._internal_state = _internal_state
            self._pickle_me()
            return _internal_state

    def _pickle_me(self):
        try:
            log.debug(
                "Saving pickled state for %s at %s", self.url_w_repodata_fn, self.cache_path_pickle
            )
            with open(self.cache_path_pickle, "wb") as fh:
                pickle.dump(self._internal_state, fh, -1)  # -1 means HIGHEST_PROTOCOL
        except Exception:
            log.debug("Failed to dump pickled repodata.", exc_info=True)

    def _read_local_repodata(self, state):
        # first try reading pickled data
        _pickled_state = self._read_pickled(state)
        if _pickled_state:
            return _pickled_state

        # pickled data is bad or doesn't exist; load cached json
        log.debug("Loading raw json for %s at %s", self.url_w_repodata_fn, self.cache_path_json)

        # TODO allow repo plugin to load this data; don't require verbatim JSON on disk?
        with open(self.cache_path_json) as fh:
            try:
                raw_repodata_str = fh.read()
            except ValueError as e:
                # ValueError: Expecting object: line 11750 column 6 (char 303397)
                log.debug("Error for cache path: '%s'\n%r", self.cache_path_json, e)
                message = dals(
                    """
                An error occurred when loading cached repodata.  Executing
                `conda clean --index-cache` will remove cached repodata files
                so they can be downloaded again.
                """
                )
                raise CondaError(message)
            else:
                _internal_state = self._process_raw_repodata_str(
                    raw_repodata_str, self._load_state()
                )
                self._internal_state = _internal_state
                self._pickle_me()
                return _internal_state

    def _read_pickled(self, state):

        if not isfile(self.cache_path_pickle) or not isfile(self.cache_path_json):
            # Don't trust pickled data if there is no accompanying json data
            return None

        try:
            if isfile(self.cache_path_pickle):
                log.debug("found pickle file %s", self.cache_path_pickle)
            with open(self.cache_path_pickle, "rb") as fh:
                _pickled_state = pickle.load(fh)
        except Exception:
            log.debug("Failed to load pickled repodata.", exc_info=True)
            rm_rf(self.cache_path_pickle)
            return None

        def _pickle_valid_checks():
            yield "_url", _pickled_state.get("_url"), self.url_w_credentials
            yield "_schannel", _pickled_state.get("_schannel"), self.channel.canonical_name
            yield "_add_pip", _pickled_state.get("_add_pip"), context.add_pip_as_python_dependency
            yield "_mod", _pickled_state.get("_mod"), state.get("_mod")
            yield "_etag", _pickled_state.get("_etag"), state.get("_etag")
            yield "_pickle_version", _pickled_state.get("_pickle_version"), REPODATA_PICKLE_VERSION
            yield "fn", _pickled_state.get("fn"), self.repodata_fn

        def _check_pickled_valid():
            for _, left, right in _pickle_valid_checks():
                yield left == right

        if not all(_check_pickled_valid()):
            log.debug(
                "Pickle load validation failed for %s at %s. %r",
                self.url_w_repodata_fn,
                self.cache_path_json,
                tuple(_pickle_valid_checks()),
            )
            return None

        return _pickled_state

    def _process_raw_repodata_str(self, raw_repodata_str, state: dict | None = None):
        """
        state contains information that was previously in-band in raw_repodata_str.
        """
        json_obj = json.loads(raw_repodata_str or "{}")
        return self._process_raw_repodata(json_obj, state=state)

    def _process_raw_repodata(self, repodata, state=None):
        if state is None:
            state = {}
        subdir = repodata.get("info", {}).get("subdir") or self.channel.subdir
        assert subdir == self.channel.subdir
        add_pip = context.add_pip_as_python_dependency
        schannel = self.channel.canonical_name

        self._package_records = _package_records = []
        self._names_index = _names_index = defaultdict(list)
        self._track_features_index = _track_features_index = defaultdict(list)

        signatures = repodata.get("signatures", {})

        _internal_state = {
            "channel": self.channel,
            "url_w_subdir": self.url_w_subdir,
            "url_w_credentials": self.url_w_credentials,
            "cache_path_base": self.cache_path_base,
            "fn": self.repodata_fn,
            "_package_records": _package_records,
            "_names_index": _names_index,
            "_track_features_index": _track_features_index,
            "_etag": state.get("_etag"),
            "_mod": state.get("_mod"),
            "_cache_control": state.get("_cache_control"),
            "_url": state.get("_url"),
            "_add_pip": add_pip,
            "_pickle_version": REPODATA_PICKLE_VERSION,
            "_schannel": schannel,
            "repodata_version": state.get("repodata_version", 0),
        }
        if _internal_state["repodata_version"] > MAX_REPODATA_VERSION:
            raise CondaUpgradeError(
                dals(
                    """
                The current version of conda is too old to read repodata from

                    %s

                (This version only supports repodata_version 1.)
                Please update conda to use this channel.
                """
                )
                % self.url_w_subdir
            )

        meta_in_common = {  # just need to make this once, then apply with .update()
            "arch": repodata.get("info", {}).get("arch"),
            "channel": self.channel,
            "platform": repodata.get("info", {}).get("platform"),
            "schannel": schannel,
            "subdir": subdir,
        }

        channel_url = self.url_w_credentials
        legacy_packages = repodata.get("packages", {})
        conda_packages = {} if context.use_only_tar_bz2 else repodata.get("packages.conda", {})

        _tar_bz2 = CONDA_PACKAGE_EXTENSION_V1
        use_these_legacy_keys = set(legacy_packages.keys()) - {
            k[:-6] + _tar_bz2 for k in conda_packages.keys()
        }

        for group, copy_legacy_md5 in (
            (conda_packages.items(), True),
            (((k, legacy_packages[k]) for k in use_these_legacy_keys), False),
        ):
            for fn, info in group:

                # Verify metadata signature before anything else so run-time
                # updates to the info dictionary performed below do not
                # invalidate the signatures provided in metadata.json.
                signature_verification(info, fn, signatures)

                if copy_legacy_md5:
                    counterpart = fn.replace(".conda", ".tar.bz2")
                    if counterpart in legacy_packages:
                        info["legacy_bz2_md5"] = legacy_packages[counterpart].get("md5")
                        info["legacy_bz2_size"] = legacy_packages[counterpart].get("size")
                if (
                    add_pip
                    and info["name"] == "python"
                    and info["version"].startswith(("2.", "3."))
                ):
                    info["depends"].append("pip")
                info.update(meta_in_common)
                if info.get("record_version", 0) > 1:
                    log.debug(
                        "Ignoring record_version %d from %s", info["record_version"], info["url"]
                    )
                    continue

                package_kwargs = dict(info.items())
                # Python doesn't like duplicate keyword arguments? (PackageRecord(**kwargs, fn=x))
                package_kwargs.update({"fn": fn, "url": join_url(channel_url, fn)})
                package_record = PackageRecord(**package_kwargs)

                _package_records.append(package_record)
                _names_index[package_record.name].append(package_record)
                for ftr_name in package_record.track_features:
                    _track_features_index[ftr_name].append(package_record)

        self._internal_state = _internal_state
        return _internal_state


def read_mod_and_etag(path):
    with open(path, "rb") as f:
        try:
            with closing(mmap(f.fileno(), 0, access=ACCESS_READ)) as m:
                match_objects = itertools.islice(re.finditer(REPODATA_HEADER_RE, m), 3)
                result = dict(map(ensure_unicode, mo.groups()) for mo in match_objects)
                return result
        except (BufferError, ValueError):  # pragma: no cover
            # BufferError: cannot close exported pointers exist
            #   https://github.com/conda/conda/issues/4592
            # ValueError: cannot mmap an empty file
            return {}
        except OSError as e:  # pragma: no cover
            # OSError: [Errno 19] No such device
            if e.errno == ENODEV:
                return {}
            raise


def get_cache_control_max_age(cache_control_value):
    max_age = re.search(r"max-age=(\d+)", cache_control_value)
    return int(max_age.groups()[0]) if max_age else 0


def make_feature_record(feature_name):
    # necessary for the SAT solver to do the right thing with features
    pkg_name = "%s@" % feature_name
    return PackageRecord(
        name=pkg_name,
        version="0",
        build="0",
        channel="@",
        subdir=context.subdir,
        md5="12345678901234567890123456789012",
        track_features=(feature_name,),
        build_number=0,
        fn=pkg_name,
    )


def cache_fn_url(url, repodata_fn=REPODATA_FN):
    # url must be right-padded with '/' to not invalidate any existing caches
    if not url.endswith("/"):
        url += "/"
    # add the repodata_fn in for uniqueness, but keep it off for standard stuff.
    #    It would be more sane to add it for everything, but old programs (Navigator)
    #    are looking for the cache under keys without this.
    if repodata_fn != REPODATA_FN:
        url += repodata_fn

    # TODO: remove try-except when conda only supports Python 3.9+, as
    # `usedforsecurity=False` was added in 3.9.
    try:
        md5 = hashlib.md5(ensure_binary(url))
    except ValueError:
        md5 = hashlib.md5(ensure_binary(url), usedforsecurity=False)
    return f"{md5.hexdigest()[:8]}.json"


def fetch_repodata_remote_request(url, etag, mod_stamp, repodata_fn=REPODATA_FN):
    # this function should no longer be used by conda but is kept for API stability
    warnings.warn(
        "fetch_repodata_remote_request",
        PendingDeprecationWarning,
    )

    subdir = SubdirData(Channel(url), repodata_fn=repodata_fn)

    try:
        raw_repodata_str = subdir._repo.repodata({"_etag": etag, "_mtime": mod_stamp})
    except RepodataIsEmpty:
        if repodata_fn != REPODATA_FN:
            raise  # is UnavailableInvalidChannel subclass
        # the surrounding try/except/else will cache "{}"
        raw_repodata_str = None

    return raw_repodata_str


def create_cache_dir():
    cache_dir = join(PackageCacheData.first_writable().pkgs_dir, "cache")
    mkdir_p_sudo_safe(cache_dir)
    return cache_dir<|MERGE_RESOLUTION|>--- conflicted
+++ resolved
@@ -185,15 +185,10 @@
 
     @property
     def _repo(self) -> RepoInterface:
-<<<<<<< HEAD
-        # XXX one for `current_repodata.json` and one for `repodata.json`
+        """
+        Changes as we mutate self.repodata_fn.
+        """
         return self.RepoInterface(
-=======
-        """
-        Changes as we mutate self.repodata_fn.
-        """
-        return CondaRepoInterface(
->>>>>>> d9f2355e
             self.url_w_credentials,
             self.repodata_fn,
             cache_path_json=self.cache_path_json,
