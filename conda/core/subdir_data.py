--- conflicted
+++ resolved
@@ -19,15 +19,10 @@
 
 from genericpath import getmtime, isfile
 
+from conda.common.iterators import groupby_to_dict as groupby
+from conda.core.repo import RepoInterface, Response304ContentUnchanged
+
 try:
-    from tlz.itertoolz import groupby
-except ImportError:
-    from conda._vendor.toolz.itertoolz import groupby
-
-from conda.core.repo import RepoInterface, Response304ContentUnchanged
-
-try:
-<<<<<<< HEAD
     if os.environ.get("CONDA_NO_JLAP", False):
         raise ImportError("skip jlap")
     from conda.core.repo_jlap import CondaRepoJLAP as CondaRepoInterface
@@ -35,13 +30,6 @@
     from conda.core.repo import CondaRepoInterface
 
 import pickle
-=======
-    from tlz.itertoolz import concat, take
-except ImportError:
-    from conda._vendor.toolz.itertoolz import concat, take
-
-from conda.common.iterators import groupby_to_dict as groupby
->>>>>>> 8009eb48
 
 from .. import CondaError
 from .._vendor.boltons.setutils import IndexedSet
