# Copyright (C) 2012 Anaconda, Inc
# SPDX-License-Identifier: BSD-3-Clause
"""Tools for managing a subdir's repodata.json."""
from __future__ import annotations

import json
import pickle
import re
from collections import UserList, defaultdict
from contextlib import closing
<<<<<<< HEAD
from copy import deepcopy
from errno import EACCES, ENODEV, EPERM, EROFS
=======
from errno import ENODEV
>>>>>>> bf5876c2
from functools import partial
from itertools import chain, islice
from logging import getLogger
from mmap import ACCESS_READ, mmap
from os.path import exists, join, splitext
from pathlib import Path
from time import time

from genericpath import getmtime, isfile

try:
    from boltons.setutils import IndexedSet
except ImportError:  # pragma: no cover
    from .._vendor.boltons.setutils import IndexedSet

from conda.gateways.repodata import (
    CACHE_STATE_SUFFIX,
    CondaRepoInterface,
    RepodataCache,
    RepodataFetch,
    RepodataIsEmpty,
    RepodataState,
    RepoInterface,
    cache_fn_url,
    create_cache_dir,
    get_repo_interface,
)

from ..auxlib.ish import dals
from ..base.constants import CONDA_PACKAGE_EXTENSION_V1, REPODATA_FN
from ..base.context import context
from ..common.compat import ensure_unicode
from ..common.io import DummyExecutor, ThreadLimitedThreadPoolExecutor, dashlist
from ..common.iterators import groupby_to_dict as groupby
from ..common.path import url_to_path
<<<<<<< HEAD
from ..common.url import join_url, maybe_unquote
from ..core.package_cache_data import PackageCacheData
from ..exceptions import (
    CondaDependencyError,
    CondaHTTPError,
    CondaUpgradeError,
    CondaSSLError,
    NotWritableError,
    UnavailableInvalidChannel,
    ProxyError,
)
from ..gateways.connection import (
    ConnectionError,
    HTTPError,
    InsecureRequestWarning,
    InvalidSchema,
    SSLError,
    RequestsProxyError,
)
from ..gateways.connection.session import CondaSession
from ..gateways.disk import mkdir_p, mkdir_p_sudo_safe
=======
from ..common.url import join_url
from ..deprecations import deprecated
from ..exceptions import CondaUpgradeError, UnavailableInvalidChannel
>>>>>>> bf5876c2
from ..gateways.disk.delete import rm_rf
from ..models.channel import Channel, all_channel_urls
from ..models.match_spec import MatchSpec
from ..models.records import PackageRecord
from ..trust.signature_verification import signature_verification
<<<<<<< HEAD

try:
    import cPickle as pickle
except ImportError:  # pragma: no cover
    import pickle  # NOQA
=======
>>>>>>> bf5876c2

log = getLogger(__name__)

REPODATA_PICKLE_VERSION = 30
MAX_REPODATA_VERSION = 1
REPODATA_HEADER_RE = b'"(_etag|_mod|_cache_control)":[ ]?"(.*?[^\\\\])"[,}\\s]'  # NOQA


class SubdirDataType(type):
    def __call__(cls, channel, repodata_fn=REPODATA_FN):
        assert channel.subdir
        assert not channel.package_filename
        assert type(channel) is Channel
        now = time()
        repodata_fn = repodata_fn or REPODATA_FN
        cache_key = channel.url(with_credentials=True), repodata_fn
        if cache_key in SubdirData._cache_:
            cache_entry = SubdirData._cache_[cache_key]
            if cache_key[0] and cache_key[0].startswith("file://"):
                channel_url = channel.url()
                if channel_url:
                    file_path = url_to_path(channel_url + "/" + repodata_fn)
                    if exists(file_path) and cache_entry._mtime >= getmtime(file_path):
                        return cache_entry
            else:
                return cache_entry
        subdir_data_instance = super().__call__(
            channel, repodata_fn, RepoInterface=get_repo_interface()
        )
        subdir_data_instance._mtime = now
        SubdirData._cache_[cache_key] = subdir_data_instance
        return subdir_data_instance


class PackageRecordList(UserList):
    """Lazily convert dicts to PackageRecord."""

    def __getitem__(self, i):
        if isinstance(i, slice):
            return self.__class__(self.data[i])
        else:
            record = self.data[i]
            if not isinstance(record, PackageRecord):
                record = PackageRecord(**record)
                self.data[i] = record
            return record


class SubdirData(metaclass=SubdirDataType):
    _cache_ = {}

    @classmethod
    def clear_cached_local_channel_data(cls, exclude_file=True):
        # This should only ever be needed during unit tests, when
        # CONDA_USE_ONLY_TAR_BZ2 may change during process lifetime.
        if exclude_file:
            cls._cache_ = {
                k: v for k, v in cls._cache_.items() if not k[0].startswith("file://")
            }
        else:
            cls._cache_.clear()

    @staticmethod
    def query_all(
        package_ref_or_match_spec, channels=None, subdirs=None, repodata_fn=REPODATA_FN
    ):
        from .index import check_allowlist  # TODO: fix in-line import

        # ensure that this is not called by threaded code
        create_cache_dir()
        if channels is None:
            channels = context.channels
        if subdirs is None:
            subdirs = context.subdirs
        channel_urls = all_channel_urls(channels, subdirs=subdirs)
        if context.offline:
            grouped_urls = groupby(lambda url: url.startswith("file://"), channel_urls)
            ignored_urls = grouped_urls.get(False, ())
            if ignored_urls:
                log.info(
                    "Ignoring the following channel urls because mode is offline.%s",
                    dashlist(ignored_urls),
                )
            channel_urls = IndexedSet(grouped_urls.get(True, ()))

        check_allowlist(channel_urls)

        def subdir_query(url):
            return tuple(
                SubdirData(Channel(url), repodata_fn=repodata_fn).query(
                    package_ref_or_match_spec
                )
            )

        # TODO test timing with ProcessPoolExecutor
        Executor = (
            DummyExecutor
            if context.debug or context.repodata_threads == 1
            else partial(
                ThreadLimitedThreadPoolExecutor, max_workers=context.repodata_threads
            )
        )
        with Executor() as executor:
            result = tuple(
                chain.from_iterable(executor.map(subdir_query, channel_urls))
            )
        return result

    def query(self, package_ref_or_match_spec):
        if not self._loaded:
            self.load()
        param = package_ref_or_match_spec
        if isinstance(param, str):
            param = MatchSpec(param)  # type: ignore
        if isinstance(param, MatchSpec):
            if param.get_exact_value("name"):
                package_name = param.get_exact_value("name")
                for prec in self._iter_records_by_name(package_name):
                    if param.match(prec):
                        yield prec
            else:
                for prec in self.iter_records():
                    if param.match(prec):
                        yield prec
        else:
            assert isinstance(param, PackageRecord)
            for prec in self._iter_records_by_name(param.name):
                if prec == param:
                    yield prec

    def __init__(
        self, channel, repodata_fn=REPODATA_FN, RepoInterface=CondaRepoInterface
    ):
        assert channel.subdir
        # metaclass __init__ asserts no package_filename
        if channel.package_filename:  # pragma: no cover
            parts = channel.dump()
            del parts["package_filename"]
            channel = Channel(**parts)
        self.channel = channel
        # disallow None (typing)
        self.url_w_subdir = self.channel.url(with_credentials=False) or ""
        self.url_w_credentials = self.channel.url(with_credentials=True) or ""
        # whether or not to try using the new, trimmed-down repodata
        self.repodata_fn = repodata_fn
        self.RepoInterface = RepoInterface
        self._loaded = False
        self._key_mgr = None

    @property
    def _repo(self) -> RepoInterface:
        """
        Changes as we mutate self.repodata_fn.
        """
        return self.repo_fetch._repo

    @property
    def repo_cache(self) -> RepodataCache:
        return self.repo_fetch.repo_cache

    @property
    def repo_fetch(self) -> RepodataFetch:
        """
        Object to get repodata. Not cached since self.repodata_fn is mutable.

        Replaces fetch_repodata_remote_request, self._repo, self.repo_cache.
        """
        return RepodataFetch(
            Path(self.cache_path_base),
            self.channel,
            self.repodata_fn,
            repo_interface_cls=self.RepoInterface,
        )

    def reload(self):
        self._loaded = False
        self.load()
        return self

    @property
    def cache_path_base(self):
        return join(
            create_cache_dir(),
            splitext(cache_fn_url(self.url_w_credentials, self.repodata_fn))[0],
        )

    @property
    def url_w_repodata_fn(self):
        return self.url_w_subdir + "/" + self.repodata_fn

    @property
    def cache_path_json(self):
        return Path(
            self.cache_path_base + ("1" if context.use_only_tar_bz2 else "") + ".json"
        )

    @property
    def cache_path_state(self):
        """Out-of-band etag and other state needed by the RepoInterface."""
        return Path(
            self.cache_path_base
            + ("1" if context.use_only_tar_bz2 else "")
            + CACHE_STATE_SUFFIX
        )

    @property
    def cache_path_pickle(self):
        return self.cache_path_base + ("1" if context.use_only_tar_bz2 else "") + ".q"

    def load(self):
        _internal_state = self._load()
        if _internal_state.get("repodata_version", 0) > MAX_REPODATA_VERSION:
            raise CondaUpgradeError(
                dals(
                    """
                The current version of conda is too old to read repodata from

                    %s

                (This version only supports repodata_version 1.)
                Please update conda to use this channel.
                """
                )
                % self.url_w_repodata_fn
            )

        self._internal_state = _internal_state
        self._package_records = _internal_state["_package_records"]
        self._names_index = _internal_state["_names_index"]
        # Unused since early 2023:
        self._track_features_index = _internal_state["_track_features_index"]
        self._loaded = True
        return self

    def iter_records(self):
        if not self._loaded:
            self.load()
        return iter(self._package_records)
        # could replace self._package_records with fully-converted UserList.data
        # after going through entire list

    def _iter_records_by_name(self, name):
        for i in self._names_index[name]:
            yield self._package_records[i]

    def _load_state(self):
        """
        Cache headers and additional data needed to keep track of the cache are
        stored separately, instead of the previous "added to repodata.json"
        arrangement.
        """
        return self.repo_cache.load_state()

    def _save_state(self, state: RepodataState):
        assert Path(state.cache_path_json) == Path(self.cache_path_json)
        assert Path(state.cache_path_state) == Path(self.cache_path_state)
        assert state.repodata_fn == self.repodata_fn
        return state.save()

    def _load(self):
        """
        Try to load repodata. If e.g. we are downloading
        `current_repodata.json`, fall back to `repodata.json` when the former is
        unavailable.
        """
        try:
            fetcher = self.repo_fetch
            repodata, state = fetcher.fetch_latest_parsed()
            return self._process_raw_repodata(repodata, state)
        except UnavailableInvalidChannel:
            if self.repodata_fn != REPODATA_FN:
                self.repodata_fn = REPODATA_FN
                return self._load()
            else:
                raise

    def _pickle_me(self):
        try:
            log.debug(
                "Saving pickled state for %s at %s",
                self.url_w_repodata_fn,
                self.cache_path_pickle,
            )
            with open(self.cache_path_pickle, "wb") as fh:
                pickle.dump(self._internal_state, fh, pickle.HIGHEST_PROTOCOL)
        except Exception:
            log.debug("Failed to dump pickled repodata.", exc_info=True)

    def _read_local_repodata(self, state: RepodataState):
        # first try reading pickled data
        _pickled_state = self._read_pickled(state)
        if _pickled_state:
            return _pickled_state

        raw_repodata_str, state = self.repo_fetch.read_cache()
        _internal_state = self._process_raw_repodata_str(raw_repodata_str, state)
        # taken care of by _process_raw_repodata():
        assert self._internal_state is _internal_state
        self._pickle_me()
        return _internal_state

    def _pickle_valid_checks(self, pickled_state, mod, etag):
        """Throw away the pickle if these don't all match."""
        yield "_url", pickled_state.get("_url"), self.url_w_credentials
        yield "_schannel", pickled_state.get("_schannel"), self.channel.canonical_name
        yield "_add_pip", pickled_state.get(
            "_add_pip"
        ), context.add_pip_as_python_dependency
        yield "_mod", pickled_state.get("_mod"), mod
        yield "_etag", pickled_state.get("_etag"), etag
        yield "_pickle_version", pickled_state.get(
            "_pickle_version"
        ), REPODATA_PICKLE_VERSION
        yield "fn", pickled_state.get("fn"), self.repodata_fn

    def _read_pickled(self, state: RepodataState):
        if not isinstance(state, RepodataState):
            state = RepodataState(
                self.cache_path_json,
                self.cache_path_state,
                self.repodata_fn,
                dict=state,
            )

        if not isfile(self.cache_path_pickle) or not isfile(self.cache_path_json):
            # Don't trust pickled data if there is no accompanying json data
            return None

        try:
            if isfile(self.cache_path_pickle):
                log.debug("found pickle file %s", self.cache_path_pickle)
            with open(self.cache_path_pickle, "rb") as fh:
                _pickled_state = pickle.load(fh)
        except Exception:
            log.debug("Failed to load pickled repodata.", exc_info=True)
            rm_rf(self.cache_path_pickle)
            return None

        def checks():
            return self._pickle_valid_checks(_pickled_state, state.mod, state.etag)

        def _check_pickled_valid():
            for _, left, right in checks():
                yield left == right

        if not all(_check_pickled_valid()):
            log.debug(
                "Pickle load validation failed for %s at %s. %r",
                self.url_w_repodata_fn,
                self.cache_path_json,
                tuple(checks()),
            )
            return None

        return _pickled_state

    def _process_raw_repodata_str(
        self,
        raw_repodata_str,
        state: RepodataState | None = None,
    ):
        """State contains information that was previously in-band in raw_repodata_str."""
        json_obj = json.loads(raw_repodata_str or "{}")
        return self._process_raw_repodata(json_obj, state=state)

    def _process_raw_repodata(self, repodata: dict, state: RepodataState | None = None):
        if not isinstance(state, RepodataState):
            state = RepodataState(
                self.cache_path_json,
                self.cache_path_state,
                self.repodata_fn,
                dict=state,
            )

        subdir = repodata.get("info", {}).get("subdir") or self.channel.subdir
        assert subdir == self.channel.subdir
        add_pip = context.add_pip_as_python_dependency
        schannel = self.channel.canonical_name

        self._package_records = _package_records = PackageRecordList()
        self._names_index = _names_index = defaultdict(list)
        self._track_features_index = _track_features_index = defaultdict(list)

        signatures = repodata.get("signatures", {})

        _internal_state = {
            "channel": self.channel,
            "url_w_subdir": self.url_w_subdir,
            "url_w_credentials": self.url_w_credentials,
            "cache_path_base": self.cache_path_base,
            "fn": self.repodata_fn,
            "_package_records": _package_records,
            "_names_index": _names_index,
            "_track_features_index": _track_features_index,
            "_etag": state.get("_etag"),
            "_mod": state.get("_mod"),
            "_cache_control": state.get("_cache_control"),
            "_url": state.get("_url"),
            "_add_pip": add_pip,
            "_pickle_version": REPODATA_PICKLE_VERSION,
            "_schannel": schannel,
            "repodata_version": state.get("repodata_version", 0),
        }
        if _internal_state["repodata_version"] > MAX_REPODATA_VERSION:
            raise CondaUpgradeError(
                dals(
                    """
                The current version of conda is too old to read repodata from

                    %s

                (This version only supports repodata_version 1.)
                Please update conda to use this channel.
                """
                )
                % self.url_w_subdir
            )

        meta_in_common = {  # just need to make this once, then apply with .update()
            "arch": repodata.get("info", {}).get("arch"),
            "channel": self.channel,
            "platform": repodata.get("info", {}).get("platform"),
            "schannel": schannel,
            "subdir": subdir,
        }

        channel_url = self.url_w_credentials
        legacy_packages = repodata.get("packages", {})
        conda_packages = (
            {} if context.use_only_tar_bz2 else repodata.get("packages.conda", {})
        )

        _tar_bz2 = CONDA_PACKAGE_EXTENSION_V1
        use_these_legacy_keys = set(legacy_packages.keys()) - {
            k[:-6] + _tar_bz2 for k in conda_packages.keys()
        }

        for group, copy_legacy_md5 in (
            (conda_packages.items(), True),
            (((k, legacy_packages[k]) for k in use_these_legacy_keys), False),
        ):
            for fn, info in group:
<<<<<<< HEAD
                # when signature verification feature is enabled we perform a deep copy of the info
                # dict that can be passed to conda-content-trust for verification
                # (see conda.models.records.PackageRecord.metadata and
                # conda.trust.signature_verification._SignatureVerification.__call__)
                # avoiding a blanketed deepcopy as it results in a 1-2s slowdown in general
                duplicate_info = deepcopy(info) if signature_verification.enabled else None
=======
                # Verify metadata signature before anything else so run-time
                # updates to the info dictionary performed below do not
                # invalidate the signatures provided in metadata.json.
                signature_verification(info, fn, signatures)
>>>>>>> bf5876c2

                if copy_legacy_md5:
                    counterpart = fn.replace(".conda", ".tar.bz2")
                    if counterpart in legacy_packages:
                        info["legacy_bz2_md5"] = legacy_packages[counterpart].get("md5")
                        info["legacy_bz2_size"] = legacy_packages[counterpart].get(
                            "size"
                        )
                if (
                    add_pip
                    and info["name"] == "python"
                    and info["version"].startswith(("2.", "3."))
                ):
                    info["depends"].append("pip")
                info.update(meta_in_common)
                if info.get("record_version", 0) > 1:
                    log.debug(
                        "Ignoring record_version %d from %s",
                        info["record_version"],
                        info["url"],
                    )
                    continue

<<<<<<< HEAD
                package_record = PackageRecord(**info)
                package_record.info = duplicate_info
                package_record.signatures = signatures.get(fn)

                _package_records.append(package_record)
                _names_index[package_record.name].append(package_record)
                for ftr_name in package_record.track_features:
                    _track_features_index[ftr_name].append(package_record)
=======
                # lazy
                # package_record = PackageRecord(**info)
                info["fn"] = fn
                info["url"] = join_url(channel_url, fn)
                _package_records.append(info)
                record_index = len(_package_records) - 1
                _names_index[info["name"]].append(record_index)
>>>>>>> bf5876c2

        self._internal_state = _internal_state
        return _internal_state


@deprecated("23.1", "23.9", addendum="Cache headers are now stored in a separate file.")
def read_mod_and_etag(path):
    # this function should no longer be used by conda but is kept for API
    # stability. Was used to read inlined cache information from json; now
    # stored in separate file.
    with open(path, "rb") as f:
        try:
            with closing(mmap(f.fileno(), 0, access=ACCESS_READ)) as m:
                match_objects = islice(re.finditer(REPODATA_HEADER_RE, m), 3)
                result = dict(
                    map(ensure_unicode, mo.groups()) for mo in match_objects  # type: ignore
                )
                return result
        except (BufferError, ValueError):  # pragma: no cover
            # BufferError: cannot close exported pointers exist
            #   https://github.com/conda/conda/issues/4592
            # ValueError: cannot mmap an empty file
            return {}
        except OSError as e:  # pragma: no cover
            # OSError: [Errno 19] No such device
            if e.errno == ENODEV:
                return {}
            raise


def get_cache_control_max_age(cache_control_value: str):
    max_age = re.search(r"max-age=(\d+)", cache_control_value)
    return int(max_age.groups()[0]) if max_age else 0


def make_feature_record(feature_name):
    # necessary for the SAT solver to do the right thing with features
    pkg_name = "%s@" % feature_name
    return PackageRecord(
        name=pkg_name,
        version="0",
        build="0",
        channel="@",
        subdir=context.subdir,
        md5="12345678901234567890123456789012",
        track_features=(feature_name,),
        build_number=0,
        fn=pkg_name,
    )


@deprecated(
    "23.9",
    "24.3",
    addendum="The `conda.core.subdir_data.fetch_repodata_remote_request` function "
    "is pending deprecation and will be removed in the future. "
    "Please use `conda.core.subdir_data.SubdirData` instead.",
)
def fetch_repodata_remote_request(url, etag, mod_stamp, repodata_fn=REPODATA_FN):
    """
    :param etag: cached etag header
    :param mod_stamp: cached last-modified header
    """
    # this function should no longer be used by conda but is kept for API stability

    subdir = SubdirData(Channel(url), repodata_fn=repodata_fn)

    try:
        cache_state = subdir._load_state()
        cache_state.etag = etag
        cache_state.mod = mod_stamp
        raw_repodata_str = subdir._repo.repodata(cache_state)  # type: ignore
    except RepodataIsEmpty:
        if repodata_fn != REPODATA_FN:
            raise  # is UnavailableInvalidChannel subclass
        # the surrounding try/except/else will cache "{}"
        raw_repodata_str = None

    return raw_repodata_str<|MERGE_RESOLUTION|>--- conflicted
+++ resolved
@@ -8,12 +8,8 @@
 import re
 from collections import UserList, defaultdict
 from contextlib import closing
-<<<<<<< HEAD
 from copy import deepcopy
-from errno import EACCES, ENODEV, EPERM, EROFS
-=======
 from errno import ENODEV
->>>>>>> bf5876c2
 from functools import partial
 from itertools import chain, islice
 from logging import getLogger
@@ -49,46 +45,14 @@
 from ..common.io import DummyExecutor, ThreadLimitedThreadPoolExecutor, dashlist
 from ..common.iterators import groupby_to_dict as groupby
 from ..common.path import url_to_path
-<<<<<<< HEAD
-from ..common.url import join_url, maybe_unquote
-from ..core.package_cache_data import PackageCacheData
-from ..exceptions import (
-    CondaDependencyError,
-    CondaHTTPError,
-    CondaUpgradeError,
-    CondaSSLError,
-    NotWritableError,
-    UnavailableInvalidChannel,
-    ProxyError,
-)
-from ..gateways.connection import (
-    ConnectionError,
-    HTTPError,
-    InsecureRequestWarning,
-    InvalidSchema,
-    SSLError,
-    RequestsProxyError,
-)
-from ..gateways.connection.session import CondaSession
-from ..gateways.disk import mkdir_p, mkdir_p_sudo_safe
-=======
 from ..common.url import join_url
 from ..deprecations import deprecated
 from ..exceptions import CondaUpgradeError, UnavailableInvalidChannel
->>>>>>> bf5876c2
 from ..gateways.disk.delete import rm_rf
 from ..models.channel import Channel, all_channel_urls
 from ..models.match_spec import MatchSpec
 from ..models.records import PackageRecord
 from ..trust.signature_verification import signature_verification
-<<<<<<< HEAD
-
-try:
-    import cPickle as pickle
-except ImportError:  # pragma: no cover
-    import pickle  # NOQA
-=======
->>>>>>> bf5876c2
 
 log = getLogger(__name__)
 
@@ -531,19 +495,14 @@
             (((k, legacy_packages[k]) for k in use_these_legacy_keys), False),
         ):
             for fn, info in group:
-<<<<<<< HEAD
                 # when signature verification feature is enabled we perform a deep copy of the info
                 # dict that can be passed to conda-content-trust for verification
                 # (see conda.models.records.PackageRecord.metadata and
                 # conda.trust.signature_verification._SignatureVerification.__call__)
                 # avoiding a blanketed deepcopy as it results in a 1-2s slowdown in general
-                duplicate_info = deepcopy(info) if signature_verification.enabled else None
-=======
-                # Verify metadata signature before anything else so run-time
-                # updates to the info dictionary performed below do not
-                # invalidate the signatures provided in metadata.json.
-                signature_verification(info, fn, signatures)
->>>>>>> bf5876c2
+                duplicate_info = (
+                    deepcopy(info) if signature_verification.enabled else None
+                )
 
                 if copy_legacy_md5:
                     counterpart = fn.replace(".conda", ".tar.bz2")
@@ -567,24 +526,15 @@
                     )
                     continue
 
-<<<<<<< HEAD
-                package_record = PackageRecord(**info)
-                package_record.info = duplicate_info
-                package_record.signatures = signatures.get(fn)
-
-                _package_records.append(package_record)
-                _names_index[package_record.name].append(package_record)
-                for ftr_name in package_record.track_features:
-                    _track_features_index[ftr_name].append(package_record)
-=======
                 # lazy
                 # package_record = PackageRecord(**info)
+                info["info"] = duplicate_info
+                info["signatures"] = signatures.get(fn)
                 info["fn"] = fn
                 info["url"] = join_url(channel_url, fn)
                 _package_records.append(info)
                 record_index = len(_package_records) - 1
                 _names_index[info["name"]].append(record_index)
->>>>>>> bf5876c2
 
         self._internal_state = _internal_state
         return _internal_state
