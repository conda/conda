# Copyright (C) 2012 Anaconda, Inc
# SPDX-License-Identifier: BSD-3-Clause

from __future__ import annotations

import hashlib
import itertools
import json
import pathlib
import pickle
import re
import warnings
from collections import defaultdict
from contextlib import closing
from errno import EACCES, ENODEV, EPERM, EROFS
from functools import partial
from io import open as io_open
from logging import getLogger
from mmap import ACCESS_READ, mmap
from os.path import dirname, exists, isdir, join, splitext
from time import time

from genericpath import getmtime, isfile

<<<<<<< HEAD
from conda.common.iterators import groupby_to_dict as groupby
from conda.gateways.repodata import (
    CondaRepoInterface,
    RepodataIsEmpty,
    RepoInterface,
=======
from itertools import islice, chain

from conda.common.iterators import groupby_to_dict as groupby
from conda.gateways.repodata import (
    CondaRepoInterface,
    RepoInterface,
    RepodataIsEmpty,
>>>>>>> c9aa8ff6
    Response304ContentUnchanged,
)

from .. import CondaError
from .._vendor.boltons.setutils import IndexedSet
from ..auxlib.ish import dals
from ..base.constants import CONDA_PACKAGE_EXTENSION_V1, REPODATA_FN
from ..base.context import context
from ..common.compat import ensure_binary, ensure_unicode
from ..common.io import DummyExecutor, ThreadLimitedThreadPoolExecutor, dashlist
from ..common.path import url_to_path
from ..common.url import join_url
from ..core.package_cache_data import PackageCacheData
from ..exceptions import CondaUpgradeError, NotWritableError, UnavailableInvalidChannel
from ..gateways.disk import mkdir_p, mkdir_p_sudo_safe
from ..gateways.disk.delete import rm_rf
from ..gateways.disk.update import touch
from ..models.channel import Channel, all_channel_urls
from ..models.match_spec import MatchSpec
from ..models.records import PackageRecord
from ..trust.signature_verification import signature_verification

log = getLogger(__name__)

<<<<<<< HEAD
REPODATA_PICKLE_VERSION = 30
=======
REPODATA_PICKLE_VERSION = 29
>>>>>>> c9aa8ff6
MAX_REPODATA_VERSION = 1
REPODATA_HEADER_RE = b'"(_etag|_mod|_cache_control)":[ ]?"(.*?[^\\\\])"[,}\\s]'  # NOQA


def get_repo_interface() -> type[RepoInterface]:
    if "jlap" in context.experimental:
        try:
            from conda.gateways.repodata.repo_jlap import JlapRepoInterface

            return JlapRepoInterface
        except ImportError:
            warnings.warn("Unable to import repo_jlap. Is jsonpatch installed?")

    return CondaRepoInterface


class SubdirDataType(type):
    def __call__(cls, channel, repodata_fn=REPODATA_FN):
        assert channel.subdir
        assert not channel.package_filename
        assert type(channel) is Channel
        now = time()
        repodata_fn = repodata_fn or REPODATA_FN
        cache_key = channel.url(with_credentials=True), repodata_fn
        if cache_key in SubdirData._cache_:
            cache_entry = SubdirData._cache_[cache_key]
            if cache_key[0].startswith("file://"):
                file_path = url_to_path(channel.url() + "/" + repodata_fn)
                if exists(file_path):
                    if cache_entry._mtime > getmtime(file_path):
                        return cache_entry
            else:
                return cache_entry
        subdir_data_instance = super().__call__(
            channel, repodata_fn, RepoInterface=get_repo_interface()
        )
        subdir_data_instance._mtime = now
        SubdirData._cache_[cache_key] = subdir_data_instance
        return subdir_data_instance


class SubdirData(metaclass=SubdirDataType):
    _cache_ = {}

    @classmethod
    def clear_cached_local_channel_data(cls):
        # This should only ever be needed during unit tests, when
        # CONDA_USE_ONLY_TAR_BZ2 may change during process lifetime.
        cls._cache_ = {k: v for k, v in cls._cache_.items() if not k[0].startswith("file://")}

    @staticmethod
    def query_all(package_ref_or_match_spec, channels=None, subdirs=None, repodata_fn=REPODATA_FN):
        from .index import check_allowlist  # TODO: fix in-line import

        # ensure that this is not called by threaded code
        create_cache_dir()
        if channels is None:
            channels = context.channels
        if subdirs is None:
            subdirs = context.subdirs
        channel_urls = all_channel_urls(channels, subdirs=subdirs)
        if context.offline:
            grouped_urls = groupby(lambda url: url.startswith("file://"), channel_urls)
            ignored_urls = grouped_urls.get(False, ())
            if ignored_urls:
                log.info(
                    "Ignoring the following channel urls because mode is offline.%s",
                    dashlist(ignored_urls),
                )
            channel_urls = IndexedSet(grouped_urls.get(True, ()))
        check_allowlist(channel_urls)
        subdir_query = lambda url: tuple(
            SubdirData(Channel(url), repodata_fn=repodata_fn).query(package_ref_or_match_spec)
        )

        # TODO test timing with ProcessPoolExecutor
        Executor = (
            DummyExecutor
            if context.debug or context.repodata_threads == 1
            else partial(ThreadLimitedThreadPoolExecutor, max_workers=context.repodata_threads)
        )
        with Executor() as executor:
<<<<<<< HEAD
            result = tuple(itertools.chain.from_iterable(executor.map(subdir_query, channel_urls)))
=======
            result = tuple(chain.from_iterable(executor.map(subdir_query, channel_urls)))
>>>>>>> c9aa8ff6
        return result

    def query(self, package_ref_or_match_spec):
        if not self._loaded:
            self.load()
        param = package_ref_or_match_spec
        if isinstance(param, str):
            param = MatchSpec(param)
        if isinstance(param, MatchSpec):
            if param.get_exact_value("name"):
                package_name = param.get_exact_value("name")
                for prec in self._names_index[package_name]:
                    if param.match(prec):
                        yield prec
            elif param.get_exact_value("track_features"):
                track_features = param.get_exact_value("track") or ()
<<<<<<< HEAD
                candidates = itertools.chain.from_iterable(
=======
                candidates = chain.from_iterable(
>>>>>>> c9aa8ff6
                    self._track_features_index[feature_name] for feature_name in track_features
                )
                for prec in candidates:
                    if param.match(prec):
                        yield prec
            else:
                for prec in self._package_records:
                    if param.match(prec):
                        yield prec
        else:
            assert isinstance(param, PackageRecord)
            for prec in self._names_index[param.name]:
                if prec == param:
                    yield prec

    def __init__(self, channel, repodata_fn=REPODATA_FN, RepoInterface=CondaRepoInterface):
        assert channel.subdir
        if channel.package_filename:
            parts = channel.dump()
            del parts["package_filename"]
            channel = Channel(**parts)
        self.channel = channel
        # disallow None (typing)
        self.url_w_subdir = self.channel.url(with_credentials=False) or ""
        self.url_w_credentials = self.channel.url(with_credentials=True) or ""
        # whether or not to try using the new, trimmed-down repodata
        self.repodata_fn = repodata_fn
        self.RepoInterface = RepoInterface
        self._loaded = False
        self._key_mgr = None

    @property
    def _repo(self) -> RepoInterface:
        """
        Changes as we mutate self.repodata_fn.
        """
<<<<<<< HEAD
        return self.RepoInterface(
=======
        return CondaRepoInterface(
>>>>>>> c9aa8ff6
            self.url_w_credentials,
            self.repodata_fn,
            cache_path_json=self.cache_path_json,
            cache_path_state=self.cache_path_state,
        )

    def reload(self):
        self._loaded = False
        self.load()
        return self

    @property
    def cache_path_base(self):
        return join(
            create_cache_dir(), splitext(cache_fn_url(self.url_w_credentials, self.repodata_fn))[0]
        )

    @property
    def url_w_repodata_fn(self):
        return self.url_w_subdir + "/" + self.repodata_fn

    @property
    def cache_path_json(self):
        return self.cache_path_base + ("1" if context.use_only_tar_bz2 else "") + ".json"

    @property
    def cache_path_state(self):
        """
        Out-of-band etag and other state needed by the RepoInterface.
        """
        return self.cache_path_base + ".state.json"

    @property
    def cache_path_pickle(self):
        return self.cache_path_base + ("1" if context.use_only_tar_bz2 else "") + ".q"

    def load(self):
        _internal_state = self._load()
        if _internal_state.get("repodata_version", 0) > MAX_REPODATA_VERSION:
            raise CondaUpgradeError(
                dals(
                    """
                The current version of conda is too old to read repodata from

                    %s

                (This version only supports repodata_version 1.)
                Please update conda to use this channel.
                """
                )
                % self.url_w_repodata_fn
            )

        self._internal_state = _internal_state
        self._package_records = _internal_state["_package_records"]
        self._names_index = _internal_state["_names_index"]
        self._track_features_index = _internal_state["_track_features_index"]
        self._loaded = True
        return self

    def iter_records(self):
        if not self._loaded:
            self.load()
        return iter(self._package_records)

    def _load_state(self) -> dict:
        """
        Cache headers and additional data needed to keep track of the cache are
        stored separately, instead of the previous "added to repodata.json"
        arrangement.
        """
        try:
            state_path = pathlib.Path(self.cache_path_state)
<<<<<<< HEAD
            state = json.loads(state_path.read_text())
            log.debug("Load state from %s", state_path)
=======
            log.debug("Load %s cache from %s", self.repodata_fn, state_path)
            # efficient according to scalene profiler; about equal to
            # json.loads(state_path.read_text()) and better that open("rb")
            with state_path.open("r") as s:
                state = json.load(s)
>>>>>>> c9aa8ff6
            return state
        except (json.JSONDecodeError, OSError):
            log.debug("Could not load state", exc_info=True)
            return {}

    def _save_state(self, state: dict):
        return pathlib.Path(self.cache_path_state).write_text(json.dumps(state, indent=True))

    def _load(self):
        try:
            mtime = getmtime(self.cache_path_json)
        except OSError:
            log.debug(
                "No local cache found for %s at %s", self.url_w_repodata_fn, self.cache_path_json
            )
            if context.use_index_cache or (
                context.offline and not self.url_w_subdir.startswith("file://")
            ):
                log.debug(
                    "Using cached data for %s at %s forced. Returning empty repodata.",
                    self.url_w_repodata_fn,
                    self.cache_path_json,
                )
                return {
                    "_package_records": (),
                    "_names_index": defaultdict(list),
                    "_track_features_index": defaultdict(list),
                }
            else:
                mod_etag_headers = {}
        else:
            mod_etag_headers = self._load_state()

            if context.use_index_cache:
                log.debug(
                    "Using cached repodata for %s at %s because use_cache=True",
                    self.url_w_repodata_fn,
                    self.cache_path_json,
                )

                _internal_state = self._read_local_repodata(mod_etag_headers)
                return _internal_state

            if context.local_repodata_ttl > 1:
                max_age = context.local_repodata_ttl
            elif context.local_repodata_ttl == 1:
                max_age = get_cache_control_max_age(mod_etag_headers.get("_cache_control", ""))
            else:
                max_age = 0

            timeout = mtime + max_age - time()
            if (timeout > 0 or context.offline) and not self.url_w_subdir.startswith("file://"):
                log.debug(
                    "Using cached repodata for %s at %s. Timeout in %d sec",
                    self.url_w_repodata_fn,
                    self.cache_path_json,
                    timeout,
                )
                _internal_state = self._read_local_repodata(mod_etag_headers)
                return _internal_state

            log.debug(
                "Local cache timed out for %s at %s", self.url_w_repodata_fn, self.cache_path_json
            )

        try:
            try:
                raw_repodata_str = self._repo.repodata(mod_etag_headers)
            except RepodataIsEmpty:
                if self.repodata_fn != REPODATA_FN:
                    raise  # is UnavailableInvalidChannel subclass
                # the surrounding try/except/else will cache "{}"
                raw_repodata_str = None

        except UnavailableInvalidChannel:
            if self.repodata_fn != REPODATA_FN:
                self.repodata_fn = REPODATA_FN
                return self._load()
            else:
                raise
        except Response304ContentUnchanged:
            log.debug(
                "304 NOT MODIFIED for '%s'. Updating mtime and loading from disk",
                self.url_w_repodata_fn,
            )
            touch(self.cache_path_json)
            _internal_state = self._read_local_repodata(mod_etag_headers)
            return _internal_state
        else:
            if not isdir(dirname(self.cache_path_json)):
                mkdir_p(dirname(self.cache_path_json))
            try:
                cache_path_json = self.cache_path_json
                with io_open(cache_path_json, "w") as fh:
                    fh.write(raw_repodata_str or "{}")
                # quick thing to check for 'json matches stat', or store, check a message digest:
                mod_etag_headers["mtime"] = pathlib.Path(cache_path_json).stat().st_mtime
                self._save_state(mod_etag_headers)
            except OSError as e:
                if e.errno in (EACCES, EPERM, EROFS):
                    raise NotWritableError(self.cache_path_json, e.errno, caused_by=e)
                else:
                    raise
            _internal_state = self._process_raw_repodata_str(raw_repodata_str, mod_etag_headers)
            self._internal_state = _internal_state
            self._pickle_me()
            return _internal_state

    def _pickle_me(self):
        try:
            log.debug(
                "Saving pickled state for %s at %s", self.url_w_repodata_fn, self.cache_path_pickle
            )
            with open(self.cache_path_pickle, "wb") as fh:
                pickle.dump(self._internal_state, fh, -1)  # -1 means HIGHEST_PROTOCOL
        except Exception:
            log.debug("Failed to dump pickled repodata.", exc_info=True)

    def _read_local_repodata(self, state):
        # first try reading pickled data
        _pickled_state = self._read_pickled(state)
        if _pickled_state:
            return _pickled_state

        # pickled data is bad or doesn't exist; load cached json
        log.debug("Loading raw json for %s at %s", self.url_w_repodata_fn, self.cache_path_json)

        # TODO allow repo plugin to load this data; don't require verbatim JSON on disk?
        with open(self.cache_path_json) as fh:
            try:
                raw_repodata_str = fh.read()
            except ValueError as e:
                # ValueError: Expecting object: line 11750 column 6 (char 303397)
                log.debug("Error for cache path: '%s'\n%r", self.cache_path_json, e)
                message = dals(
                    """
                An error occurred when loading cached repodata.  Executing
                `conda clean --index-cache` will remove cached repodata files
                so they can be downloaded again.
                """
                )
                raise CondaError(message)
            else:
                _internal_state = self._process_raw_repodata_str(
                    raw_repodata_str, self._load_state()
                )
                self._internal_state = _internal_state
                self._pickle_me()
                return _internal_state

<<<<<<< HEAD
=======
    def _pickle_valid_checks(self, pickled_state, mod, etag):
        """
        Throw away the pickle if these don't all match.
        """
        yield "_url", pickled_state.get("_url"), self.url_w_credentials
        yield "_schannel", pickled_state.get("_schannel"), self.channel.canonical_name
        yield "_add_pip", pickled_state.get("_add_pip"), context.add_pip_as_python_dependency
        yield "_mod", pickled_state.get("_mod"), mod
        yield "_etag", pickled_state.get("_etag"), etag
        yield "_pickle_version", pickled_state.get("_pickle_version"), REPODATA_PICKLE_VERSION
        yield "fn", pickled_state.get("fn"), self.repodata_fn

>>>>>>> c9aa8ff6
    def _read_pickled(self, state):

        if not isfile(self.cache_path_pickle) or not isfile(self.cache_path_json):
            # Don't trust pickled data if there is no accompanying json data
            return None

        try:
            if isfile(self.cache_path_pickle):
                log.debug("found pickle file %s", self.cache_path_pickle)
            with open(self.cache_path_pickle, "rb") as fh:
                _pickled_state = pickle.load(fh)
        except Exception:
            log.debug("Failed to load pickled repodata.", exc_info=True)
            rm_rf(self.cache_path_pickle)
            return None

<<<<<<< HEAD
        def _pickle_valid_checks():
            yield "_url", _pickled_state.get("_url"), self.url_w_credentials
            yield "_schannel", _pickled_state.get("_schannel"), self.channel.canonical_name
            yield "_add_pip", _pickled_state.get("_add_pip"), context.add_pip_as_python_dependency
            yield "_mod", _pickled_state.get("_mod"), state.get("_mod")
            yield "_etag", _pickled_state.get("_etag"), state.get("_etag")
            yield "_pickle_version", _pickled_state.get("_pickle_version"), REPODATA_PICKLE_VERSION
            yield "fn", _pickled_state.get("fn"), self.repodata_fn

        def _check_pickled_valid():
            for _, left, right in _pickle_valid_checks():
=======
        def checks():
            return self._pickle_valid_checks(_pickled_state, state.get("_mod"), state.get("_etag"))

        def _check_pickled_valid():
            for _, left, right in checks():
>>>>>>> c9aa8ff6
                yield left == right

        if not all(_check_pickled_valid()):
            log.debug(
                "Pickle load validation failed for %s at %s. %r",
                self.url_w_repodata_fn,
                self.cache_path_json,
<<<<<<< HEAD
                tuple(_pickle_valid_checks()),
=======
                tuple(checks()),
>>>>>>> c9aa8ff6
            )
            return None

        return _pickled_state

    def _process_raw_repodata_str(self, raw_repodata_str, state: dict | None = None):
        """
        state contains information that was previously in-band in raw_repodata_str.
        """
        json_obj = json.loads(raw_repodata_str or "{}")
        return self._process_raw_repodata(json_obj, state=state)

    def _process_raw_repodata(self, repodata, state=None):
        if state is None:
            state = {}
        subdir = repodata.get("info", {}).get("subdir") or self.channel.subdir
        assert subdir == self.channel.subdir
        add_pip = context.add_pip_as_python_dependency
        schannel = self.channel.canonical_name

        self._package_records = _package_records = []
        self._names_index = _names_index = defaultdict(list)
        self._track_features_index = _track_features_index = defaultdict(list)

        signatures = repodata.get("signatures", {})

        _internal_state = {
            "channel": self.channel,
            "url_w_subdir": self.url_w_subdir,
            "url_w_credentials": self.url_w_credentials,
            "cache_path_base": self.cache_path_base,
            "fn": self.repodata_fn,
            "_package_records": _package_records,
            "_names_index": _names_index,
            "_track_features_index": _track_features_index,
            "_etag": state.get("_etag"),
            "_mod": state.get("_mod"),
            "_cache_control": state.get("_cache_control"),
            "_url": state.get("_url"),
            "_add_pip": add_pip,
            "_pickle_version": REPODATA_PICKLE_VERSION,
            "_schannel": schannel,
            "repodata_version": state.get("repodata_version", 0),
        }
        if _internal_state["repodata_version"] > MAX_REPODATA_VERSION:
            raise CondaUpgradeError(
                dals(
                    """
                The current version of conda is too old to read repodata from

                    %s

                (This version only supports repodata_version 1.)
                Please update conda to use this channel.
                """
                )
                % self.url_w_subdir
            )

        meta_in_common = {  # just need to make this once, then apply with .update()
            "arch": repodata.get("info", {}).get("arch"),
            "channel": self.channel,
            "platform": repodata.get("info", {}).get("platform"),
            "schannel": schannel,
            "subdir": subdir,
        }

        channel_url = self.url_w_credentials
        legacy_packages = repodata.get("packages", {})
        conda_packages = {} if context.use_only_tar_bz2 else repodata.get("packages.conda", {})

        _tar_bz2 = CONDA_PACKAGE_EXTENSION_V1
        use_these_legacy_keys = set(legacy_packages.keys()) - {
            k[:-6] + _tar_bz2 for k in conda_packages.keys()
        }

        for group, copy_legacy_md5 in (
            (conda_packages.items(), True),
            (((k, legacy_packages[k]) for k in use_these_legacy_keys), False),
        ):
            for fn, info in group:

                # Verify metadata signature before anything else so run-time
                # updates to the info dictionary performed below do not
                # invalidate the signatures provided in metadata.json.
                signature_verification(info, fn, signatures)

                if copy_legacy_md5:
                    counterpart = fn.replace(".conda", ".tar.bz2")
                    if counterpart in legacy_packages:
                        info["legacy_bz2_md5"] = legacy_packages[counterpart].get("md5")
                        info["legacy_bz2_size"] = legacy_packages[counterpart].get("size")
                if (
                    add_pip
                    and info["name"] == "python"
                    and info["version"].startswith(("2.", "3."))
                ):
                    info["depends"].append("pip")
                info.update(meta_in_common)
                if info.get("record_version", 0) > 1:
                    log.debug(
                        "Ignoring record_version %d from %s", info["record_version"], info["url"]
                    )
                    continue

                package_kwargs = dict(info.items())
                # Python doesn't like duplicate keyword arguments? (PackageRecord(**kwargs, fn=x))
                package_kwargs.update({"fn": fn, "url": join_url(channel_url, fn)})
                package_record = PackageRecord(**package_kwargs)

                _package_records.append(package_record)
                _names_index[package_record.name].append(package_record)
                for ftr_name in package_record.track_features:
                    _track_features_index[ftr_name].append(package_record)

        self._internal_state = _internal_state
        return _internal_state


def read_mod_and_etag(path):
    with open(path, "rb") as f:
        try:
            with closing(mmap(f.fileno(), 0, access=ACCESS_READ)) as m:
<<<<<<< HEAD
                match_objects = itertools.islice(re.finditer(REPODATA_HEADER_RE, m), 3)
=======
                match_objects = islice(re.finditer(REPODATA_HEADER_RE, m), 3)
>>>>>>> c9aa8ff6
                result = dict(map(ensure_unicode, mo.groups()) for mo in match_objects)
                return result
        except (BufferError, ValueError):  # pragma: no cover
            # BufferError: cannot close exported pointers exist
            #   https://github.com/conda/conda/issues/4592
            # ValueError: cannot mmap an empty file
            return {}
        except OSError as e:  # pragma: no cover
            # OSError: [Errno 19] No such device
            if e.errno == ENODEV:
                return {}
            raise


def get_cache_control_max_age(cache_control_value):
    max_age = re.search(r"max-age=(\d+)", cache_control_value)
    return int(max_age.groups()[0]) if max_age else 0


def make_feature_record(feature_name):
    # necessary for the SAT solver to do the right thing with features
    pkg_name = "%s@" % feature_name
    return PackageRecord(
        name=pkg_name,
        version="0",
        build="0",
        channel="@",
        subdir=context.subdir,
        md5="12345678901234567890123456789012",
        track_features=(feature_name,),
        build_number=0,
        fn=pkg_name,
    )


def cache_fn_url(url, repodata_fn=REPODATA_FN):
    # url must be right-padded with '/' to not invalidate any existing caches
    if not url.endswith("/"):
        url += "/"
    # add the repodata_fn in for uniqueness, but keep it off for standard stuff.
    #    It would be more sane to add it for everything, but old programs (Navigator)
    #    are looking for the cache under keys without this.
    if repodata_fn != REPODATA_FN:
        url += repodata_fn

    # TODO: remove try-except when conda only supports Python 3.9+, as
    # `usedforsecurity=False` was added in 3.9.
    try:
        md5 = hashlib.md5(ensure_binary(url))
    except ValueError:
        md5 = hashlib.md5(ensure_binary(url), usedforsecurity=False)
    return f"{md5.hexdigest()[:8]}.json"


def fetch_repodata_remote_request(url, etag, mod_stamp, repodata_fn=REPODATA_FN):
    # this function should no longer be used by conda but is kept for API stability
    warnings.warn(
<<<<<<< HEAD
        "fetch_repodata_remote_request",
=======
        "The `conda.core.subdir_data.fetch_repodata_remote_request` function "
        "is pending deprecation and will be removed in the future. "
        "Please use `conda.core.subdir_data.SubdirData` instead.",
>>>>>>> c9aa8ff6
        PendingDeprecationWarning,
    )

    subdir = SubdirData(Channel(url), repodata_fn=repodata_fn)

    try:
        raw_repodata_str = subdir._repo.repodata({"_etag": etag, "_mtime": mod_stamp})
    except RepodataIsEmpty:
        if repodata_fn != REPODATA_FN:
            raise  # is UnavailableInvalidChannel subclass
        # the surrounding try/except/else will cache "{}"
        raw_repodata_str = None

    return raw_repodata_str


def create_cache_dir():
    cache_dir = join(PackageCacheData.first_writable().pkgs_dir, "cache")
    mkdir_p_sudo_safe(cache_dir)
    return cache_dir<|MERGE_RESOLUTION|>--- conflicted
+++ resolved
@@ -4,7 +4,6 @@
 from __future__ import annotations
 
 import hashlib
-import itertools
 import json
 import pathlib
 import pickle
@@ -15,6 +14,7 @@
 from errno import EACCES, ENODEV, EPERM, EROFS
 from functools import partial
 from io import open as io_open
+from itertools import chain, islice
 from logging import getLogger
 from mmap import ACCESS_READ, mmap
 from os.path import dirname, exists, isdir, join, splitext
@@ -22,21 +22,11 @@
 
 from genericpath import getmtime, isfile
 
-<<<<<<< HEAD
 from conda.common.iterators import groupby_to_dict as groupby
 from conda.gateways.repodata import (
     CondaRepoInterface,
     RepodataIsEmpty,
     RepoInterface,
-=======
-from itertools import islice, chain
-
-from conda.common.iterators import groupby_to_dict as groupby
-from conda.gateways.repodata import (
-    CondaRepoInterface,
-    RepoInterface,
-    RepodataIsEmpty,
->>>>>>> c9aa8ff6
     Response304ContentUnchanged,
 )
 
@@ -61,11 +51,7 @@
 
 log = getLogger(__name__)
 
-<<<<<<< HEAD
 REPODATA_PICKLE_VERSION = 30
-=======
-REPODATA_PICKLE_VERSION = 29
->>>>>>> c9aa8ff6
 MAX_REPODATA_VERSION = 1
 REPODATA_HEADER_RE = b'"(_etag|_mod|_cache_control)":[ ]?"(.*?[^\\\\])"[,}\\s]'  # NOQA
 
@@ -148,11 +134,7 @@
             else partial(ThreadLimitedThreadPoolExecutor, max_workers=context.repodata_threads)
         )
         with Executor() as executor:
-<<<<<<< HEAD
-            result = tuple(itertools.chain.from_iterable(executor.map(subdir_query, channel_urls)))
-=======
             result = tuple(chain.from_iterable(executor.map(subdir_query, channel_urls)))
->>>>>>> c9aa8ff6
         return result
 
     def query(self, package_ref_or_match_spec):
@@ -169,11 +151,7 @@
                         yield prec
             elif param.get_exact_value("track_features"):
                 track_features = param.get_exact_value("track") or ()
-<<<<<<< HEAD
-                candidates = itertools.chain.from_iterable(
-=======
                 candidates = chain.from_iterable(
->>>>>>> c9aa8ff6
                     self._track_features_index[feature_name] for feature_name in track_features
                 )
                 for prec in candidates:
@@ -210,11 +188,7 @@
         """
         Changes as we mutate self.repodata_fn.
         """
-<<<<<<< HEAD
         return self.RepoInterface(
-=======
-        return CondaRepoInterface(
->>>>>>> c9aa8ff6
             self.url_w_credentials,
             self.repodata_fn,
             cache_path_json=self.cache_path_json,
@@ -288,16 +262,11 @@
         """
         try:
             state_path = pathlib.Path(self.cache_path_state)
-<<<<<<< HEAD
-            state = json.loads(state_path.read_text())
-            log.debug("Load state from %s", state_path)
-=======
             log.debug("Load %s cache from %s", self.repodata_fn, state_path)
             # efficient according to scalene profiler; about equal to
             # json.loads(state_path.read_text()) and better that open("rb")
             with state_path.open("r") as s:
                 state = json.load(s)
->>>>>>> c9aa8ff6
             return state
         except (json.JSONDecodeError, OSError):
             log.debug("Could not load state", exc_info=True)
@@ -448,8 +417,6 @@
                 self._pickle_me()
                 return _internal_state
 
-<<<<<<< HEAD
-=======
     def _pickle_valid_checks(self, pickled_state, mod, etag):
         """
         Throw away the pickle if these don't all match.
@@ -462,7 +429,6 @@
         yield "_pickle_version", pickled_state.get("_pickle_version"), REPODATA_PICKLE_VERSION
         yield "fn", pickled_state.get("fn"), self.repodata_fn
 
->>>>>>> c9aa8ff6
     def _read_pickled(self, state):
 
         if not isfile(self.cache_path_pickle) or not isfile(self.cache_path_json):
@@ -479,25 +445,11 @@
             rm_rf(self.cache_path_pickle)
             return None
 
-<<<<<<< HEAD
-        def _pickle_valid_checks():
-            yield "_url", _pickled_state.get("_url"), self.url_w_credentials
-            yield "_schannel", _pickled_state.get("_schannel"), self.channel.canonical_name
-            yield "_add_pip", _pickled_state.get("_add_pip"), context.add_pip_as_python_dependency
-            yield "_mod", _pickled_state.get("_mod"), state.get("_mod")
-            yield "_etag", _pickled_state.get("_etag"), state.get("_etag")
-            yield "_pickle_version", _pickled_state.get("_pickle_version"), REPODATA_PICKLE_VERSION
-            yield "fn", _pickled_state.get("fn"), self.repodata_fn
-
-        def _check_pickled_valid():
-            for _, left, right in _pickle_valid_checks():
-=======
         def checks():
             return self._pickle_valid_checks(_pickled_state, state.get("_mod"), state.get("_etag"))
 
         def _check_pickled_valid():
             for _, left, right in checks():
->>>>>>> c9aa8ff6
                 yield left == right
 
         if not all(_check_pickled_valid()):
@@ -505,11 +457,7 @@
                 "Pickle load validation failed for %s at %s. %r",
                 self.url_w_repodata_fn,
                 self.cache_path_json,
-<<<<<<< HEAD
-                tuple(_pickle_valid_checks()),
-=======
                 tuple(checks()),
->>>>>>> c9aa8ff6
             )
             return None
 
@@ -633,11 +581,7 @@
     with open(path, "rb") as f:
         try:
             with closing(mmap(f.fileno(), 0, access=ACCESS_READ)) as m:
-<<<<<<< HEAD
-                match_objects = itertools.islice(re.finditer(REPODATA_HEADER_RE, m), 3)
-=======
                 match_objects = islice(re.finditer(REPODATA_HEADER_RE, m), 3)
->>>>>>> c9aa8ff6
                 result = dict(map(ensure_unicode, mo.groups()) for mo in match_objects)
                 return result
         except (BufferError, ValueError):  # pragma: no cover
@@ -695,13 +639,9 @@
 def fetch_repodata_remote_request(url, etag, mod_stamp, repodata_fn=REPODATA_FN):
     # this function should no longer be used by conda but is kept for API stability
     warnings.warn(
-<<<<<<< HEAD
-        "fetch_repodata_remote_request",
-=======
         "The `conda.core.subdir_data.fetch_repodata_remote_request` function "
         "is pending deprecation and will be removed in the future. "
         "Please use `conda.core.subdir_data.SubdirData` instead.",
->>>>>>> c9aa8ff6
         PendingDeprecationWarning,
     )
 
