--- conflicted
+++ resolved
@@ -11,10 +11,6 @@
 from contextlib import closing
 from errno import EACCES, ENODEV, EPERM, EROFS
 from functools import partial
-<<<<<<< HEAD
-=======
-from io import open as io_open
->>>>>>> 83c1df31
 from itertools import chain, islice
 from logging import getLogger
 from mmap import ACCESS_READ, mmap
@@ -56,11 +52,7 @@
 
 log = getLogger(__name__)
 
-<<<<<<< HEAD
-REPODATA_PICKLE_VERSION = 30
-=======
 REPODATA_PICKLE_VERSION = 31
->>>>>>> 83c1df31
 MAX_REPODATA_VERSION = 1
 REPODATA_HEADER_RE = b'"(_etag|_mod|_cache_control)":[ ]?"(.*?[^\\\\])"[,}\\s]'  # NOQA
 
@@ -602,17 +594,6 @@
                     )
                     continue
 
-<<<<<<< HEAD
-                package_kwargs = dict(info.items())
-                # Python doesn't like duplicate keyword arguments? (PackageRecord(**kwargs, fn=x))
-                package_kwargs.update({"fn": fn, "url": join_url(channel_url, fn)})
-                package_record = PackageRecord(**package_kwargs)
-
-                _package_records.append(package_record)
-                _names_index[package_record.name].append(package_record)
-                for ftr_name in package_record.track_features:  # type: ignore
-                    _track_features_index[ftr_name].append(package_record)
-=======
                 # lazy
                 # package_record = PackageRecord(**info)
                 info["fn"] = fn
@@ -622,7 +603,6 @@
                 _names_index[info["name"]].append(record_index)
                 for ftr_name in info.get("track_features", []):
                     _track_features_index[ftr_name].append(record_index)
->>>>>>> 83c1df31
 
         self._internal_state = _internal_state
         return _internal_state
