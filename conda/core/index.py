# Copyright (C) 2012 Anaconda, Inc
# SPDX-License-Identifier: BSD-3-Clause
"""Tools for fetching the current index."""

from __future__ import annotations

import os
from collections import UserDict
from itertools import chain
from logging import getLogger
from pathlib import Path
from typing import TYPE_CHECKING

from boltons.setutils import IndexedSet

from ..base.context import context
from ..common.io import ThreadLimitedThreadPoolExecutor, time_recorder
<<<<<<< HEAD
from ..deprecations import deprecated
from ..exceptions import (
    ChannelNotAllowed,
    CondaKeyError,
    InvalidSpec,
    OperationNotAllowed,
    PackagesNotFoundError,
)
=======
from ..exceptions import ChannelDenied, ChannelNotAllowed, InvalidSpec
from ..gateways.logging import initialize_logging
>>>>>>> 22c416e4
from ..models.channel import Channel, all_channel_urls
from ..models.match_spec import MatchSpec
from ..models.records import EMPTY_LINK, PackageCacheRecord, PackageRecord, PrefixRecord
from .package_cache_data import PackageCacheData
from .prefix_data import PrefixData
from .subdir_data import SubdirData

if TYPE_CHECKING:
    from typing import Any, Iterable, Self


log = getLogger(__name__)


def check_allowlist(channel_urls: list[str]) -> None:
    """
    Check if the given channel URLs are allowed by the context's allowlist.

    :param channel_urls: A list of channel URLs to check against the allowlist.
    :raises ChannelNotAllowed: If any URL is not in the allowlist.
    :raises ChannelDenied: If any URL is in the denylist.
    """
    allowlist_channel_urls = tuple(
        chain.from_iterable(
            Channel(allowlist_channel).base_urls
            for allowlist_channel in context.allowlist_channels
        )
    )
    denylist_channel_urls = tuple(
        chain.from_iterable(
            Channel(denylist_channel).base_urls
            for denylist_channel in context.denylist_channels
        )
    )
    if allowlist_channel_urls or denylist_channel_urls:
        for channel_url in channel_urls:
            channel = Channel(channel_url)
            for channel_base_url in channel.base_urls:
                if channel_base_url in denylist_channel_urls:
                    raise ChannelDenied(channel)
                if (
                    allowlist_channel_urls
                    and channel_base_url not in allowlist_channel_urls
                ):
                    raise ChannelNotAllowed(channel)


LAST_CHANNEL_URLS = []


class Index(UserDict):
    """The ``Index`` provides information about available packages from all relevant sources.

    There are four types of sources for package information, namely

    Channels
        represent packages available from standard sources identified with a url, mostly online,
        but can also be on a local filesystem using the ``file://`` scheme.
        Programatically, channels are represented by :class:`conda.models.channel.Channel`, their data
        is fetched using :class:`conda.core.subdir_data.SubdirData`.

        For more information see :ref:`concepts-channels`.

        Individual packages from channels are usually represented by :class:`conda.models.records.PackageRecord`.

    Prefix
        represents packages that are already installed. Every :class:`Index` can be associated
        with exactly one Prefix, which is the location of one of the conda :ref:`concepts-conda-environments`.
        The package information about the installed packages is represented by :class:`conda.core.prefix_data.PrefixData`.

        Individual packages from prefixes are usually represented by :class:`conda.models.records.PrefixRecord`.

    Package Cache
        represents packages that are locally unpacked, but may not be installed in the environment
        associated with this index. These are usually packages that have been installed in any environment
        of the local conda installation, but may have been removed from all environments by now.

        Individual packages from the package are usually represented by :class:`conda.models.records.PackageCacheRecord`.

    Virtual Packages
        represent properties of the system, not actual conda packages in the normal sense. These are,
        for example, system packages that inform the solver about the operating system in use, or
        track features that can be used to steer package priority.

        Individual virtual packages are represented by special :class:`conda.models.records.PackageRecord`,
        see :meth:`conda.models.records.PackageRecord.virtual_package` and
        :meth:`conda.models.records.PackageRecord.feature`.
    """

    def __init__(
        self,
        channels: tuple[str | Channel, ...] = (),
        prepend: bool = True,
        platform: str | None = None,
        subdirs: tuple[str, ...] | None = None,
        use_local: bool = False,
        use_cache: bool | None = None,
        prefix: str | None = None,
        repodata_fn: str | None = context.repodata_fns[-1],
        use_system: bool = False,
    ) -> None:
        """Initializes a new index with the desired components.

        Args:
          channels: channels identified by canonical names or URLS or Channel objects;
            for more details, see :meth:`conda.models.channel.Channel.from_value`
          prepend: if ``True`` (default), add configured channel with higher priority than passed channels;
            if ``False``, do *not* add configured channels.
          platform: see ``subdirs``.
          subdirs: platform and subdirs determine the selection of subdirs in the channels;
            if both are ``None``, subdirs is taken from the configuration;
            if both are given, ``subdirs`` takes precedence and ``platform`` is ignored;
            if only ``platform`` is given, subdirs will be ``(platform, "noarch")``;
            if ``subdirs`` is given, subdirs will be ``subdirs``.
          use_local: if ``True``, add the special "local" channel for locally built packages with lowest priority.
          use_cache: if ``True``, add packages from the package cache.
          prefix: associate prefix with this index and add its packages.
          repodata_fn: filename of the repodata, default taken from config, almost always "repodata.json".
          use_system: if ``True``, add system packages, that is virtual packages defined by plugins, usually used
            to make intrinsic information about the system, such as cpu architecture or operating system, available
            to the solver.
        """
        if use_local:
            channels = ["local"] + list(channels)
        if prepend:
            channels += context.channels
        self._channels = IndexedSet(channels)
        if subdirs:
            if platform:
                log.warning("subdirs is %s, ignoring platform %s", subdirs, platform)
        else:
            subdirs = (platform, "noarch") if platform is not None else context.subdirs
        self._subdirs = subdirs
        self._repodata_fn = repodata_fn
        self.channels = {}
        self.expanded_channels = IndexedSet()
        for channel in self._channels:
            urls = Channel(channel).urls(True, subdirs)
            check_allowlist(urls)
            expanded_channels = [Channel(url) for url in urls]
            self.channels[channel] = [
                SubdirData(expanded_channel, repodata_fn=repodata_fn)
                for expanded_channel in expanded_channels
            ]
            self.expanded_channels.update(expanded_channels)
        # LAST_CHANNEL_URLS is still used in conda-build and must be maintained for the moment.
        LAST_CHANNEL_URLS.clear()
        LAST_CHANNEL_URLS.extend(self.expanded_channels)
        if isinstance(prefix, PrefixData):
            self.prefix_path = prefix.prefix_path
        else:
            self.prefix_path = prefix
        self._prefix_data = None
        self.use_cache = True if use_cache is None and context.offline else use_cache
        self.use_system = use_system

    @property
    def cache_entries(self) -> tuple[PackageCacheRecord, ...]:
        """Contents of the package cache if active.

        Returns:
          All packages available from the package cache.
        """
        try:
            return self._cache_entries
        except AttributeError:
            self.reload(cache=True)
        return self._cache_entries

    @property
    def system_packages(self) -> dict[PackageRecord, PackageRecord]:
        """System packages provided by plugins.

        Returns:
          Identity mapping of the available system packages in a ``dict``.
        """
        try:
            return self._system_packages
        except AttributeError:
            self.reload(system=True)
        return self._system_packages

    @property
    def features(self) -> dict[PackageRecord, PackageRecord]:
        """Active tracking features.

        Returns:
          Identity mapping of the local tracking features in a ``dict``.
        """
        try:
            return self._features
        except AttributeError:
            self.reload(features=True)
        return self._features

    @property
    def prefix_data(self) -> PrefixData:
        """Contents of the prefix.

        Returns:
          Object giving access to the prefix.
        """
        if self._prefix_data is None and self.prefix_path:
            self._prefix_data = PrefixData(self.prefix_path)
        return self._prefix_data

    def reload(
        self,
        *,
        prefix: bool = False,
        cache: bool = False,
        features: bool = False,
        system: bool = False,
    ) -> None:
        """Reload one or more of the index components.

        Can be used to refresh the index with new information, for example after a new
        package has been installed into the index.

        Args:
          prefix: if ``True``, reload the prefix data.
          cache: if ``True``, reload the package cache.
          features: if ``True``, reload the tracking features.
          system: if ``True``, reload the system packages.
        """
        has_data = hasattr(self, "_data")
        if prefix:
            if self.prefix_data:
                self.prefix_data.reload()
            if has_data:
                self._supplement_index_dict_with_prefix()
        if cache:
            self._cache_entries = PackageCacheData.get_all_extracted_entries()
            if has_data:
                self._supplement_index_dict_with_cache()
        if features:
            self._features = {
                (rec := PackageRecord.feature(track_feature)): rec
                for track_feature in context.track_features
            }
            if has_data:
                self._data.update(self.features)
        if system:
            self._system_packages = {
                package: package
                for package in context.plugin_manager.get_virtual_package_records()
            }
            if has_data:
                self._data.update(self.system_packages)

    def __repr__(self) -> str:
        channels = ", ".join(self.channels.keys())
        return f"<{self.__class__.__name__}(channels=[{channels}])>"

    def get_reduced_index(self, specs: Iterable[MatchSpec]) -> ReducedIndex:
        """Create a reduced index with a subset of packages.

        Can be used to create a reduced index as a subset from an existing index.

        Args:
          specs: the specs that span the subset.

        Returns:
          a reduced index with the same sources as this index, but limited to ``specs``
          and their dependency graph.
        """
        return ReducedIndex(
            specs=specs,
            channels=self._channels,
            prepend=False,
            subdirs=self._subdirs,
            use_local=False,
            use_cache=self.use_cache,
            prefix=self.prefix_path,
            repodata_fn=self._repodata_fn,
            use_system=self.use_system,
        )

    @property
    def data(self) -> dict[PackageRecord, PackageRecord]:
        """The entire index as a dict; avoid if possible.

        Warning:
          This returns the entire contents of the index as a single identity mapping in
          a ``dict``. This may be convenient, but it comes at a cost because all sources
          must be fully loaded at significant overhead for :class:`~conda.models.records.PackageRecord`
          construction for **every** package.

          Hence, all uses of :attr:`data`, including all iteration over the entire index,
          is strongly discouraged.
        """
        try:
            return self._data
        except AttributeError:
            self._realize()
            return self._data

    @data.setter
    def data(self, value: dict[PackageRecord, PackageRecord]) -> None:
        self._data = value

    def _supplement_index_dict_with_prefix(self) -> None:
        """
        Supplement the index with information from its prefix.
        """
        # supplement index with information from prefix/conda-meta
        for prefix_record in self.prefix_data.iter_records():
            if prefix_record in self._data:
                current_record = self._data[prefix_record]
                if current_record.channel == prefix_record.channel:
                    # The downloaded repodata takes priority, so we do not overwrite.
                    # We do, however, copy the link information so that the solver (i.e. resolve)
                    # knows this package is installed.
                    link = prefix_record.get("link") or EMPTY_LINK
                    self._data[prefix_record] = PrefixRecord.from_objects(
                        current_record, prefix_record, link=link
                    )
                else:
                    # If the local packages channel information does not agree with
                    # the channel information in the index then they are most
                    # likely referring to different packages.  This can occur if a
                    # multi-channel changes configuration, e.g. defaults with and
                    # without the free channel. In this case we need to fake the
                    # channel data for the existing package.
                    prefix_channel = prefix_record.channel
                    prefix_channel._Channel__canonical_name = prefix_channel.url()
                    del prefix_record._PackageRecord__pkey
                    self._data[prefix_record] = prefix_record
            else:
                # If the package is not in the repodata, use the local data.
                # If the channel is known but the package is not in the index, it
                # is because 1) the channel is unavailable offline, or 2) it no
                # longer contains this package. Either way, we should prefer any
                # other version of the package to this one. On the other hand, if
                # it is in a channel we don't know about, assign it a value just
                # above the priority of all known channels.
                self._data[prefix_record] = prefix_record

    def _supplement_index_dict_with_cache(self) -> None:
        # supplement index with packages from the cache
        for pcrec in self.cache_entries:
            if pcrec in self._data:
                # The downloaded repodata takes priority
                current_record = self._data[pcrec]
                self._data[pcrec] = PackageCacheRecord.from_objects(
                    current_record, pcrec
                )
            else:
                self._data[pcrec] = pcrec

    def _realize(self) -> None:
        self._data = {}
        for subdir_datas in self.channels.values():
            for subdir_data in subdir_datas:
                self._data.update((prec, prec) for prec in subdir_data.iter_records())
        if self.prefix_data:
            self._supplement_index_dict_with_prefix()
        if self.use_cache:
            self._supplement_index_dict_with_cache()
        self._data.update(self.features)
        if self.use_system:
            self._data.update(self.system_packages)

    def _retrieve_from_channels(self, key: PackageRecord) -> PackageRecord | None:
        for subdir_datas in reversed(self.channels.values()):
            for subdir_data in subdir_datas:
                if key.subdir != subdir_data.channel.subdir:
                    continue
                prec_candidates = list(subdir_data.query(key))
                if not prec_candidates:
                    continue
                if len(prec_candidates) > 1:
                    raise CondaKeyError(
                        key, "More than one matching package found in channels."
                    )
                prec = prec_candidates[0]
                if prec:
                    return prec
        return None

    def _retrieve_all_from_channels(self, key: PackageRecord) -> list[PackageRecord]:
        precs = []
        for subdir_datas in reversed(self.channels.values()):
            for subdir_data in subdir_datas:
                if hasattr(key, "subdir") and key.subdir != subdir_data.channel.subdir:
                    continue
                precs.extend(subdir_data.query(key))
        return precs

    def _update_from_prefix(
        self, key: PackageRecord, prec: PackageRecord | None
    ) -> PackageRecord | None:
        prefix_prec = self.prefix_data.get(key.name, None) if self.prefix_data else None
        if prefix_prec and prefix_prec == prec:
            if prec:
                if prec.channel == prefix_prec.channel:
                    link = prefix_prec.get("link") or EMPTY_LINK
                    prec = PrefixRecord.from_objects(prec, prefix_prec, link=link)
                else:
                    prefix_channel = prefix_prec.channel
                    prefix_channel._Channel__canonical_name = prefix_channel.url()
                    del prefix_prec._PackageRecord__pkey
                    prec = prefix_prec
            else:
                prec = prefix_prec
        return prec

    def _update_from_cache(
        self, key: PackageRecord, prec: PackageRecord | None
    ) -> PackageRecord | None:
        for pcrec in self.cache_entries:
            if pcrec == key:
                if prec:
                    # The downloaded repodata takes priority
                    return PackageCacheRecord.from_objects(prec, pcrec)
                else:
                    return pcrec
        return prec

    def __getitem__(self, key: PackageRecord) -> PackageRecord:
        if not isinstance(key, PackageRecord):
            raise TypeError(
                "Can only retrieve PackageRecord objects. Got {}.", type(key)
            )
        try:
            return self._data[key]
        except AttributeError:
            pass
        if key.name.startswith("__"):
            try:
                return self.system_packages[key]
            except KeyError:
                pass
        if key.name.endswith("@"):
            try:
                return self.features[key]
            except KeyError:
                pass
        prec = self._retrieve_from_channels(key)
        prec = self._update_from_prefix(key, prec)
        if self.use_cache:
            prec = self._update_from_cache(key, prec)
        if prec is None:
            raise KeyError((key,))
        return prec

    def __contains__(self, key: PackageRecord) -> bool:
        try:
            _ = self[key]
            return True
        except (PackagesNotFoundError, KeyError):
            return False

    def __copy__(self) -> Self:
        inst = self.__class__.__new__(self.__class__)
        inst.__dict__.update(self.__dict__)
        if "_data" in self.__dict__:
            inst.__dict__["_data"] = self.__dict__["_data"].copy()
        return inst


class ReducedIndex(Index):
    """Index that contains a subset of available packages.

    Like :class:`Index`, this makes information about packages from the same four
    sources available. However, the contents of the reduced index is limited to
    a subset of packages relevant to a given specification.
    This works by taking into account all packages that match the given specification
    together with their dependencies and their dependencies dependencies, etc.

    Note:
        See :meth:`Index.get_reduced_index` for convenient construction.
    """

    def __init__(
        self,
        specs: Iterable[MatchSpec],
        channels: tuple[str, ...] = (),
        prepend: bool = True,
        platform: str | None = None,
        subdirs: tuple[str, ...] | None = None,
        use_local: bool = False,
        use_cache: bool | None = None,
        prefix: str | None = None,
        repodata_fn: str | None = context.repodata_fns[-1],
        use_system: bool = False,
    ) -> None:
        """Initialize a new reduced index.

        Args:
          specs: the collection of specifications that span the subset of packages.
          all other args: see :class:`Index`.
        """
        super().__init__(
            channels,
            prepend,
            platform,
            subdirs,
            use_local,
            use_cache,
            prefix,
            repodata_fn,
            use_system,
        )
        self.specs = specs
        self._derive_reduced_index()

    def __repr__(self) -> str:
        channels = ", ".join(self.channels.keys())
        return f"<{self.__class__.__name__}(spec={self.specs}, channels=[{channels}])>"

    def _derive_reduced_index(self) -> None:
        records = IndexedSet()
        collected_names = set()
        collected_track_features = set()
        pending_names = set()
        pending_track_features = set()

        def push_specs(*specs: MatchSpec | str) -> None:
            """
            Add a package name or track feature from a MatchSpec to the pending set.

            :param spec: The MatchSpec to process.
            """
            for spec in map(MatchSpec, specs):
                name = spec.get_raw_value("name")
                if name and name not in collected_names:
                    pending_names.add(name)
                track_features = spec.get_raw_value("track_features")
                if track_features:
                    for ftr_name in track_features:
                        if ftr_name not in collected_track_features:
                            pending_track_features.add(ftr_name)

        def push_records(*records: PackageRecord) -> None:
            """
            Process a package record to collect its dependencies and features.

            :param record: The package record to process.
            """
            for record in records:
                try:
                    combined_depends = record.combined_depends
                except InvalidSpec as e:
                    log.warning(
                        "Skipping %s due to InvalidSpec: %s",
                        record.record_id(),
                        e._kwargs["invalid_spec"],
                    )
                    return
                push_specs(
                    record.name,
                    *combined_depends,
                    *(
                        MatchSpec(track_features=ftr_name)
                        for ftr_name in record.track_features
                    ),
                )

        # TODO: Should we really add the whole prefix?
        # if self.prefix:
        #     for prefix_rec in self.prefix.iter_records():
        #         push_record(prefix_rec)
        push_specs(*self.specs)

        while pending_names or pending_track_features:
            while pending_names:
                name = pending_names.pop()
                collected_names.add(name)
                spec = MatchSpec(name)
                # new_records = SubdirData.query_all(
                #     spec, channels=channels, subdirs=subdirs, repodata_fn=repodata_fn
                # )
                new_records = self._retrieve_all_from_channels(spec)
                push_records(*new_records)
                records.update(new_records)

            while pending_track_features:
                feature_name = pending_track_features.pop()
                collected_track_features.add(feature_name)
                spec = MatchSpec(track_features=feature_name)
                # new_records = SubdirData.query_all(
                #     spec, channels=channels, subdirs=subdirs, repodata_fn=repodata_fn
                # )
                new_records = self._retrieve_all_from_channels(spec)
                push_records(*new_records)
                records.update(new_records)

        self._data = {rec: rec for rec in records}

        if self.prefix_data:
            self._supplement_index_dict_with_prefix()

        # add feature records for the solver
        known_features = set()
        for rec in self._data.values():
            known_features.update((*rec.track_features, *rec.features))
        known_features.update(context.track_features)
        for known_feature in known_features:
            rec = PackageRecord.feature(known_feature)
            self._data[rec] = rec

        self._data.update(self.system_packages)


@time_recorder("get_index")
@deprecated("24.9", "25.3", addendum="Use `conda.core.Index` instead.")
def get_index(
    channel_urls: tuple[str] = (),
    prepend: bool = True,
    platform: str | None = None,
    use_local: bool = False,
    use_cache: bool = False,
    unknown: bool | None = None,
    prefix: str | None = None,
    repodata_fn: str = context.repodata_fns[-1],
) -> dict:
    """
    Return the index of packages available on the channels

    If prepend=False, only the channels passed in as arguments are used.
    If platform=None, then the current platform is used.
    If prefix is supplied, then the packages installed in that prefix are added.

    :param channel_urls: Channels to include in the index.
    :param prepend: If False, only the channels passed in are used.
    :param platform: Target platform for the index.
    :param use_local: Whether to use local channels.
    :param use_cache: Whether to use cached index information.
    :param unknown: Include unknown packages.
    :param prefix: Path to environment prefix to include in the index.
    :param repodata_fn: Filename of the repodata file.
    :return: A dictionary representing the package index.
    """
    return Index(
        channel_urls,
        prepend,
        platform,
        None,
        use_local,
        unknown,
        prefix,
        repodata_fn,
    )


@deprecated("24.9", "25.3", addendum="Use `conda.core.Index` instead.")
def fetch_index(
    channel_urls: list[str],
    use_cache: bool = False,
    index: dict | None = None,
    repodata_fn: str = context.repodata_fns[-1],
) -> dict:
    """
    Fetch the package index from the specified channels.

    :param channel_urls: A list of channel URLs to fetch the index from.
    :param use_cache: Whether to use the cached index data.
    :param index: An optional pre-existing index to update.
    :param repodata_fn: The name of the repodata file.
    :return: A dictionary representing the fetched or updated package index.
    """
    log.debug("channel_urls=" + repr(channel_urls))
    index = {}
    with ThreadLimitedThreadPoolExecutor() as executor:
        subdir_instantiator = lambda url: SubdirData(
            Channel(url), repodata_fn=repodata_fn
        )
        for f in executor.map(subdir_instantiator, channel_urls):
            index.update((rec, rec) for rec in f.iter_records())
    return index


def dist_str_in_index(index: dict[Any, Any], dist_str: str) -> bool:
    """
    Check if a distribution string matches any package in the index.

    :param index: The package index.
    :param dist_str: The distribution string to match against the index.
    :return: True if there is a match; False otherwise.
    """
    match_spec = MatchSpec.from_dist_str(dist_str)
    return any(match_spec.match(prec) for prec in index.values())


@deprecated("24.9", "25.3", addendum="Use `conda.core.Index.reload` instead.")
def _supplement_index_with_prefix(
    index: Index | dict[Any, Any],
    prefix: str | PrefixData,
) -> None:
    """
    Supplement the given index with information from the specified environment prefix.

    :param index: The package index to supplement.
    :param prefix: The path to the environment prefix.
    """
    # supplement index with information from prefix/conda-meta
    if isinstance(prefix, PrefixData):
        prefix_data = prefix
        prefix_path = prefix.prefix_path
    else:
        prefix_path = Path(prefix)
        prefix_data = PrefixData(prefix)
    if isinstance(index, Index):
        if index.prefix_path is None or not os.path.samefile(
            str(prefix_path.resolve()), str(Path(index.prefix_path).resolve())
        ):
            raise OperationNotAllowed(
                "An index can only be supplemented with its own prefix."
            )
        index.reload(prefix=True)
        return

    for prefix_record in prefix_data.iter_records():
        if prefix_record in index:
            current_record = index[prefix_record]
            if current_record.channel == prefix_record.channel:
                # The downloaded repodata takes priority, so we do not overwrite.
                # We do, however, copy the link information so that the solver (i.e. resolve)
                # knows this package is installed.
                link = prefix_record.get("link") or EMPTY_LINK
                index[prefix_record] = PrefixRecord.from_objects(
                    current_record, prefix_record, link=link
                )
            else:
                # If the local packages channel information does not agree with
                # the channel information in the index then they are most
                # likely referring to different packages.  This can occur if a
                # multi-channel changes configuration, e.g. defaults with and
                # without the free channel. In this case we need to fake the
                # channel data for the existing package.
                prefix_channel = prefix_record.channel
                prefix_channel._Channel__canonical_name = prefix_channel.url()
                del prefix_record._PackageRecord__pkey
                index[prefix_record] = prefix_record
        else:
            # If the package is not in the repodata, use the local data.
            # If the channel is known but the package is not in the index, it
            # is because 1) the channel is unavailable offline, or 2) it no
            # longer contains this package. Either way, we should prefer any
            # other version of the package to this one. On the other hand, if
            # it is in a channel we don't know about, assign it a value just
            # above the priority of all known channels.
            index[prefix_record] = prefix_record


@deprecated("24.9", "25.3", addendum="Use `conda.core.Index.reload` instead.")
def _supplement_index_with_cache(index: dict[Any, Any]) -> None:
    """
    Supplement the given index with packages from the cache.

    :param index: The package index to supplement.
    """
    # supplement index with packages from the cache
    for pcrec in PackageCacheData.get_all_extracted_entries():
        if pcrec in index:
            # The downloaded repodata takes priority
            current_record = index[pcrec]
            index[pcrec] = PackageCacheRecord.from_objects(current_record, pcrec)
        else:
            index[pcrec] = pcrec


@deprecated(
    "24.9",
    "25.3",
    addendum="Use `conda.core.models.records.PackageRecord.virtual_package` instead.",
)
def _make_virtual_package(
    name: str, version: str | None = None, build_string: str | None = None
) -> PackageRecord:
    """
    Create a virtual package record.

    :param name: The name of the virtual package.
    :param version: The version of the virtual package, defaults to "0".
    :param build_string: The build string of the virtual package, defaults to "0".
    :return: A PackageRecord representing the virtual package.
    """
    return PackageRecord.virtual_package(name, version, build_string)


@deprecated(
    "24.9",
    "25.3",
    addendum="Use :meth:`~conda.core.Index.reload(features=True)` instead.",
)
def _supplement_index_with_features(
    index: dict[PackageRecord, PackageRecord], features: list[str] = []
) -> None:
    """
    Supplement the given index with virtual feature records.

    :param index: The package index to supplement.
    :param features: A list of feature names to add to the index.
    """
    for feature in chain(context.track_features, features):
        rec = PackageRecord.feature(feature)
        index[rec] = rec


@deprecated("24.9", "25.3", addendum="Use `conda.core.Index.reload` instead.")
def _supplement_index_with_system(index: dict[PackageRecord, PackageRecord]) -> None:
    """
    Loads and populates virtual package records from conda plugins
    and adds them to the provided index, unless there is a naming
    conflict.

    :param index: The package index to supplement.
    """
    if isinstance(index, Index):
        return
    for package in context.plugin_manager.get_virtual_package_records():
        index[package] = package


def get_archspec_name() -> str | None:
    """
    Determine the architecture specification name for the current environment.

    :return: The architecture name if available, otherwise None.
    """
    from ..base.context import _arch_names, non_x86_machines

    target_plat, target_arch = context.subdir.split("-")
    # This has to reverse what Context.subdir is doing
    if target_arch in non_x86_machines:
        machine = target_arch
    elif target_arch == "zos":
        return None
    elif target_arch.isdigit():
        machine = _arch_names[int(target_arch)]
    else:
        return None

    native_subdir = context._native_subdir()

    if native_subdir != context.subdir:
        return machine
    else:
        import archspec.cpu

        return str(archspec.cpu.host())


def calculate_channel_urls(
    channel_urls: tuple[str] = (),
    prepend: bool = True,
    platform: str | None = None,
    use_local: bool = False,
) -> list[str]:
    """
    Calculate the full list of channel URLs to use based on the given parameters.

    :param channel_urls: Initial list of channel URLs.
    :param prepend: Whether to prepend default channels to the list.
    :param platform: The target platform for the channels.
    :param use_local: Whether to include the local channel.
    :return: The calculated list of channel URLs.
    """
    if use_local:
        channel_urls = ["local"] + list(channel_urls)
    if prepend:
        channel_urls += context.channels

    subdirs = (platform, "noarch") if platform is not None else context.subdirs
    return all_channel_urls(channel_urls, subdirs=subdirs)


@deprecated(
    "24.9",
    "25.3",
    addendum="Use `conda.core.ReducedIndex` or `conda.core.Index.get_reduced_index` instead.",
)
def get_reduced_index(
    prefix: str | None,
    channels: list[str],
    subdirs: list[str],
    specs: list[MatchSpec],
    repodata_fn: str,
) -> dict:
    """
    Generate a reduced package index based on the given specifications.

    This function is useful for optimizing the solver by reducing the amount
    of data it needs to consider.

    :param prefix: Path to an environment prefix to include installed packages.
    :param channels: A list of channel names to include in the index.
    :param subdirs: A list of subdirectories to consider for each channel.
    :param specs: A list of MatchSpec objects to filter the packages.
    :param repodata_fn: Filename of the repodata file to use.
    :return: A dictionary representing the reduced package index.
    """

    return ReducedIndex(
        specs,
        channels=channels,
        prepend=False,
        subdirs=subdirs,
        use_local=False,
        use_cache=False,
        prefix=prefix,
        repodata_fn=repodata_fn,
        use_system=True,
    )<|MERGE_RESOLUTION|>--- conflicted
+++ resolved
@@ -15,19 +15,15 @@
 
 from ..base.context import context
 from ..common.io import ThreadLimitedThreadPoolExecutor, time_recorder
-<<<<<<< HEAD
 from ..deprecations import deprecated
 from ..exceptions import (
+    ChannelDenied,
     ChannelNotAllowed,
     CondaKeyError,
     InvalidSpec,
     OperationNotAllowed,
     PackagesNotFoundError,
 )
-=======
-from ..exceptions import ChannelDenied, ChannelNotAllowed, InvalidSpec
-from ..gateways.logging import initialize_logging
->>>>>>> 22c416e4
 from ..models.channel import Channel, all_channel_urls
 from ..models.match_spec import MatchSpec
 from ..models.records import EMPTY_LINK, PackageCacheRecord, PackageRecord, PrefixRecord
