--- conflicted
+++ resolved
@@ -84,12 +84,7 @@
                                        priority=priority,
                                        url=join_url(channel_url, fn),
                                        auth=auth)
-<<<<<<< HEAD
         index[rec] = rec
-=======
-        dist = Dist(rec)
-        index[dist] = rec
->>>>>>> 69ae3280
 
 
 def supplement_index_with_features(index, features=()):
