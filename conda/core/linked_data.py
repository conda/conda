--- conflicted
+++ resolved
@@ -60,16 +60,8 @@
     rec['schannel'] = schannel
     rec['link'] = rec.get('link') or EMPTY_LINK
 
-<<<<<<< HEAD
-    rec = IndexRecord(**rec)
-    linked_data_[prefix][rec.pkey] = rec
-=======
-    if ignore_channels:
-        dist = Dist.from_string(dist_name)
-    else:
-        dist = Dist.from_string(dist_name, channel_override=schannel)
-    linked_data_[prefix][dist] = rec = LinkedPackageRecord(**rec)
->>>>>>> 62134987
+    rec = LinkedPackageRecord(**rec)
+    linked_data_[prefix][rec] = rec
 
     return rec
 
