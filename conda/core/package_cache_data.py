# Copyright (C) 2012 Anaconda, Inc
# SPDX-License-Identifier: BSD-3-Clause
from __future__ import annotations

import codecs
import os

from collections import defaultdict
from concurrent.futures import as_completed, ThreadPoolExecutor, Future
from errno import EACCES, ENOENT, EPERM, EROFS
from json import JSONDecodeError
from logging import getLogger
from os import scandir
from os.path import basename, dirname, getsize, join
from sys import platform
from tarfile import ReadError
from functools import partial

try:
    from tlz.itertoolz import concat, concatv, groupby
except ImportError:
    from conda._vendor.toolz.itertoolz import concat, concatv, groupby

from .path_actions import CacheUrlAction, ExtractPackageAction
from .. import CondaError, CondaMultiError, conda_signal_handler
from ..auxlib.collection import first
from ..auxlib.decorators import memoizemethod
from ..base.constants import (
    CONDA_PACKAGE_EXTENSIONS,
    CONDA_PACKAGE_EXTENSION_V1,
    CONDA_PACKAGE_EXTENSION_V2,
    PACKAGE_CACHE_MAGIC_FILE,
)
from ..base.context import context
from ..common.constants import NULL
from ..common.io import ProgressBar, time_recorder
from ..common.path import expand, strip_pkg_extension, url_to_path
from ..common.signals import signal_handler
from ..common.url import path_to_url
from ..exceptions import NoWritablePkgsDirError, NotWritableError
from ..gateways.disk.create import (
    create_package_cache_directory,
    extract_tarball,
    write_as_json_to_file,
)
from ..gateways.disk.delete import rm_rf
from ..gateways.disk.read import (
    compute_md5sum,
    isdir,
    isfile,
    islink,
    read_index_json,
    read_index_json_from_tarball,
    read_repodata_json,
)
from ..gateways.disk.test import file_path_is_writable
from ..models.match_spec import MatchSpec
from ..models.records import PackageCacheRecord, PackageRecord
from ..utils import human_bytes

log = getLogger(__name__)

FileNotFoundError = IOError

try:
    from conda_package_handling.api import THREADSAFE_EXTRACT
except ImportError:
    THREADSAFE_EXTRACT = False
# On the machines we tested, extraction doesn't get any faster after 3 threads
EXTRACT_THREADS = min(os.cpu_count() or 1, 3) if THREADSAFE_EXTRACT else 1


class PackageCacheType(type):
    """
    This metaclass does basic caching of PackageCache instance objects.
    """

    def __call__(cls, pkgs_dir):
        if isinstance(pkgs_dir, PackageCacheData):
            return pkgs_dir
        elif pkgs_dir in PackageCacheData._cache_:
            return PackageCacheData._cache_[pkgs_dir]
        else:
            package_cache_instance = super().__call__(pkgs_dir)
            PackageCacheData._cache_[pkgs_dir] = package_cache_instance
            return package_cache_instance


class PackageCacheData(metaclass=PackageCacheType):
    _cache_ = {}

    def __init__(self, pkgs_dir):
        self.pkgs_dir = pkgs_dir
        self.__package_cache_records = None
        self.__is_writable = NULL

        self._urls_data = UrlsData(pkgs_dir)

    def insert(self, package_cache_record):

        meta = join(package_cache_record.extracted_package_dir, "info", "repodata_record.json")
        write_as_json_to_file(meta, PackageRecord.from_objects(package_cache_record))

        self._package_cache_records[package_cache_record] = package_cache_record

    def load(self):
        self.__package_cache_records = _package_cache_records = {}
        self._check_writable()  # called here to create the cache if it doesn't exist
        if not isdir(self.pkgs_dir):
            # no directory exists, and we didn't have permissions to create it
            return

        _CONDA_TARBALL_EXTENSIONS = CONDA_PACKAGE_EXTENSIONS
        pkgs_dir_contents = tuple(entry.name for entry in scandir(self.pkgs_dir))
        for base_name in self._dedupe_pkgs_dir_contents(pkgs_dir_contents):
            full_path = join(self.pkgs_dir, base_name)
            if islink(full_path):
                continue
            elif (
                isdir(full_path)
                and isfile(join(full_path, "info", "index.json"))
                or isfile(full_path)
                and full_path.endswith(_CONDA_TARBALL_EXTENSIONS)
            ):
                package_cache_record = self._make_single_record(base_name)
                if package_cache_record:
                    _package_cache_records[package_cache_record] = package_cache_record

    def reload(self):
        self.load()
        return self

    def get(self, package_ref, default=NULL):
        assert isinstance(package_ref, PackageRecord)
        try:
            return self._package_cache_records[package_ref]
        except KeyError:
            if default is not NULL:
                return default
            else:
                raise

    def remove(self, package_ref, default=NULL):
        if default is NULL:
            return self._package_cache_records.pop(package_ref)
        else:
            return self._package_cache_records.pop(package_ref, default)

    def query(self, package_ref_or_match_spec):
        # returns a generator
        param = package_ref_or_match_spec
        if isinstance(param, str):
            param = MatchSpec(param)
        if isinstance(param, MatchSpec):
            return (pcrec for pcrec in self._package_cache_records.values() if param.match(pcrec))
        else:
            assert isinstance(param, PackageRecord)
            return (pcrec for pcrec in self._package_cache_records.values() if pcrec == param)

    def iter_records(self):
        return iter(self._package_cache_records)

    @classmethod
    def query_all(cls, package_ref_or_match_spec, pkgs_dirs=None):
        if pkgs_dirs is None:
            pkgs_dirs = context.pkgs_dirs

        return concat(
            pcache.query(package_ref_or_match_spec)
            for pcache in cls.all_caches_writable_first(pkgs_dirs)
        )

    # ##########################################################################################
    # these class methods reach across all package cache directories (usually context.pkgs_dirs)
    # ##########################################################################################

    @classmethod
    def first_writable(cls, pkgs_dirs=None):
        # Calling this method will *create* a package cache directory if one does not already
        # exist. Any caller should intend to *use* that directory for *writing*, not just reading.
        if pkgs_dirs is None:
            pkgs_dirs = context.pkgs_dirs
        for pkgs_dir in pkgs_dirs:
            package_cache = cls(pkgs_dir)
            i_wri = package_cache.is_writable
            if i_wri is True:
                return package_cache
            elif i_wri is None:
                # means package cache directory doesn't exist, need to try to create it
                created = create_package_cache_directory(package_cache.pkgs_dir)
                if created:
                    package_cache.__is_writable = True
                    return package_cache

        raise NoWritablePkgsDirError(pkgs_dirs)

    @classmethod
    def writable_caches(cls, pkgs_dirs=None):
        if pkgs_dirs is None:
            pkgs_dirs = context.pkgs_dirs
        writable_caches = tuple(filter(lambda c: c.is_writable, (cls(pd) for pd in pkgs_dirs)))
        return writable_caches

    @classmethod
    def read_only_caches(cls, pkgs_dirs=None):
        if pkgs_dirs is None:
            pkgs_dirs = context.pkgs_dirs
        read_only_caches = tuple(
            filter(lambda c: not c.is_writable, (cls(pd) for pd in pkgs_dirs))
        )
        return read_only_caches

    @classmethod
    def all_caches_writable_first(cls, pkgs_dirs=None):
        if pkgs_dirs is None:
            pkgs_dirs = context.pkgs_dirs
        pc_groups = groupby(lambda pc: pc.is_writable, (cls(pd) for pd in pkgs_dirs))
        return tuple(concatv(pc_groups.get(True, ()), pc_groups.get(False, ())))

    @classmethod
    def get_all_extracted_entries(cls):
        package_caches = (cls(pd) for pd in context.pkgs_dirs)
        return tuple(
            pc_entry
            for pc_entry in concat(package_cache.values() for package_cache in package_caches)
            if pc_entry.is_extracted
        )

    @classmethod
    def get_entry_to_link(cls, package_ref):
        pc_entry = next(
            (pcrec for pcrec in cls.query_all(package_ref) if pcrec.is_extracted), None
        )
        if pc_entry is not None:
            return pc_entry

        # this can happen with `conda install path/to/package.tar.bz2`
        #   because dist has channel '<unknown>'
        # if ProgressiveFetchExtract did its job correctly, what we're looking for
        #   should be the matching dist_name in the first writable package cache
        # we'll search all caches for a match, but search writable caches first
        dist_str = package_ref.dist_str().rsplit(":", 1)[-1]
        pc_entry = next(
            (
                cache._scan_for_dist_no_channel(dist_str)
                for cache in cls.all_caches_writable_first()
                if cache
            ),
            None,
        )
        if pc_entry is not None:
            return pc_entry
        raise CondaError("No package '%s' found in cache directories." % package_ref.dist_str())

    @classmethod
    def tarball_file_in_cache(cls, tarball_path, md5sum=None, exclude_caches=()):
        tarball_full_path, md5sum = cls._clean_tarball_path_and_get_md5sum(tarball_path, md5sum)
        pc_entry = first(
            cls(pkgs_dir).tarball_file_in_this_cache(tarball_full_path, md5sum)
            for pkgs_dir in context.pkgs_dirs
            if pkgs_dir not in exclude_caches
        )
        return pc_entry

    @classmethod
    def clear(cls):
        cls._cache_.clear()

    def tarball_file_in_this_cache(self, tarball_path, md5sum=None):
        tarball_full_path, md5sum = self._clean_tarball_path_and_get_md5sum(tarball_path, md5sum)
        tarball_basename = basename(tarball_full_path)
        pc_entry = first(
            (pc_entry for pc_entry in self.values()),
            key=lambda pce: pce.tarball_basename == tarball_basename and pce.md5 == md5sum,
        )
        return pc_entry

    @property
    def _package_cache_records(self):
        # don't actually populate _package_cache_records until we need it
        if self.__package_cache_records is None:
            self.load()
        return self.__package_cache_records

    @property
    def is_writable(self):
        # returns None if package cache directory does not exist / has not been created
        if self.__is_writable is NULL:
            return self._check_writable()
        return self.__is_writable

    def _check_writable(self):
        magic_file = join(self.pkgs_dir, PACKAGE_CACHE_MAGIC_FILE)
        if isfile(magic_file):
            i_wri = file_path_is_writable(join(self.pkgs_dir, PACKAGE_CACHE_MAGIC_FILE))
            self.__is_writable = i_wri
            log.debug("package cache directory '%s' writable: %s", self.pkgs_dir, i_wri)
        else:
            log.trace("package cache directory '%s' does not exist", self.pkgs_dir)
            self.__is_writable = i_wri = None
        return i_wri

    @staticmethod
    def _clean_tarball_path_and_get_md5sum(tarball_path, md5sum=None):
        if tarball_path.startswith("file:/"):
            tarball_path = url_to_path(tarball_path)
        tarball_full_path = expand(tarball_path)

        if isfile(tarball_full_path) and md5sum is None:
            md5sum = compute_md5sum(tarball_full_path)

        return tarball_full_path, md5sum

    def _scan_for_dist_no_channel(self, dist_str):
        return next(
            (
                pcrec
                for pcrec in self._package_cache_records
                if pcrec.dist_str().rsplit(":", 1)[-1] == dist_str
            ),
            None,
        )

    def itervalues(self):
        return iter(self.values())

    def values(self):
        return self._package_cache_records.values()

    def __repr__(self):
        args = (f"{key}={getattr(self, key)!r}" for key in ("pkgs_dir",))
        return "{}({})".format(self.__class__.__name__, ", ".join(args))

    def _make_single_record(self, package_filename):
        # delay-load this to help make sure libarchive can be found
        from conda_package_handling.api import InvalidArchiveError

        package_tarball_full_path = join(self.pkgs_dir, package_filename)
        log.trace("adding to package cache %s", package_tarball_full_path)
        extracted_package_dir, pkg_ext = strip_pkg_extension(package_tarball_full_path)

        # try reading info/repodata_record.json
        try:
            repodata_record = read_repodata_json(extracted_package_dir)
            package_cache_record = PackageCacheRecord.from_objects(
                repodata_record,
                package_tarball_full_path=package_tarball_full_path,
                extracted_package_dir=extracted_package_dir,
            )
            return package_cache_record
        except (OSError, JSONDecodeError, ValueError, FileNotFoundError) as e:
            # EnvironmentError if info/repodata_record.json doesn't exists
            # JsonDecodeError if info/repodata_record.json is partially extracted or corrupted
            #   python 2.7 raises ValueError instead of JsonDecodeError
            #   ValueError("No JSON object could be decoded")
            log.debug(
                "unable to read %s\n  because %r",
                join(extracted_package_dir, "info", "repodata_record.json"),
                e,
            )

            # try reading info/index.json
            try:
                raw_json_record = read_index_json(extracted_package_dir)
            except (OSError, JSONDecodeError, ValueError, FileNotFoundError) as e:
                # EnvironmentError if info/index.json doesn't exist
                # JsonDecodeError if info/index.json is partially extracted or corrupted
                #   python 2.7 raises ValueError instead of JsonDecodeError
                #   ValueError("No JSON object could be decoded")
                log.debug(
                    "unable to read %s\n  because %r",
                    join(extracted_package_dir, "info", "index.json"),
                    e,
                )

                if isdir(extracted_package_dir) and not isfile(package_tarball_full_path):
                    # We have a directory that looks like a conda package, but without
                    # (1) info/repodata_record.json or info/index.json, and (2) a conda package
                    # tarball, there's not much we can do.  We'll just ignore it.
                    return None

                try:
                    if self.is_writable:
                        if isdir(extracted_package_dir):
                            # We have a partially unpacked conda package directory. Best thing
                            # to do is remove it and try extracting.
                            rm_rf(extracted_package_dir)
                        try:
                            extract_tarball(package_tarball_full_path, extracted_package_dir)
                        except (OSError, InvalidArchiveError) as e:
                            if e.errno == ENOENT:
                                # FileNotFoundError(2, 'No such file or directory')
                                # At this point, we can assume the package tarball is bad.
                                # Remove everything and move on.
                                # see https://github.com/conda/conda/issues/6707
                                rm_rf(package_tarball_full_path)
                                rm_rf(extracted_package_dir)
                                return None
                        try:
                            raw_json_record = read_index_json(extracted_package_dir)
                        except (OSError, JSONDecodeError, FileNotFoundError):
                            # At this point, we can assume the package tarball is bad.
                            # Remove everything and move on.
                            rm_rf(package_tarball_full_path)
                            rm_rf(extracted_package_dir)
                            return None
                    else:
                        raw_json_record = read_index_json_from_tarball(package_tarball_full_path)
                except (EOFError, ReadError, FileNotFoundError, InvalidArchiveError) as e:
                    # EOFError: Compressed file ended before the end-of-stream marker was reached
                    # tarfile.ReadError: file could not be opened successfully
                    # We have a corrupted tarball. Remove the tarball so it doesn't affect
                    # anything, and move on.
                    log.debug(
                        "unable to extract info/index.json from %s\n  because %r",
                        package_tarball_full_path,
                        e,
                    )
                    rm_rf(package_tarball_full_path)
                    return None

            # we were able to read info/index.json, so let's continue
            if isfile(package_tarball_full_path):
                md5 = compute_md5sum(package_tarball_full_path)
            else:
                md5 = None

            url = self._urls_data.get_url(package_filename)
            package_cache_record = PackageCacheRecord.from_objects(
                raw_json_record,
                url=url,
                fn=basename(package_tarball_full_path),
                md5=md5,
                size=getsize(package_tarball_full_path),
                package_tarball_full_path=package_tarball_full_path,
                extracted_package_dir=extracted_package_dir,
            )

            # write the info/repodata_record.json file so we can short-circuit this next time
            if self.is_writable:
                repodata_record = PackageRecord.from_objects(package_cache_record)
                repodata_record_path = join(extracted_package_dir, "info", "repodata_record.json")
                try:
                    write_as_json_to_file(repodata_record_path, repodata_record)
                except OSError as e:
                    if e.errno in (EACCES, EPERM, EROFS) and isdir(dirname(repodata_record_path)):
                        raise NotWritableError(repodata_record_path, e.errno, caused_by=e)
                    else:
                        raise

            return package_cache_record

    @staticmethod
    def _dedupe_pkgs_dir_contents(pkgs_dir_contents):
        # if both 'six-1.10.0-py35_0/' and 'six-1.10.0-py35_0.tar.bz2' are in pkgs_dir,
        #   only 'six-1.10.0-py35_0.tar.bz2' will be in the return contents
        if not pkgs_dir_contents:
            return []
        _CONDA_TARBALL_EXTENSION_V1 = CONDA_PACKAGE_EXTENSION_V1
        _CONDA_TARBALL_EXTENSION_V2 = CONDA_PACKAGE_EXTENSION_V2
        _strip_pkg_extension = strip_pkg_extension
        groups = defaultdict(set)
        any(
            groups[ext].add(fn_root)
            for fn_root, ext in (_strip_pkg_extension(fn) for fn in pkgs_dir_contents)
        )
        conda_extensions = groups[_CONDA_TARBALL_EXTENSION_V2]
        tar_bz2_extensions = groups[_CONDA_TARBALL_EXTENSION_V1] - conda_extensions
        others = groups[None] - conda_extensions - tar_bz2_extensions
        return sorted(
            concatv(
                (p + _CONDA_TARBALL_EXTENSION_V2 for p in conda_extensions),
                (p + _CONDA_TARBALL_EXTENSION_V1 for p in tar_bz2_extensions),
                others,
            )
        )


class UrlsData:
    # this is a class to manage urls.txt
    # it should basically be thought of as a sequence
    # in this class I'm breaking the rule that all disk access goes through conda.gateways

    def __init__(self, pkgs_dir):
        self.pkgs_dir = pkgs_dir
        self.urls_txt_path = urls_txt_path = join(pkgs_dir, "urls.txt")
        if isfile(urls_txt_path):
            with open(urls_txt_path, "rb") as fh:
                self._urls_data = [line.strip().decode("utf-8") for line in fh]
                self._urls_data.reverse()
        else:
            self._urls_data = []

    def __contains__(self, url):
        return url in self._urls_data

    def __iter__(self):
        return iter(self._urls_data)

    def add_url(self, url):
        with codecs.open(self.urls_txt_path, mode="ab", encoding="utf-8") as fh:
            linefeed = "\r\n" if platform == "win32" else "\n"
            fh.write(url + linefeed)
        self._urls_data.insert(0, url)

    @memoizemethod
    def get_url(self, package_path):
        # package path can be a full path or just a basename
        #   can be either an extracted directory or tarball
        package_path = basename(package_path)
        # NOTE: This makes an assumption that all extensionless packages came from a .tar.bz2.
        #       That's probably a good assumption going forward, because we should now always
        #       be recording the extension in urls.txt.  The extensionless situation should be
        #       legacy behavior only.
        if not package_path.endswith(CONDA_PACKAGE_EXTENSION_V1):
            package_path += CONDA_PACKAGE_EXTENSION_V1
        return first(self, lambda url: basename(url) == package_path)


# ##############################
# downloading
# ##############################


class ProgressiveFetchExtract:
    @staticmethod
    def make_actions_for_record(pref_or_spec):
        assert pref_or_spec is not None
        # returns a cache_action and extract_action

        # if the pref or spec has an md5 value
        # look in all caches for package cache record that is
        #   (1) already extracted, and
        #   (2) matches the md5
        # If one exists, no actions are needed.
        sha256 = pref_or_spec.get("sha256")
        size = pref_or_spec.get("size")
        md5 = pref_or_spec.get("md5")
        legacy_bz2_size = pref_or_spec.get("legacy_bz2_size")
        legacy_bz2_md5 = pref_or_spec.get("legacy_bz2_md5")

        def pcrec_matches(pcrec):
            matches = True
            # sha256 is overkill for things that are already in the package cache.
            #     It's just a quick match.
            # if sha256 is not None and pcrec.sha256 is not None:
            #     matches = sha256 == pcrec.sha256
            if size is not None and pcrec.get("size") is not None:
                matches = pcrec.size in (size, legacy_bz2_size)
            if matches and md5 is not None and pcrec.get("md5") is not None:
                matches = pcrec.md5 in (md5, legacy_bz2_md5)
            return matches

        extracted_pcrec = next(
            (
                pcrec
                for pcrec in concat(
                    PackageCacheData(pkgs_dir).query(pref_or_spec)
                    for pkgs_dir in context.pkgs_dirs
                )
                if pcrec.is_extracted
            ),
            None,
        )
        if extracted_pcrec and pcrec_matches(extracted_pcrec) and extracted_pcrec.get("url"):
            return None, None

        # there is no extracted dist that can work, so now we look for tarballs that
        #   aren't extracted
        # first we look in all writable caches, and if we find a match, we extract in place
        # otherwise, if we find a match in a non-writable cache, we link it to the first writable
        #   cache, and then extract
        pcrec_from_writable_cache = next(
            (
                pcrec
                for pcrec in concat(
                    pcache.query(pref_or_spec) for pcache in PackageCacheData.writable_caches()
                )
                if pcrec.is_fetched
            ),
            None,
        )
        if (
            pcrec_from_writable_cache
            and pcrec_matches(pcrec_from_writable_cache)
            and pcrec_from_writable_cache.get("url")
        ):
            # extract in place
            extract_action = ExtractPackageAction(
                source_full_path=pcrec_from_writable_cache.package_tarball_full_path,
                target_pkgs_dir=dirname(pcrec_from_writable_cache.package_tarball_full_path),
                target_extracted_dirname=basename(pcrec_from_writable_cache.extracted_package_dir),
                record_or_spec=pcrec_from_writable_cache,
                sha256=pcrec_from_writable_cache.sha256 or sha256,
                size=pcrec_from_writable_cache.size or size,
                md5=pcrec_from_writable_cache.md5 or md5,
            )
            return None, extract_action

        pcrec_from_read_only_cache = next(
            (
                pcrec
                for pcrec in concat(
                    pcache.query(pref_or_spec) for pcache in PackageCacheData.read_only_caches()
                )
                if pcrec.is_fetched
            ),
            None,
        )

        first_writable_cache = PackageCacheData.first_writable()
        if pcrec_from_read_only_cache and pcrec_matches(pcrec_from_read_only_cache):
            # we found a tarball, but it's in a read-only package cache
            # we need to link the tarball into the first writable package cache,
            #   and then extract
            cache_action = CacheUrlAction(
                url=path_to_url(pcrec_from_read_only_cache.package_tarball_full_path),
                target_pkgs_dir=first_writable_cache.pkgs_dir,
                target_package_basename=pcrec_from_read_only_cache.fn,
                sha256=pcrec_from_read_only_cache.get("sha256") or sha256,
                size=pcrec_from_read_only_cache.get("size") or size,
                md5=pcrec_from_read_only_cache.get("md5") or md5,
            )
            trgt_extracted_dirname = strip_pkg_extension(pcrec_from_read_only_cache.fn)[0]
            extract_action = ExtractPackageAction(
                source_full_path=cache_action.target_full_path,
                target_pkgs_dir=first_writable_cache.pkgs_dir,
                target_extracted_dirname=trgt_extracted_dirname,
                record_or_spec=pcrec_from_read_only_cache,
                sha256=pcrec_from_read_only_cache.get("sha256") or sha256,
                size=pcrec_from_read_only_cache.get("size") or size,
                md5=pcrec_from_read_only_cache.get("md5") or md5,
            )
            return cache_action, extract_action

        # if we got here, we couldn't find a matching package in the caches
        #   we'll have to download one; fetch and extract
        url = pref_or_spec.get("url")
        assert url

        cache_action = CacheUrlAction(
            url=url,
            target_pkgs_dir=first_writable_cache.pkgs_dir,
            target_package_basename=pref_or_spec.fn,
            sha256=sha256,
            size=size,
            md5=md5,
        )
        extract_action = ExtractPackageAction(
            source_full_path=cache_action.target_full_path,
            target_pkgs_dir=first_writable_cache.pkgs_dir,
            target_extracted_dirname=strip_pkg_extension(pref_or_spec.fn)[0],
            record_or_spec=pref_or_spec,
            sha256=sha256,
            size=size,
            md5=md5,
        )
        return cache_action, extract_action

    def __init__(self, link_prefs):
        """
        Args:
            link_prefs (Tuple[PackageRecord]):
                A sequence of :class:`PackageRecord`s to ensure available in a known
                package cache, typically for a follow-on :class:`UnlinkLinkTransaction`.
                Here, "available" means the package tarball is both downloaded and extracted
                to a package directory.
        """
        self.link_precs = link_prefs

        log.debug(
            "instantiating ProgressiveFetchExtract with\n" "  %s\n",
            "\n  ".join(pkg_rec.dist_str() for pkg_rec in link_prefs),
        )

        self.paired_actions = {}  # Map[pref, Tuple(CacheUrlAction, ExtractPackageAction)]

        self._prepared = False
        self._executed = False

    @time_recorder("fetch_extract_prepare")
    def prepare(self):
        if self._prepared:
            return

        self.paired_actions.update(
            (prec, self.make_actions_for_record(prec)) for prec in self.link_precs
        )
        self._prepared = True

    @property
    def cache_actions(self):
        return tuple(axns[0] for axns in self.paired_actions.values() if axns[0])

    @property
    def extract_actions(self):
        return tuple(axns[1] for axns in self.paired_actions.values() if axns[1])

    def execute(self):
        """
        Run each action in self.paired_actions. Each action in cache_actions
        runs before its corresponding extract_actions.
        """
        if self._executed:
            return
        if not self._prepared:
            self.prepare()

        assert not context.dry_run

        if not self.paired_actions:
            return

        if not context.verbosity and not context.quiet and not context.json:
            print("\nDownloading and Extracting Packages")
        else:
            log.debug(
                "prepared package cache actions:\n"
                "  cache_actions:\n"
                "    %s\n"
                "  extract_actions:\n"
                "    %s\n",
                "\n    ".join(str(ca) for ca in self.cache_actions),
                "\n    ".join(str(ea) for ea in self.extract_actions),
            )

        exceptions = []
        progress_bars = {}
        futures = []

        with signal_handler(conda_signal_handler), time_recorder(
            "fetch_extract_execute"
        ), ThreadPoolExecutor(context.fetch_threads) as fetch_executor, ThreadPoolExecutor(
            EXTRACT_THREADS
        ) as extract_executor:

            for prec_or_spec, (cache_action, extract_action) in self.paired_actions.items():
                if cache_action is None and extract_action is None:
                    # Not sure when this is reached.
                    continue

                progress_bar = self._progress_bar(prec_or_spec, leave=False)

                progress_bars[prec_or_spec] = progress_bar

                future = fetch_executor.submit(
                    do_cache_action, prec_or_spec, cache_action, progress_bar
                )

                future.add_done_callback(
                    partial(
                        done_callback,
                        actions=(cache_action,),
                        exceptions=exceptions,
                        progress_bar=progress_bar,
                        finish=False,
                    )
                )
                futures.append(future)

            for completed_future in as_completed(futures):
                try:
                    prec_or_spec = completed_future.result()
                except Exception:
                    # Special handling for exceptions thrown inside future, not
                    # by futures handling code. Cancel any download that has not
                    # been started. In-progress futures will continue.
                    for future in futures:
                        future.cancel()

<<<<<<< HEAD
                    raise
=======
                    # break, not raise. CondaMultiError() raised if exceptions.
                    break

                cache_action, extract_action = self.paired_actions[prec_or_spec]
                extract_future = extract_executor.submit(
                    do_extract_action,
                    prec_or_spec,
                    extract_action,
                    progress_bars[prec_or_spec],
                )
                extract_future.add_done_callback(
                    partial(
                        done_callback,
                        actions=(cache_action, extract_action),
                        exceptions=exceptions,
                        progress_bar=progress_bars[prec_or_spec],
                        finish=True,
                    )
                )
>>>>>>> d323eab6

        for bar in progress_bars.values():
            bar.close()

        if not context.verbosity and not context.quiet and not context.json:
            print("\r")  # move to column 0

        if exceptions:
            raise CondaMultiError(exceptions)

        self._executed = True

    @staticmethod
    def _progress_bar(prec_or_spec, position=None, leave=False):
        desc = ""
        if prec_or_spec.name and prec_or_spec.version:
            desc = "{}-{}".format(prec_or_spec.name or "", prec_or_spec.version or "")
        size = getattr(prec_or_spec, "size", None)
        size_str = size and human_bytes(size) or ""
        if len(desc) > 0:
            desc = "%-20.20s | " % desc
        if len(size_str) > 0:
            desc += "%-9s | " % size_str

        progress_bar = ProgressBar(
            desc,
            not context.verbosity and not context.quiet,
            context.json,
            position=position,
            leave=leave,
        )

        return progress_bar

    def __hash__(self):
        return hash(self.link_precs)

    def __eq__(self, other):
        return hash(self) == hash(other)


def do_cache_action(prec, cache_action, progress_bar, download_total=1.0):
    """
    This function gets called from `ProgressiveFetchExtract.execute`
    """
    # pass None if already cached (simplifies code)
    if not cache_action:
        return prec
    cache_action.verify()

    if not cache_action.url.startswith("file:/"):

        def progress_update_cache_action(pct_completed):
            progress_bar.update_to(pct_completed * download_total)

    else:
        download_total = 0
        progress_update_cache_action = None

    cache_action.execute(progress_update_cache_action)
    return prec


def do_extract_action(prec, extract_action, progress_bar):
    """
    This function gets called after do_cache_action completes.
    """
    # pass None if already extracted (simplifies code)
    if not extract_action:
        return prec
    extract_action.verify()
    # currently unable to do updates on extract;
    # likely too fast to bother
    extract_action.execute(None)
    progress_bar.update_to(1.0)
    return prec


def do_cleanup(actions):
    for action in actions:
        if action:
            action.cleanup()


def do_reverse(actions):
    for action in actions:
        if action:
            action.reverse()


def done_callback(
    future: Future,
    actions: tuple[CacheUrlAction | ExtractPackageAction, ...],
    progress_bar: ProgressBar,
    exceptions: list[Exception],
    finish: bool = False,
):
    try:
        future.result()
    except Exception as e:
        do_reverse(reversed(actions))
        exceptions.append(e)
    else:
        do_cleanup(actions)
        if finish:
            progress_bar.finish()
            progress_bar.refresh()

# ##############################
# backward compatibility
# ##############################


def rm_fetched(dist):
    """
    Checks to see if the requested package is in the cache; and if so, it removes both
    the package itself and its extracted contents.
    """
    # in conda/exports.py and conda_build/conda_interface.py, but not actually
    #   used in conda-build
    raise NotImplementedError()


def download(url, dst_path, session=None, md5sum=None, urlstxt=False, retries=3):
    from ..gateways.connection.download import download as gateway_download

    gateway_download(url, dst_path, md5sum)<|MERGE_RESOLUTION|>--- conflicted
+++ resolved
@@ -768,9 +768,6 @@
                     for future in futures:
                         future.cancel()
 
-<<<<<<< HEAD
-                    raise
-=======
                     # break, not raise. CondaMultiError() raised if exceptions.
                     break
 
@@ -790,7 +787,6 @@
                         finish=True,
                     )
                 )
->>>>>>> d323eab6
 
         for bar in progress_bars.values():
             bar.close()
