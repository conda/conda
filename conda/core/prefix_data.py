# Copyright (C) 2012 Anaconda, Inc
# SPDX-License-Identifier: BSD-3-Clause
"""Tools for managing the packages installed within an environment."""

from __future__ import annotations

import json
import os
import re
from logging import getLogger
from os.path import basename, lexists
from pathlib import Path
from typing import TYPE_CHECKING

from ..auxlib.exceptions import ValidationError
from ..base.constants import (
    CONDA_ENV_VARS_UNSET_VAR,
    CONDA_PACKAGE_EXTENSIONS,
    PREFIX_FROZEN_FILE,
    PREFIX_MAGIC_FILE,
    PREFIX_NAME_DISALLOWED_CHARS,
    PREFIX_STATE_FILE,
    ROOT_ENV_NAME,
)
from ..base.context import context, locate_prefix_by_name
from ..common.compat import on_win
from ..common.constants import NULL
from ..common.io import time_recorder
from ..common.path import (
    expand,
    get_python_site_packages_short_path,
    paths_equal,
    win_path_ok,
)
from ..common.pkg_formats.python import get_site_packages_anchor_files
from ..common.serialize import json_load
from ..common.url import mask_anaconda_token
from ..common.url import remove_auth as url_remove_auth
from ..exceptions import (
    BasicClobberError,
    CondaDependencyError,
    CondaValueError,
    CorruptedEnvironmentError,
    DirectoryNotACondaEnvironmentError,
    EnvironmentIsFrozenError,
    EnvironmentLocationNotFound,
    EnvironmentNameNotFound,
    EnvironmentNotWritableError,
    maybe_raise,
)
from ..gateways.disk.create import first_writable_envs_dir, write_as_json_to_file
from ..gateways.disk.delete import rm_rf
from ..gateways.disk.read import read_python_record
from ..gateways.disk.test import file_path_is_writable
from ..models.match_spec import MatchSpec
from ..models.prefix_graph import PrefixGraph
from ..models.records import PackageRecord, PrefixRecord

if TYPE_CHECKING:
    from collections.abc import Iterable
    from typing import Any, TypeVar

    from ..auxlib import _Null
    from ..common.path import PathType

    T = TypeVar("T")

log = getLogger(__name__)


class PrefixDataType(type):
    """Basic caching of PrefixData instance objects."""

    def __call__(
        cls,
        prefix_path: str | os.PathLike | Path,
        pip_interop_enabled: bool | None = None,
    ) -> PrefixData:
        if isinstance(prefix_path, PrefixData):
            return prefix_path
        prefix_path = Path(prefix_path)
        cache_key = prefix_path, pip_interop_enabled
        if cache_key in PrefixData._cache_:
            return PrefixData._cache_[cache_key]
        else:
            prefix_data_instance = super().__call__(prefix_path, pip_interop_enabled)
            PrefixData._cache_[cache_key] = prefix_data_instance
            return prefix_data_instance


class PrefixData(metaclass=PrefixDataType):
    """
    The PrefixData class aims to be the representation of the state
    of a conda environment on disk. The directory where the environment
    lives is called prefix.

    This class supports different types of tasks:

    - Reading and querying `conda-meta/*.json` files as `PackageRecord` objects
    - Reading PyPI-only packages, installed next to conda packages
    - Reading and writing environment-specific configuration (env vars, state file,
      nonadmin markers, etc)
    - Existence checks and validations of name, path, and magic files / markers
    """

    _cache_: dict[tuple[Path, bool | None], PrefixData] = {}

    def __init__(
        self,
        prefix_path: str | os.PathLike[str] | Path,
        pip_interop_enabled: bool | None = None,
    ):
        # pip_interop_enabled is a temporary parameter; DO NOT USE
        # TODO: when removing pip_interop_enabled, also remove from meta class
<<<<<<< HEAD
        self.prefix_path = Path(prefix_path)
        self._magic_file = self.prefix_path / PREFIX_MAGIC_FILE
        self._frozen_file = self.prefix_path / PREFIX_FROZEN_FILE
        self.__prefix_records = None
        self.__is_writable = NULL
        self._pip_interop_enabled = (
=======
        self.prefix_path: Path = Path(prefix_path)
        self._magic_file: Path = self.prefix_path / PREFIX_MAGIC_FILE
        self.__prefix_records: dict[str, PrefixRecord] | None = None
        self.__is_writable: bool | None | _Null = NULL
        self._pip_interop_enabled: bool = (
>>>>>>> 5607154d
            pip_interop_enabled
            if pip_interop_enabled is not None
            else context.pip_interop_enabled
        )

    @classmethod
    def from_name(cls, name: str, **kwargs) -> PrefixData:
        """
        Creates a PrefixData instance from an environment name.

        The name will be validated with `PrefixData.validate_name()` if it does not exist.

        :param name: The name of the environment. Must not contain path separators (/, \\).
        :raises CondaValueError: If `name` contains a path separator.
        """
        if "/" in name or "\\" in name:
            raise CondaValueError("Environment names cannot contain path separators")
        try:
            return cls(locate_prefix_by_name(name))
        except EnvironmentNameNotFound:
            cls(name).validate_name()
            return cls(Path(first_writable_envs_dir(), name), **kwargs)

    @classmethod
    def from_context(cls, validate: bool = False) -> PrefixData:
        """
        Creates a PrefixData instance from the path specified by `context.target_prefix`.

        The path and name will be validated with `PrefixData.validate_path()` and
        `PrefixData.validate_name()`, respectively, if `validate` is `True`.

        :param validate: Whether the path and name should be validated. Useful for environments
            about to be created.
        """
        inst = cls(context.target_prefix)
        if validate:
            inst.validate_path()
            inst.validate_name()
        return inst

    @property
    def name(self) -> str:
        """
        Returns the name of the environment, if available.

        If the environment doesn't live in one the configured `envs_dirs`, an empty
        string is returned. The construct `prefix_data.name or prefix_data.prefix_path` can
        be helpful in those cases.
        """
        if self == PrefixData(context.root_prefix):
            return ROOT_ENV_NAME
        for envs_dir in context.envs_dirs:
            if paths_equal(envs_dir, self.prefix_path.parent):
                return self.prefix_path.name
        return ""

    # region Checks

    def __eq__(self, other: Any) -> bool:
        if not isinstance(other, PrefixData):
            return False
        if self.prefix_path.exists():
            if other.prefix_path.exists():
                return self.prefix_path.samefile(other.prefix_path)
            return False  # only one prefix exists, cannot be the same
        elif other.prefix_path.exists():
            return False  # only one prefix exists, cannot be the same
        else:
            # neither prefix exists, raw comparison
            return self.prefix_path.resolve() == other.prefix_path.resolve()

    def exists(self) -> bool:
        """
        Check whether the PrefixData path exists and is a directory.
        """
        try:
            return self.prefix_path.is_dir()
        except OSError:
            return False

    def is_environment(self) -> bool:
        """
        Check whether the PrefixData path is a valida conda environment.

        This is assessed by checking if `conda-meta/history` marker file exists.
        """
        try:
            return self._magic_file.is_file()
        except OSError:
            return False

    def is_frozen(self) -> bool:
        """
        Check whether the environment is marked as frozen, as per CEP 22.

        This is assessed by checking if `conda-meta/frozen` marker file exists.
        """
        try:
            return self._frozen_file.is_file()
        except OSError:
            return False

    def is_base(self) -> bool:
        """
        Check whether the configured path refers to the `base` environment.
        """
        return paths_equal(str(self.prefix_path), context.root_prefix)

    @property
    def is_writable(self) -> bool | None | _Null:
        """
        Check whether the configured path is writable. This is assessed by checking
        whether `conda-meta/history` is writable. It if is, it is assumed that the rest
        of the directory tree is writable too.

        Note: The value is cached in the instance. Use `.assert_writable()` for a non-
        cached check.
        """
        if self.__is_writable == NULL:
            if not self.is_environment():
                is_writable = None
            else:
                is_writable = file_path_is_writable(self._magic_file)
            self.__is_writable = is_writable
        return self.__is_writable

    def assert_exists(self) -> None:
        """
        Check whether the environment path exists.

        :raises EnvironmentLocationNotFound: If the check returns False.
        """
        if not self.exists():
            raise EnvironmentLocationNotFound(self.prefix_path)

    def assert_environment(self) -> None:
        """
        Check whether the environment path exists and is a valid conda environment.

        :raises DirectoryNotACondaEnvironmentError: If the check returns False.
        """
        self.assert_exists()
        if not self.is_environment():
            raise DirectoryNotACondaEnvironmentError(self.prefix_path)

    def assert_writable(self) -> None:
        """
        Check whether the environment path is a valid conda environment and is writable.

        :raises EnvironmentNotWritableError: If the check returns False.
        """
        self.assert_environment()
        if not file_path_is_writable(self._magic_file):
            raise EnvironmentNotWritableError(self.prefix_path)

<<<<<<< HEAD
    def assert_not_frozen(self):
        """
        Check whether the environment path is a valid conda environment and is not marked
        as frozen (as per CEP 22).

        :raises EnvironmentIsFrozenError: If the environment is marked as frozen.
        """
        self.assert_environment()
        if not self.is_frozen():
            return
        message = ""
        contents = self._frozen_file.read_text()
        if contents:
            message = json.loads(contents).get("message", "")
        raise EnvironmentIsFrozenError(self.prefix_path, message)

    def validate_path(self, expand_path: bool = False):
=======
    def validate_path(self, expand_path: bool = False) -> None:
>>>>>>> 5607154d
        """
        Validate the path of the environment.

        It runs the following checks:

        - Make sure the path does not contain `:` or `;` (OS-dependent).
        - Disallow immediately nested environments (e.g. `$CONDA_ROOT` and `$CONDA_ROOT/my-env`).
        - Warn if there are spaces in the path.

        :param expand_path: Whether to process `~` and environment variables in the string.
            The expanded value will replace `.prefix_path`.
        :raises CondaValueError: If the environment contains `:`, `;`, or is nested.
        """
        prefix_str = str(self.prefix_path)
        if expand_path:
            prefix_str = expand(prefix_str)
            self.prefix_path = Path(prefix_str)

        if os.pathsep in prefix_str:
            raise CondaValueError(
                f"Environment paths cannot contain '{os.pathsep}'. Prefix: '{prefix_str}'"
            )

        if " " in prefix_str:
            log.warning(
                "Environment paths should not contain spaces. Prefix: '%s'",
                prefix_str,
            )
        parent = self.__class__(self.prefix_path.parent)
        if parent.is_environment():
            raise CondaValueError(
                "Environment paths cannot be immediately nested under another conda environment."
            )

    def validate_name(self, allow_base: bool = False) -> None:
        """
        Validate the name of the environment.

        :param allow_base: Whether to allow `base` as a valid name.
        :raises CondaValueError: If the name is protected, or if it contains disallowed characters
            (`/`, ` `, `:`, `#`).
        """
        if not allow_base and self.name in (ROOT_ENV_NAME, "root"):
            raise CondaValueError(f"'{self.name}' is a reserved environment name")

        if PREFIX_NAME_DISALLOWED_CHARS.intersection(self.prefix_path.name):
            raise CondaValueError(
                "Environment names cannot contain any of these characters: "
                f"{PREFIX_NAME_DISALLOWED_CHARS}"
            )

    # endregion
    # region Records

    @time_recorder(module_name=__name__)
    def load(self) -> None:
        self.__prefix_records = {}
        _conda_meta_dir = self.prefix_path / "conda-meta"
        if lexists(_conda_meta_dir):
            conda_meta_json_paths = (
                p
                for p in (entry.path for entry in os.scandir(_conda_meta_dir))
                if p[-5:] == ".json"
            )
            for meta_file in conda_meta_json_paths:
                self._load_single_record(meta_file)
        if self._pip_interop_enabled:
            self._load_site_packages()

    def reload(self) -> PrefixData:
        self.load()
        return self

    def _get_json_fn(self, prefix_record: PrefixRecord) -> str:
        fn = prefix_record.fn
        known_ext = False
        # .dist-info is for things installed by pip
        for ext in CONDA_PACKAGE_EXTENSIONS + (".dist-info",):
            if fn.endswith(ext):
                fn = fn[: -len(ext)]
                known_ext = True
        if not known_ext:
            raise ValueError(
                f"Attempted to make prefix record for unknown package type: {fn}"
            )
        return fn + ".json"

    def insert(self, prefix_record: PrefixRecord, remove_auth: bool = True) -> None:
        assert prefix_record.name not in self._prefix_records, (
            f"Prefix record insertion error: a record with name {prefix_record.name} already exists "
            "in the prefix. This is a bug in conda. Please report it at "
            "https://github.com/conda/conda/issues"
        )

        prefix_record_json_path = (
            self.prefix_path / "conda-meta" / self._get_json_fn(prefix_record)
        )
        if lexists(prefix_record_json_path):
            maybe_raise(
                BasicClobberError(
                    source_path=None,
                    target_path=prefix_record_json_path,
                    context=context,
                ),
                context,
            )
            rm_rf(prefix_record_json_path)
        if remove_auth:
            prefix_record_json = prefix_record.dump()
            prefix_record_json["url"] = url_remove_auth(
                mask_anaconda_token(prefix_record.url)
            )
        else:
            prefix_record_json = prefix_record
        write_as_json_to_file(prefix_record_json_path, prefix_record_json)

        self._prefix_records[prefix_record.name] = prefix_record

    def remove(self, package_name: str) -> None:
        assert package_name in self._prefix_records

        prefix_record = self._prefix_records[package_name]

        prefix_record_json_path = (
            self.prefix_path / "conda-meta" / self._get_json_fn(prefix_record)
        )
        if self.is_writable:
            rm_rf(prefix_record_json_path)

        del self._prefix_records[package_name]

    def get(self, package_name: str, default: T = NULL) -> PackageRecord | T:
        try:
            return self._prefix_records[package_name]
        except KeyError:
            if default is not NULL:
                return default
            else:
                raise

    def iter_records(self) -> Iterable[PrefixRecord]:
        return iter(self._prefix_records.values())

    def iter_records_sorted(self) -> Iterable[PrefixRecord]:
        prefix_graph = PrefixGraph(self.iter_records())
        return iter(prefix_graph.graph)

    def all_subdir_urls(self) -> set[str]:
        subdir_urls = set()
        for prefix_record in self.iter_records():
            subdir_url = prefix_record.channel.subdir_url
            if subdir_url and subdir_url not in subdir_urls:
                log.debug("adding subdir url %s for %s", subdir_url, prefix_record)
                subdir_urls.add(subdir_url)
        return subdir_urls

    def query(
        self, package_ref_or_match_spec: PackageRecord | MatchSpec | str
    ) -> Iterable[PrefixRecord]:
        # returns a generator
        param = package_ref_or_match_spec
        if isinstance(param, str):
            param = MatchSpec(param)
        if isinstance(param, MatchSpec):
            return (
                prefix_rec
                for prefix_rec in self.iter_records()
                if param.match(prefix_rec)
            )
        else:
            assert isinstance(param, PackageRecord)
            return (
                prefix_rec for prefix_rec in self.iter_records() if prefix_rec == param
            )

    @property
    def _prefix_records(self) -> dict[str, PrefixRecord] | None:
        return self.__prefix_records or self.load() or self.__prefix_records

    def _load_single_record(self, prefix_record_json_path: PathType) -> None:
        log.debug("loading prefix record %s", prefix_record_json_path)
        with open(prefix_record_json_path) as fh:
            try:
                json_data = json_load(fh.read())
            except (UnicodeDecodeError, json.JSONDecodeError):
                # UnicodeDecodeError: catch horribly corrupt files
                # JSONDecodeError: catch bad json format files
                raise CorruptedEnvironmentError(
                    self.prefix_path, prefix_record_json_path
                )

            # TODO: consider, at least in memory, storing prefix_record_json_path as part
            #       of PrefixRecord
            prefix_record = PrefixRecord(**json_data)

            # check that prefix record json filename conforms to name-version-build
            # apparently implemented as part of #2638 to resolve #2599
            try:
                n, v, b = basename(prefix_record_json_path)[:-5].rsplit("-", 2)
                if (n, v, b) != (
                    prefix_record.name,
                    prefix_record.version,
                    prefix_record.build,
                ):
                    raise ValueError()
            except ValueError:
                log.warning(
                    "Ignoring malformed prefix record at: %s", prefix_record_json_path
                )
                # TODO: consider just deleting here this record file in the future
                return

            self.__prefix_records[prefix_record.name] = prefix_record

    # endregion
    # region Python records

    @property
    def _python_pkg_record(self) -> PrefixRecord | None:
        """Return the prefix record for the package python."""
        return next(
            (
                prefix_record
                for prefix_record in self.__prefix_records.values()
                if prefix_record.name == "python"
            ),
            None,
        )

    def _load_site_packages(self) -> dict[str, PrefixRecord]:
        """
        Load non-conda-installed python packages in the site-packages of the prefix.

        Python packages not handled by conda are installed via other means,
        like using pip or using python setup.py develop for local development.

        Packages found that are not handled by conda are converted into a
        prefix record and handled in memory.

        Packages clobbering conda packages (i.e. the conda-meta record) are
        removed from the in memory representation.
        """
        python_pkg_record = self._python_pkg_record

        if not python_pkg_record:
            return {}

        site_packages_dir = get_python_site_packages_short_path(
            python_pkg_record.version
        )
        site_packages_path = self.prefix_path / win_path_ok(site_packages_dir)

        if not site_packages_path.is_dir():
            return {}

        # Get anchor files for corresponding conda (handled) python packages
        prefix_graph = PrefixGraph(self.iter_records())
        python_records = prefix_graph.all_descendants(python_pkg_record)
        conda_python_packages = get_conda_anchor_files_and_records(
            site_packages_dir, python_records
        )

        # Get all anchor files and compare against conda anchor files to find clobbered conda
        # packages and python packages installed via other means (not handled by conda)
        sp_anchor_files = get_site_packages_anchor_files(
            site_packages_path, site_packages_dir
        )
        conda_anchor_files = set(conda_python_packages)
        clobbered_conda_anchor_files = conda_anchor_files - sp_anchor_files
        non_conda_anchor_files = sp_anchor_files - conda_anchor_files

        # If there's a mismatch for anchor files between what conda expects for a package
        # based on conda-meta, and for what is actually in site-packages, then we'll delete
        # the in-memory record for the conda package.  In the future, we should consider
        # also deleting the record on disk in the conda-meta/ directory.
        for conda_anchor_file in clobbered_conda_anchor_files:
            prefix_rec = self._prefix_records.pop(
                conda_python_packages[conda_anchor_file].name
            )
            try:
                extracted_package_dir = basename(prefix_rec.extracted_package_dir)
            except AttributeError:
                extracted_package_dir = "-".join(
                    (prefix_rec.name, prefix_rec.version, prefix_rec.build)
                )
            prefix_rec_json_path = (
                self.prefix_path / "conda-meta" / f"{extracted_package_dir}.json"
            )
            try:
                rm_rf(prefix_rec_json_path)
            except OSError:
                log.debug(
                    "stale information, but couldn't remove: %s", prefix_rec_json_path
                )
            else:
                log.debug("removed due to stale information: %s", prefix_rec_json_path)

        # Create prefix records for python packages not handled by conda
        new_packages = {}
        for af in non_conda_anchor_files:
            try:
                python_record = read_python_record(
                    self.prefix_path, af, python_pkg_record.version
                )
            except OSError as e:
                log.info(
                    "Python record ignored for anchor path '%s'\n  due to %s", af, e
                )
                continue
            except ValidationError:
                import sys

                exc_type, exc_value, exc_traceback = sys.exc_info()
                import traceback

                tb = traceback.format_exception(exc_type, exc_value, exc_traceback)
                log.warning(
                    "Problem reading non-conda package record at %s. Please verify that you "
                    "still need this, and if so, that this is still installed correctly. "
                    "Reinstalling this package may help.",
                    af,
                )
                log.debug("ValidationError: \n%s\n", "\n".join(tb))
                continue
            if not python_record:
                continue
            self.__prefix_records[python_record.name] = python_record
            new_packages[python_record.name] = python_record

        return new_packages

    # endregion
    # region State and environment variables

    def _get_environment_state_file(self) -> dict[str, dict[str, str]]:
        env_vars_file = self.prefix_path / PREFIX_STATE_FILE
        if lexists(env_vars_file):
            with open(env_vars_file) as f:
                prefix_state = json.loads(f.read())
        else:
            prefix_state = {}
        return prefix_state

    def _write_environment_state_file(self, state: dict[str, dict[str, str]]) -> None:
        env_vars_file = self.prefix_path / PREFIX_STATE_FILE
        env_vars_file.write_text(
            json.dumps(state, ensure_ascii=False, default=lambda x: x.__dict__)
        )

    def get_environment_env_vars(self) -> dict[str, str] | dict[bytes, bytes]:
        prefix_state = self._get_environment_state_file()
        env_vars_all = dict(prefix_state.get("env_vars", {}))
        env_vars = {
            k: v for k, v in env_vars_all.items() if v != CONDA_ENV_VARS_UNSET_VAR
        }
        return env_vars

    def set_environment_env_vars(
        self, env_vars: dict[str, str]
    ) -> dict[str, str] | None:
        env_state_file = self._get_environment_state_file()
        current_env_vars = env_state_file.get("env_vars")
        if current_env_vars:
            current_env_vars.update(env_vars)
        else:
            env_state_file["env_vars"] = env_vars
        self._write_environment_state_file(env_state_file)
        return env_state_file.get("env_vars")

    def unset_environment_env_vars(
        self, env_vars: dict[str, str]
    ) -> dict[str, str] | None:
        env_state_file = self._get_environment_state_file()
        current_env_vars = env_state_file.get("env_vars")
        if current_env_vars:
            for env_var in env_vars:
                if env_var in current_env_vars.keys():
                    current_env_vars[env_var] = CONDA_ENV_VARS_UNSET_VAR
            self._write_environment_state_file(env_state_file)
        return env_state_file.get("env_vars")

    def set_nonadmin(self) -> None:
        """Creates $PREFIX/.nonadmin if sys.prefix/.nonadmin exists (on Windows)."""
        if on_win and Path(context.root_prefix, ".nonadmin").is_file():
            self.prefix_path.mkdir(parents=True, exist_ok=True)
            (self.prefix_path / ".nonadmin").touch()

    # endregion


def get_conda_anchor_files_and_records(
    site_packages_short_path: PathType, python_records: Iterable[PrefixRecord]
) -> dict[PathType, PrefixRecord]:
    """Return the anchor files for the conda records of python packages."""
    anchor_file_endings = (".egg-info/PKG-INFO", ".dist-info/RECORD", ".egg-info")
    conda_python_packages = {}

    matcher = re.compile(
        r"^{}/[^/]+(?:{})$".format(
            re.escape(site_packages_short_path),
            r"|".join(re.escape(fn) for fn in anchor_file_endings),
        )
    ).match

    for prefix_record in python_records:
        anchor_paths = tuple(fpath for fpath in prefix_record.files if matcher(fpath))
        if len(anchor_paths) > 1:
            anchor_path = sorted(anchor_paths, key=len)[0]
            log.info(
                "Package %s has multiple python anchor files.\n  Using %s",
                prefix_record.record_id(),
                anchor_path,
            )
            conda_python_packages[anchor_path] = prefix_record
        elif anchor_paths:
            conda_python_packages[anchor_paths[0]] = prefix_record

    return conda_python_packages


def python_record_for_prefix(prefix: os.PathLike) -> PrefixRecord | None:
    """
    For the given conda prefix, return the PrefixRecord of the Python installed
    in that prefix.
    """
    python_record_iterator = (
        record
        for record in PrefixData(prefix).iter_records()
        if record.name == "python"
    )
    record = next(python_record_iterator, None)
    if record is not None:
        next_record = next(python_record_iterator, None)
        if next_record is not None:
            raise CondaDependencyError(
                f"multiple python records found in prefix {prefix}"
            )
    return record


def get_python_version_for_prefix(prefix: os.PathLike) -> str | None:
    """
    For the given conda prefix, return the version of the Python installation
    in that prefix.
    """
    # returns a string e.g. "2.7", "3.4", "3.5" or None
    record = python_record_for_prefix(prefix)
    if record is not None:
        if record.version[3].isdigit():
            return record.version[:4]
        else:
            return record.version[:3]


def delete_prefix_from_linked_data(path: str | os.PathLike | Path) -> bool:
    """Here, path may be a complete prefix or a dist inside a prefix"""
    path = Path(path)
    for prefix, pip_interop in sorted(
        PrefixData._cache_, reverse=True, key=lambda key: key[0]
    ):
        try:
            path.relative_to(prefix)
            del PrefixData._cache_[(prefix, pip_interop)]
            return True
        except ValueError:
            # ValueError: path is not relative to prefix
            continue
    return False<|MERGE_RESOLUTION|>--- conflicted
+++ resolved
@@ -112,20 +112,12 @@
     ):
         # pip_interop_enabled is a temporary parameter; DO NOT USE
         # TODO: when removing pip_interop_enabled, also remove from meta class
-<<<<<<< HEAD
-        self.prefix_path = Path(prefix_path)
-        self._magic_file = self.prefix_path / PREFIX_MAGIC_FILE
-        self._frozen_file = self.prefix_path / PREFIX_FROZEN_FILE
-        self.__prefix_records = None
-        self.__is_writable = NULL
-        self._pip_interop_enabled = (
-=======
         self.prefix_path: Path = Path(prefix_path)
         self._magic_file: Path = self.prefix_path / PREFIX_MAGIC_FILE
+        self._frozen_file: Path = self.prefix_path / PREFIX_FROZEN_FILE
         self.__prefix_records: dict[str, PrefixRecord] | None = None
         self.__is_writable: bool | None | _Null = NULL
         self._pip_interop_enabled: bool = (
->>>>>>> 5607154d
             pip_interop_enabled
             if pip_interop_enabled is not None
             else context.pip_interop_enabled
@@ -281,8 +273,7 @@
         if not file_path_is_writable(self._magic_file):
             raise EnvironmentNotWritableError(self.prefix_path)
 
-<<<<<<< HEAD
-    def assert_not_frozen(self):
+    def assert_not_frozen(self) -> None:
         """
         Check whether the environment path is a valid conda environment and is not marked
         as frozen (as per CEP 22).
@@ -298,10 +289,7 @@
             message = json.loads(contents).get("message", "")
         raise EnvironmentIsFrozenError(self.prefix_path, message)
 
-    def validate_path(self, expand_path: bool = False):
-=======
     def validate_path(self, expand_path: bool = False) -> None:
->>>>>>> 5607154d
         """
         Validate the path of the environment.
 
