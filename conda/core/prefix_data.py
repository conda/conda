--- conflicted
+++ resolved
@@ -115,27 +115,16 @@
         prefix_path: str | os.PathLike[str] | Path,
         interoperability: bool | None = None,
     ):
-<<<<<<< HEAD
-        self.prefix_path = Path(prefix_path)
-        self._magic_file = self.prefix_path / PREFIX_MAGIC_FILE
-        self.__prefix_records = None
-        self.__is_writable = NULL
-        self.interoperability = (
-            interoperability
-            if interoperability is not None
-            else context.prefix_data_interoperability
-=======
         # pip_interop_enabled is a temporary parameter; DO NOT USE
         # TODO: when removing pip_interop_enabled, also remove from meta class
         self.prefix_path: Path = Path(prefix_path)
         self._magic_file: Path = self.prefix_path / PREFIX_MAGIC_FILE
         self.__prefix_records: dict[str, PrefixRecord] | None = None
         self.__is_writable: bool | None | _Null = NULL
-        self._pip_interop_enabled: bool = (
-            pip_interop_enabled
-            if pip_interop_enabled is not None
-            else context.pip_interop_enabled
->>>>>>> 2283e3ae
+        self.interoperability: bool = (
+            interoperability
+            if interoperability is not None
+            else context.prefix_data_interoperability
         )
 
     @classmethod
@@ -352,16 +341,12 @@
         self.load()
         return self
 
-<<<<<<< HEAD
     @property
     @deprecated("25.9", "26.3", addendum="Use PrefixData.interoperability.")
     def _pip_interop_enabled(self):
         return self.interoperability
 
-    def _get_json_fn(self, prefix_record):
-=======
     def _get_json_fn(self, prefix_record: PrefixRecord) -> str:
->>>>>>> 2283e3ae
         fn = prefix_record.fn
         known_ext = False
         # .dist-info is for things installed by pip
@@ -506,12 +491,8 @@
     # region Python records
 
     @property
-<<<<<<< HEAD
     @deprecated("25.9", "26.3", addendum="Use PrefixData.get('python').")
-    def _python_pkg_record(self):
-=======
     def _python_pkg_record(self) -> PrefixRecord | None:
->>>>>>> 2283e3ae
         """Return the prefix record for the package python."""
         return next(
             (
@@ -522,115 +503,13 @@
             None,
         )
 
-<<<<<<< HEAD
     @deprecated(
         "25.9",
         "26.3",
         addendum="Use 'conda.plugins.prefix_data_loaders.pypi.load_site_packages' instead.",
     )
-    def _load_site_packages(self):
+    def _load_site_packages(self) -> dict[str, PrefixRecord]:
         from ..plugins.prefix_data_loaders.pypi import load_site_packages
-=======
-    def _load_site_packages(self) -> dict[str, PrefixRecord]:
-        """
-        Load non-conda-installed python packages in the site-packages of the prefix.
-
-        Python packages not handled by conda are installed via other means,
-        like using pip or using python setup.py develop for local development.
-
-        Packages found that are not handled by conda are converted into a
-        prefix record and handled in memory.
-
-        Packages clobbering conda packages (i.e. the conda-meta record) are
-        removed from the in memory representation.
-        """
-        python_pkg_record = self._python_pkg_record
-
-        if not python_pkg_record:
-            return {}
-
-        site_packages_dir = get_python_site_packages_short_path(
-            python_pkg_record.version
-        )
-        site_packages_path = self.prefix_path / win_path_ok(site_packages_dir)
-
-        if not site_packages_path.is_dir():
-            return {}
-
-        # Get anchor files for corresponding conda (handled) python packages
-        prefix_graph = PrefixGraph(self.iter_records())
-        python_records = prefix_graph.all_descendants(python_pkg_record)
-        conda_python_packages = get_conda_anchor_files_and_records(
-            site_packages_dir, python_records
-        )
-
-        # Get all anchor files and compare against conda anchor files to find clobbered conda
-        # packages and python packages installed via other means (not handled by conda)
-        sp_anchor_files = get_site_packages_anchor_files(
-            site_packages_path, site_packages_dir
-        )
-        conda_anchor_files = set(conda_python_packages)
-        clobbered_conda_anchor_files = conda_anchor_files - sp_anchor_files
-        non_conda_anchor_files = sp_anchor_files - conda_anchor_files
-
-        # If there's a mismatch for anchor files between what conda expects for a package
-        # based on conda-meta, and for what is actually in site-packages, then we'll delete
-        # the in-memory record for the conda package.  In the future, we should consider
-        # also deleting the record on disk in the conda-meta/ directory.
-        for conda_anchor_file in clobbered_conda_anchor_files:
-            prefix_rec = self._prefix_records.pop(
-                conda_python_packages[conda_anchor_file].name
-            )
-            try:
-                extracted_package_dir = basename(prefix_rec.extracted_package_dir)
-            except AttributeError:
-                extracted_package_dir = "-".join(
-                    (prefix_rec.name, prefix_rec.version, prefix_rec.build)
-                )
-            prefix_rec_json_path = (
-                self.prefix_path / "conda-meta" / f"{extracted_package_dir}.json"
-            )
-            try:
-                rm_rf(prefix_rec_json_path)
-            except OSError:
-                log.debug(
-                    "stale information, but couldn't remove: %s", prefix_rec_json_path
-                )
-            else:
-                log.debug("removed due to stale information: %s", prefix_rec_json_path)
-
-        # Create prefix records for python packages not handled by conda
-        new_packages = {}
-        for af in non_conda_anchor_files:
-            try:
-                python_record = read_python_record(
-                    self.prefix_path, af, python_pkg_record.version
-                )
-            except OSError as e:
-                log.info(
-                    "Python record ignored for anchor path '%s'\n  due to %s", af, e
-                )
-                continue
-            except ValidationError:
-                import sys
-
-                exc_type, exc_value, exc_traceback = sys.exc_info()
-                import traceback
-
-                tb = traceback.format_exception(exc_type, exc_value, exc_traceback)
-                log.warning(
-                    "Problem reading non-conda package record at %s. Please verify that you "
-                    "still need this, and if so, that this is still installed correctly. "
-                    "Reinstalling this package may help.",
-                    af,
-                )
-                log.debug("ValidationError: \n%s\n", "\n".join(tb))
-                continue
-            if not python_record:
-                continue
-            self.__prefix_records[python_record.name] = python_record
-            new_packages[python_record.name] = python_record
->>>>>>> 2283e3ae
 
         return load_site_packages(self.prefix_path, self.__prefix_records)
 
@@ -723,12 +602,8 @@
     return conda_python_packages
 
 
-<<<<<<< HEAD
 @deprecated("25.9", "25.3", addendum="Use `PrefixData.get('python', None)`")
-def python_record_for_prefix(prefix) -> PrefixRecord | None:
-=======
 def python_record_for_prefix(prefix: os.PathLike) -> PrefixRecord | None:
->>>>>>> 2283e3ae
     """
     For the given conda prefix, return the PrefixRecord of the Python installed
     in that prefix.
@@ -748,12 +623,8 @@
     return record
 
 
-<<<<<<< HEAD
 @deprecated("25.9", "25.3", addendum="Use `PrefixData.get('python').version`")
-def get_python_version_for_prefix(prefix) -> str | None:
-=======
 def get_python_version_for_prefix(prefix: os.PathLike) -> str | None:
->>>>>>> 2283e3ae
     """
     For the given conda prefix, return the version of the Python installation
     in that prefix.
