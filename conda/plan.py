--- conflicted
+++ resolved
@@ -551,11 +551,7 @@
             forgiving=True,
             is_build=False,
         )
-<<<<<<< HEAD
-        build_root.make_relocatable()
-=======
         build_root.make_relocatable(copy=True)
->>>>>>> 75ff491e
 
     install.messages(prefix)
 
