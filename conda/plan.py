"""
Handle the planning of installs and their execution.

NOTE:
    conda.install uses canonical package names in its interface functions,
    whereas conda.resolve uses package filenames, as those are used as index
    keys.  We try to keep fixes to this "impedance mismatch" local to this
    module.
"""

from __future__ import print_function, division, absolute_import

import sys
import os
from logging import getLogger
from collections import defaultdict
from os.path import abspath, isfile, join, exists

from conda import config
from conda import install
from conda.history import History
from conda.resolve import MatchSpec, Resolve, Package
from conda.utils import md5_file, human_bytes
from conda import instructions as inst
from conda.exceptions import CondaException
log = getLogger(__name__)

# For backwards compatibility
from conda.instructions import (FETCH, EXTRACT, UNLINK, LINK, RM_EXTRACTED,
                                RM_FETCHED, PREFIX, PRINT, PROGRESS,
                                SYMLINK_CONDA)


def print_dists(dists_extras):
    fmt = "    %-27s|%17s"
    print(fmt % ('package', 'build'))
    print(fmt % ('-' * 27, '-' * 17))
    for dist, extra in dists_extras:
        line = fmt % tuple(dist.rsplit('-', 1))
        if extra:
            line += extra
        print(line)

def display_actions(actions, index):
    if actions.get(inst.FETCH):
        print("\nThe following packages will be downloaded:\n")

        disp_lst = []
        for dist in actions[inst.FETCH]:
            info = index[dist + '.tar.bz2']
            extra = '%15s' % human_bytes(info['size'])
            if config.show_channel_urls:
                extra += '  %s' % config.canonical_channel_name(
                                       info.get('channel'))
            disp_lst.append((dist, extra))
        print_dists(disp_lst)

        if index and len(actions[inst.FETCH]) > 1:
            print(' ' * 4 + '-' * 60)
            print(" " * 43 + "Total: %14s" %
                  human_bytes(sum(index[dist + '.tar.bz2']['size']
                                  for dist in actions[inst.FETCH])))

    # package -> [oldver-oldbuild, newver-newbuild]
    packages = defaultdict(lambda: list(('', '')))
    features = defaultdict(lambda: list(('', '')))

    # This assumes each package will appear in LINK no more than once.
    Packages = {}
    linktypes = {}
    for arg in actions.get(inst.LINK, []):
        dist, pkgs_dir, lt = inst.split_linkarg(arg)
        pkg, ver, build = dist.rsplit('-', 2)
        packages[pkg][1] = ver + '-' + build
        Packages[dist] = Package(dist + '.tar.bz2', index[dist + '.tar.bz2'])
        linktypes[pkg] = lt
        features[pkg][1] = index[dist + '.tar.bz2'].get('features', '')
    for arg in actions.get(inst.UNLINK, []):
        dist, pkgs_dir, lt = inst.split_linkarg(arg)
        pkg, ver, build = dist.rsplit('-', 2)
        packages[pkg][0] = ver + '-' + build
        # If the package is not in the index (e.g., an installed
        # package that is not in the index any more), we just have to fake the metadata.
        info = index.get(dist + '.tar.bz2', dict(name=pkg, version=ver,
            build_number=int(build) if build.isdigit() else 0, build=build, channel=None))
        Packages[dist] = Package(dist + '.tar.bz2', info)
        features[pkg][0] = info.get('features', '')



    #             Put a minimum length here---.    .--For the :
    #                                         v    v
    maxpkg = max(len(max(packages or [''], key=len)), 0) + 1
    maxoldver = len(max(packages.values() or [['']], key=lambda i: len(i[0]))[0])
    maxnewver = len(max(packages.values() or [['', '']], key=lambda i: len(i[1]))[1])
    maxoldfeatures = len(max(features.values() or [['']], key=lambda i: len(i[0]))[0])
    maxnewfeatures = len(max(features.values() or [['', '']], key=lambda i: len(i[1]))[1])
    maxoldchannel = len(max([config.canonical_channel_name(Packages[pkg + '-' +
        packages[pkg][0]].channel) for pkg in packages if packages[pkg][0]] or
        [''], key=len))
    maxnewchannel = len(max([config.canonical_channel_name(Packages[pkg + '-' +
        packages[pkg][1]].channel) for pkg in packages if packages[pkg][1]] or
        [''], key=len))
    new = {pkg for pkg in packages if not packages[pkg][0]}
    removed = {pkg for pkg in packages if not packages[pkg][1]}
    updated = set()
    downgraded = set()
    oldfmt = {}
    newfmt = {}
    for pkg in packages:
        # That's right. I'm using old-style string formatting to generate a
        # string with new-style string formatting.
        oldfmt[pkg] = '{pkg:<%s} {vers[0]:<%s}' % (maxpkg, maxoldver)
        if config.show_channel_urls:
            oldfmt[pkg] += ' {channel[0]:<%s}' % maxoldchannel
        if packages[pkg][0]:
            newfmt[pkg] = '{vers[1]:<%s}' % maxnewver
        else:
            newfmt[pkg] = '{pkg:<%s} {vers[1]:<%s}' % (maxpkg, maxnewver)
        if config.show_channel_urls:
            newfmt[pkg] += ' {channel[1]:<%s}' % maxnewchannel
        # TODO: Should we also care about the old package's link type?
        if pkg in linktypes and linktypes[pkg] != install.LINK_HARD:
            newfmt[pkg] += ' (%s)' % install.link_name_map[linktypes[pkg]]

        if features[pkg][0]:
            oldfmt[pkg] += ' [{features[0]:<%s}]' % maxoldfeatures
        if features[pkg][1]:
            newfmt[pkg] += ' [{features[1]:<%s}]' % maxnewfeatures

        if pkg in new or pkg in removed:
            continue
        P0 = Packages[pkg + '-' + packages[pkg][0]]
        P1 = Packages[pkg + '-' + packages[pkg][1]]
        try:
            # <= here means that unchanged packages will be put in updated
            newer = (P0.name, P0.norm_version, P0.build_number) <= (P1.name, P1.norm_version, P1.build_number)
        except TypeError:
            newer = (P0.name, P0.version, P0.build_number) <= (P1.name, P1.version, P1.build_number)
        if newer:
            updated.add(pkg)
        else:
            downgraded.add(pkg)

    arrow = ' --> '
    lead = ' ' * 4

    def format(s, pkg):
        channel = ['', '']
        for i in range(2):
            if packages[pkg][i]:
                channel[i] = config.canonical_channel_name(Packages[pkg + '-' + packages[pkg][i]].channel)
        return lead + s.format(pkg=pkg + ':', vers=packages[pkg],
            channel=channel, features=features[pkg])

    if new:
        print("\nThe following NEW packages will be INSTALLED:\n")
    for pkg in sorted(new):
        print(format(newfmt[pkg], pkg))

    if removed:
        print("\nThe following packages will be REMOVED:\n")
    for pkg in sorted(removed):
        print(format(oldfmt[pkg], pkg))

    if updated:
        print("\nThe following packages will be UPDATED:\n")
    for pkg in sorted(updated):
        print(format(oldfmt[pkg] + arrow + newfmt[pkg], pkg))

    if downgraded:
        print("\nThe following packages will be DOWNGRADED:\n")
    for pkg in sorted(downgraded):
        print(format(oldfmt[pkg] + arrow + newfmt[pkg], pkg))

    print()

def nothing_to_do(actions):
    for op in inst.action_codes:
        if actions.get(op):
            return False
    return True

def plan_from_actions(actions):
    if 'op_order' in actions and actions['op_order']:
        op_order = actions['op_order']
    else:
        op_order = inst.action_codes

    assert inst.PREFIX in actions and actions[inst.PREFIX]
    res = [
           ('PREFIX', '%s' % actions[inst.PREFIX])]

    if sys.platform == 'win32':
        # Always link/unlink menuinst first on windows in case a subsequent
        # package tries to import it to create/remove a shortcut

        for op in (inst.UNLINK, inst.FETCH, inst.EXTRACT, inst.LINK):
            if op in actions:
                pkgs = []
                for pkg in actions[op]:
                    if 'menuinst' in pkg:
                        res.append((op, pkg))
                    else:
                        pkgs.append(pkg)
                actions[op] = pkgs

    for op in op_order:
        if op not in actions:
            continue
        if not actions[op]:
            continue
        if '_' not in op:
            res.append((inst.PRINT, '%sing packages ...' % op.capitalize()))
        if op in inst.progress_cmds:
            res.append((inst.PROGRESS, '%d' % len(actions[op])))
        for arg in actions[op]:
            res.append((op, arg))
    return res

def extracted_where(dist):
    for pkgs_dir in config.pkgs_dirs:
        if install.is_extracted(pkgs_dir, dist):
            return pkgs_dir
    return None

def ensure_linked_actions(dists, prefix):
    actions = defaultdict(list)
    actions[inst.PREFIX] = prefix
    for dist in dists:
        if install.is_linked(prefix, dist):
            continue

        extracted_in = extracted_where(dist)
        if extracted_in:
            if install.try_hard_link(extracted_in, prefix, dist):
                lt = install.LINK_HARD
            else:
                lt = (install.LINK_SOFT if (config.allow_softlinks and
                                            sys.platform != 'win32') else
                      install.LINK_COPY)
            actions[inst.LINK].append('%s %s %d' % (dist, extracted_in, lt))
        else:
            # Make a guess from the first pkgs dir, which is where it will be
            # extracted
            try:
                os.makedirs(join(config.pkgs_dirs[0], dist, 'info'))
                with open(join(config.pkgs_dirs[0], dist, 'info', 'index.json'), 'w'):
                    pass
                if install.try_hard_link(config.pkgs_dirs[0], prefix, dist):
                    lt = install.LINK_HARD
                else:
                    lt = (install.LINK_SOFT if (config.allow_softlinks and
                                            sys.platform != 'win32') else
                      install.LINK_COPY)
                actions[inst.LINK].append('%s %s %d' % (dist, config.pkgs_dirs[0], lt))
            except (OSError, IOError):
                actions[inst.LINK].append(dist)
            finally:
                try:
                    install.rm_rf(join(config.pkgs_dirs[0], dist))
                except (OSError, IOError):
                    pass

            actions[inst.EXTRACT].append(dist)
            if install.is_fetched(config.pkgs_dirs[0], dist):
                continue
            actions[inst.FETCH].append(dist)
    return actions

def force_linked_actions(dists, index, prefix):
    actions = defaultdict(list)
    actions[inst.PREFIX] = prefix
    actions['op_order'] = (inst.RM_FETCHED, inst.FETCH, inst.RM_EXTRACTED, inst.EXTRACT,
                           inst.UNLINK, inst.LINK)
    for dist in dists:
        fn = dist + '.tar.bz2'
        pkg_path = join(config.pkgs_dirs[0], fn)
        if isfile(pkg_path):
            try:
                if md5_file(pkg_path) != index[fn]['md5']:
                    actions[inst.RM_FETCHED].append(dist)
                    actions[inst.FETCH].append(dist)
            except KeyError:
                sys.stderr.write('Warning: cannot lookup MD5 of: %s' % fn)
        else:
            actions[inst.FETCH].append(dist)
        actions[inst.RM_EXTRACTED].append(dist)
        actions[inst.EXTRACT].append(dist)
        if isfile(join(prefix, 'conda-meta', dist + '.json')):
            actions[inst.UNLINK].append(dist)
        actions[inst.LINK].append(dist)
    return actions

# -------------------------------------------------------------------

def is_root_prefix(prefix):
    return abspath(prefix) == abspath(config.root_dir)

def dist2spec3v(dist):
    name, version, unused_build = dist.rsplit('-', 2)
    return '%s %s*' % (name, version[:3])

def add_defaults_to_specs(r, linked, specs):
    # TODO: This should use the pinning mechanism. But don't change the API:
    # cas uses it.
    if r.explicit(specs):
        return
    log.debug('H0 specs=%r' % specs)
    names_linked = {install.name_dist(dist): dist for dist in linked}
    names_ms = {MatchSpec(s).name: MatchSpec(s) for s in specs}

    for name, def_ver in [('python', config.default_python), ]:
                         # ('numpy', config.default_numpy)]:
        ms = names_ms.get(name)
        if ms and ms.strictness > 1:
            # if any of the specifications mention the Python/Numpy version,
            # we don't need to add the default spec
            log.debug('H1 %s' % name)
            continue

        any_depends_on = any(ms2.name == name
                             for spec in specs
                             for fn in r.get_max_dists(MatchSpec(spec))
                             for ms2 in r.ms_depends(fn))
        log.debug('H2 %s %s' % (name, any_depends_on))

        if not any_depends_on and name not in names_ms:
            # if nothing depends on Python/Numpy AND the Python/Numpy is not
            # specified, we don't need to add the default spec
            log.debug('H2A %s' % name)
            continue

        if (any_depends_on and len(specs) >= 1 and
                  MatchSpec(specs[0]).strictness == 3):
            # if something depends on Python/Numpy, but the spec is very
            # explicit, we also don't need to add the default spec
            log.debug('H2B %s' % name)
            continue

        if name in names_linked:
            # if Python/Numpy is already linked, we add that instead of the
            # default
            log.debug('H3 %s' % name)
            specs.append(dist2spec3v(names_linked[name]))
            continue

        if (name, def_ver) in [('python', '3.3'), ('python', '3.4')]:
            # Don't include Python 3 in the specs if this is the Python 3
            # version of conda.
            continue

        specs.append('%s %s*' % (name, def_ver))
    log.debug('HF specs=%r' % specs)

def get_pinned_specs(prefix):
    pinfile = join(prefix, 'conda-meta', 'pinned')
    if not exists(pinfile):
        return []
    with open(pinfile) as f:
        return [i for i in f.read().strip().split('\n') if i and not i.strip().startswith('#')]

def install_actions(prefix, index, specs, force=False, only_names=None, pinned=True, minimal_hint=False):

    r = Resolve(index)
    linked = install.linked(prefix)

    if config.self_update and is_root_prefix(prefix):
        specs.append('conda')
    add_defaults_to_specs(r, linked, specs)
    if pinned:
        pinned_specs = get_pinned_specs(prefix)
        specs += pinned_specs
        # TODO: Improve error messages here

    must_have = {}
    for fn in r.solve(specs, [d + '.tar.bz2' for d in linked],
                      config.track_features, minimal_hint=minimal_hint):
        dist = fn[:-8]
        name = install.name_dist(dist)
        if only_names and name not in only_names:
            continue
        must_have[name] = dist

    if is_root_prefix(prefix):
        if install.on_win:
            for name in install.win_ignore_root:
                if name in must_have:
                    del must_have[name]
        for name in config.foreign:
            if name in must_have:
                del must_have[name]
    else:
        # discard conda from other environments
        if 'conda' in must_have:
            sys.exit("Error: 'conda' can only be installed into "
                     "root environment")

    smh = r.graph_sort(must_have)

    if force:
        actions = force_linked_actions(smh, index, prefix)
    else:
        actions = ensure_linked_actions(smh, prefix)

<<<<<<< HEAD
    if actions[LINK]:
        actions[SYMLINK_CONDA] = [config.root_dir]
=======
    if actions[inst.LINK] and sys.platform != 'win32':
        actions[inst.SYMLINK_CONDA] = [config.root_dir]
>>>>>>> 15b7b562

    for dist in sorted(linked):
        name = install.name_dist(dist)
        if name in must_have and dist != must_have[name]:
            actions[inst.UNLINK].append(dist)

    return actions


def remove_actions(prefix, specs, index=None, pinned=True):
    linked = install.linked(prefix)

    mss = [MatchSpec(spec) for spec in specs]

    if index:
        r = Resolve(index)
    else:
        r = None

    pinned_specs = get_pinned_specs(prefix)

    actions = defaultdict(list)
    actions[inst.PREFIX] = prefix
    for dist in sorted(linked):
        fn = dist + '.tar.bz2'
        if any(ms.match(fn) for ms in mss):
            if pinned and any(MatchSpec(spec).match('%s.tar.bz2' % dist) for spec in
    pinned_specs):
                raise RuntimeError("Cannot remove %s because it is pinned. Use --no-pin to override." % dist)

            actions[inst.UNLINK].append(dist)
            if r and fn in index and r.track_features(fn):
                features_actions = remove_features_actions(prefix, index, r.track_features(fn))
                for action in features_actions:
                    if isinstance(actions[action], list):
                        for item in features_actions[action]:
                            if item not in actions[action]:
                                actions[action].append(item)
                    else:
                        assert actions[action] == features_actions[action]

    return actions


def remove_features_actions(prefix, index, features):
    linked = install.linked(prefix)
    r = Resolve(index)

    actions = defaultdict(list)
    actions[inst.PREFIX] = prefix
    _linked = [d + '.tar.bz2' for d in linked]
    to_link = []
    for dist in sorted(linked):
        fn = dist + '.tar.bz2'
        if fn not in index:
            continue
        if r.track_features(fn).intersection(features):
            actions[inst.UNLINK].append(dist)
        if r.features(fn).intersection(features):
            actions[inst.UNLINK].append(dist)
            subst = r.find_substitute(_linked, features, fn)
            if subst:
                to_link.append(subst[:-8])

    if to_link:
        actions.update(ensure_linked_actions(to_link, prefix))
    return actions


def revert_actions(prefix, revision=-1):
    h = History(prefix)
    h.update()
    try:
        state = h.get_state(revision)
    except IndexError:
        sys.exit("Error: no such revision: %d" % revision)

    curr = h.get_state()
    if state == curr:
        return {}

    actions = ensure_linked_actions(state, prefix)
    for dist in curr - state:
        actions[inst.UNLINK].append(dist)

    return actions

# ---------------------------- EXECUTION --------------------------
def execute_actions(actions, index=None, verbose=False):
    plan = plan_from_actions(actions)
    with History(actions[inst.PREFIX]):
        inst.execute_instructions(plan, index, verbose)

def update_old_plan(old_plan):
    """
    Update an old plan object to work with 
    `conda.instructions.execute_instructions`
    """
    plan = []
    for line in old_plan:
        if line.startswith('#'):
            continue
        if ' ' not in line:
            raise CondaException("The instruction '%s' takes at least one argument" % line)

        instruction, arg = line.split(' ', 1)
        plan.append((instruction, arg))
    return plan

def execute_plan(old_plan, index=None, verbose=False):
    """
    Deprecated: This should `conda.instructions.execute_instructions` instead
    """
    plan = update_old_plan(old_plan)
    inst.execute_instructions(plan, index, verbose)



if __name__ == '__main__':
    # for testing new revert_actions() only
    from pprint import pprint
    pprint(dict(revert_actions(sys.prefix, int(sys.argv[1]))))<|MERGE_RESOLUTION|>--- conflicted
+++ resolved
@@ -403,13 +403,8 @@
     else:
         actions = ensure_linked_actions(smh, prefix)
 
-<<<<<<< HEAD
-    if actions[LINK]:
-        actions[SYMLINK_CONDA] = [config.root_dir]
-=======
-    if actions[inst.LINK] and sys.platform != 'win32':
+    if actions[inst.LINK]:
         actions[inst.SYMLINK_CONDA] = [config.root_dir]
->>>>>>> 15b7b562
 
     for dist in sorted(linked):
         name = install.name_dist(dist)
