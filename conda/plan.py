--- conflicted
+++ resolved
@@ -15,23 +15,7 @@
 from logging import getLogger
 from os.path import abspath, basename, dirname, exists, join
 
-<<<<<<< HEAD
-from conda.common.disk import rm_rf
 from . import instructions as inst, Message
-from .base.context import context, default_python
-from .exceptions import (InstallError, RemoveError, CondaIndexError,
-                         CondaRuntimeError, ArgumentError)
-from .history import History
-from .install import (dist2quad, LINK_HARD, link_name_map, name_dist, is_fetched,
-                      is_extracted, is_linked, find_new_location, dist2filename, LINK_COPY,
-                      LINK_SOFT, try_hard_link)
-from .models.channel import Channel
-from .resolve import MatchSpec, Resolve, Package
-from .utils import md5_file, human_bytes, on_win
-
-# For backwards compatibility
-=======
-from . import instructions as inst
 from .base.constants import DEFAULTS
 from .base.context import context
 from .common.compat import text_type
@@ -46,7 +30,6 @@
 from .models.dist import Dist
 from .resolve import MatchSpec, Package, Resolve
 from .utils import human_bytes, md5_file, on_win
->>>>>>> b0ce9d42
 
 log = getLogger(__name__)
 stdout = getLogger('stdout')
@@ -101,18 +84,11 @@
         print_dists(disp_lst)
 
         if index and len(actions[inst.FETCH]) > 1:
-<<<<<<< HEAD
-            num_bytes = sum(index[dist + '.tar.bz2']['size']
-                            for dist in actions[inst.FETCH])
+            num_bytes = sum(index[Dist(dist)]['size'] for dist in actions[inst.FETCH])
             stdout.info(Message('line_format_printout', ' ' * 4 + '-' * 60))
             stdout.info(Message('total_bytes_printout',
                                 " " * 43 + "Total: %14s" % human_bytes(num_bytes),
                                 total_bytes=human_bytes(num_bytes)))
-=======
-            num_bytes = sum(index[Dist(dist)]['size'] for dist in actions[inst.FETCH])
-            print(' ' * 4 + '-' * 60)
-            print(" " * 43 + "Total: %14s" % human_bytes(num_bytes))
->>>>>>> b0ce9d42
 
     # package -> [oldver-oldbuild, newver-newbuild]
     packages = defaultdict(lambda: list(('', '')))
