--- conflicted
+++ resolved
@@ -16,19 +16,10 @@
 from logging import getLogger
 from os.path import abspath, basename, dirname, join, exists
 
-<<<<<<< HEAD
-from conda.base.context import context, default_python
-from conda.entities.channel import Channel
+from .base.context import context, default_python
+from .entities.channel import Channel
 from . import instructions as inst
 from .config import conda_in_root
-=======
-from conda.entities.channel import Channel
-from . import instructions as inst
-from .config import (always_copy as config_always_copy, channel_priority, conda_in_root,
-                     show_channel_urls as config_show_channel_urls, is_offline,
-                     root_dir, allow_softlinks, default_python, auto_update_conda,
-                     track_features, foreign)
->>>>>>> 8b15d35f
 from .exceptions import (TooFewArgumentsError, InstallError, RemoveError, CondaIndexError,
                          CondaRuntimeError)
 from .history import History
@@ -62,11 +53,7 @@
         if rec.get('schannel'):
             return rec['schannel']
         if rec.get('url'):
-<<<<<<< HEAD
             return Channel(rec['url']).url_channel_wtf[1]  # <-- same thing as canonical_name
-=======
-            return Channel(rec['url']).url_channel_wtf[1]
->>>>>>> 8b15d35f
         if rec.get('channel'):
             return Channel(rec['channel']).canonical_name
         return '<unknown>'
@@ -535,13 +522,8 @@
         index=index if force else None,
         force=force, always_copy=always_copy)
 
-<<<<<<< HEAD
     if actions[inst.LINK]:
         actions[inst.SYMLINK_CONDA] = [context.root_dir]
-=======
-    # always symlink to create empty dirs
-    actions[inst.SYMLINK_CONDA] = [root_dir]
->>>>>>> 8b15d35f
 
     for fkey in sorted(linked):
         dist = fkey[:-8]
