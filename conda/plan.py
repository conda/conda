# Copyright (C) 2012 Anaconda, Inc
# SPDX-License-Identifier: BSD-3-Clause
"""
Handle the planning of installs and their execution.

NOTE:
    conda.install uses canonical package names in its interface functions,
    whereas conda.resolve uses package filenames, as those are used as index
    keys.  We try to keep fixes to this "impedance mismatch" local to this
    module.
"""

import sys
from collections import defaultdict
from logging import getLogger

try:
    from boltons.setutils import IndexedSet
except ImportError:  # pragma: no cover
    from ._vendor.boltons.setutils import IndexedSet

from .base.constants import DEFAULTS_CHANNEL_NAME, UNKNOWN_CHANNEL
from .base.context import context, stack_context_default
from .common.io import dashlist, env_vars, time_recorder
from .common.iterators import groupby_to_dict as groupby
from .core.index import LAST_CHANNEL_URLS, _supplement_index_with_prefix
from .core.link import PrefixSetup, UnlinkLinkTransaction
from .core.solve import diff_for_unlink_link_precs
from .exceptions import CondaIndexError, PackagesNotFoundError
from .history import History
from .instructions import FETCH, LINK, SYMLINK_CONDA, UNLINK
from .models.channel import Channel, prioritize_channels
from .models.dist import Dist
from .models.enums import LinkType
from .models.match_spec import ChannelMatch
from .models.prefix_graph import PrefixGraph
from .models.records import PackageRecord
from .models.version import normalized_version
from .resolve import MatchSpec
from .utils import human_bytes

log = getLogger(__name__)

# TODO: Remove conda/plan.py.  This module should be almost completely deprecated now.


def print_dists(dists_extras):
    fmt = "    %-27s|%17s"
    print(fmt % ("package", "build"))
    print(fmt % ("-" * 27, "-" * 17))
    for prec, extra in dists_extras:
        line = fmt % (prec.name + "-" + prec.version, prec.build)
        if extra:
            line += extra
        print(line)


def display_actions(
    actions, index, show_channel_urls=None, specs_to_remove=(), specs_to_add=()
):
    prefix = actions.get("PREFIX")
    builder = ["", "## Package Plan ##\n"]
    if prefix:
        builder.append("  environment location: %s" % prefix)
        builder.append("")
    if specs_to_remove:
        builder.append(
            "  removed specs: %s"
            % dashlist(sorted(str(s) for s in specs_to_remove), indent=4)
        )
        builder.append("")
    if specs_to_add:
        builder.append(
            "  added / updated specs: %s"
            % dashlist(sorted(str(s) for s in specs_to_add), indent=4)
        )
        builder.append("")
    print("\n".join(builder))

    if show_channel_urls is None:
        show_channel_urls = context.show_channel_urls

    def channel_str(rec):
        if rec.get("schannel"):
            return rec["schannel"]
        if rec.get("url"):
            return Channel(rec["url"]).canonical_name
        if rec.get("channel"):
            return Channel(rec["channel"]).canonical_name
        return UNKNOWN_CHANNEL

    def channel_filt(s):
        if show_channel_urls is False:
            return ""
        if show_channel_urls is None and s == DEFAULTS_CHANNEL_NAME:
            return ""
        return s

    if actions.get(FETCH):
        print("\nThe following packages will be downloaded:\n")

        disp_lst = []
        for prec in actions[FETCH]:
            assert isinstance(prec, PackageRecord)
            extra = "%15s" % human_bytes(prec["size"])
            schannel = channel_filt(prec.channel.canonical_name)
            if schannel:
                extra += "  " + schannel
            disp_lst.append((prec, extra))
        print_dists(disp_lst)

        if index and len(actions[FETCH]) > 1:
            num_bytes = sum(prec["size"] for prec in actions[FETCH])
            print(" " * 4 + "-" * 60)
            print(" " * 43 + "Total: %14s" % human_bytes(num_bytes))

    # package -> [oldver-oldbuild, newver-newbuild]
    packages = defaultdict(lambda: list(("", "")))
    features = defaultdict(lambda: list(("", "")))
    channels = defaultdict(lambda: list(("", "")))
    records = defaultdict(lambda: list((None, None)))
    linktypes = {}

    for prec in actions.get(LINK, []):
        assert isinstance(prec, PackageRecord)
        pkg = prec["name"]
        channels[pkg][1] = channel_str(prec)
        packages[pkg][1] = prec["version"] + "-" + prec["build"]
        records[pkg][1] = prec
        linktypes[
            pkg
        ] = (
            LinkType.hardlink
        )  # TODO: this is a lie; may have to give this report after UnlinkLinkTransaction.verify()  # NOQA
        features[pkg][1] = ",".join(prec.get("features") or ())
    for prec in actions.get(UNLINK, []):
        assert isinstance(prec, PackageRecord)
        pkg = prec["name"]
        channels[pkg][0] = channel_str(prec)
        packages[pkg][0] = prec["version"] + "-" + prec["build"]
        records[pkg][0] = prec
        features[pkg][0] = ",".join(prec.get("features") or ())

    new = {p for p in packages if not packages[p][0]}
    removed = {p for p in packages if not packages[p][1]}
    # New packages are actually listed in the left-hand column,
    # so let's move them over there
    for pkg in new:
        for var in (packages, features, channels, records):
            var[pkg] = var[pkg][::-1]

    updated = set()
    downgraded = set()
    channeled = set()
    oldfmt = {}
    newfmt = {}
    empty = True
    if packages:
        empty = False
        maxpkg = max(len(p) for p in packages) + 1
        maxoldver = max(len(p[0]) for p in packages.values())
        maxnewver = max(len(p[1]) for p in packages.values())
        maxoldfeatures = max(len(p[0]) for p in features.values())
        maxnewfeatures = max(len(p[1]) for p in features.values())
        maxoldchannels = max(len(channel_filt(p[0])) for p in channels.values())
        maxnewchannels = max(len(channel_filt(p[1])) for p in channels.values())
        for pkg in packages:
            # That's right. I'm using old-style string formatting to generate a
            # string with new-style string formatting.
            oldfmt[pkg] = f"{{pkg:<{maxpkg}}} {{vers[0]:<{maxoldver}}}"
            if maxoldchannels:
                oldfmt[pkg] += " {channels[0]:<%s}" % maxoldchannels
            if features[pkg][0]:
                oldfmt[pkg] += " [{features[0]:<%s}]" % maxoldfeatures

            lt = LinkType(linktypes.get(pkg, LinkType.hardlink))
            lt = "" if lt == LinkType.hardlink else (" (%s)" % lt)
            if pkg in removed or pkg in new:
                oldfmt[pkg] += lt
                continue

            newfmt[pkg] = "{vers[1]:<%s}" % maxnewver
            if maxnewchannels:
                newfmt[pkg] += " {channels[1]:<%s}" % maxnewchannels
            if features[pkg][1]:
                newfmt[pkg] += " [{features[1]:<%s}]" % maxnewfeatures
            newfmt[pkg] += lt

            P0 = records[pkg][0]
            P1 = records[pkg][1]
            pri0 = P0.get("priority")
            pri1 = P1.get("priority")
            if pri0 is None or pri1 is None:
                pri0 = pri1 = 1
            try:
                if str(P1.version) == "custom":
                    newver = str(P0.version) != "custom"
                    oldver = not newver
                else:
                    # <= here means that unchanged packages will be put in updated
                    N0 = normalized_version(P0.version)
                    N1 = normalized_version(P1.version)
                    newver = N0 < N1
                    oldver = N0 > N1
            except TypeError:
                newver = P0.version < P1.version
                oldver = P0.version > P1.version
            oldbld = P0.build_number > P1.build_number
            newbld = P0.build_number < P1.build_number
            if (
                context.channel_priority
                and pri1 < pri0
                and (oldver or not newver and not newbld)
            ):
                channeled.add(pkg)
            elif newver:
                updated.add(pkg)
            elif pri1 < pri0 and (oldver or not newver and oldbld):
                channeled.add(pkg)
            elif oldver:
                downgraded.add(pkg)
            elif not oldbld:
                updated.add(pkg)
            else:
                downgraded.add(pkg)

    arrow = " --> "
    lead = " " * 4

    def format(s, pkg):
        chans = [channel_filt(c) for c in channels[pkg]]
        return lead + s.format(
            pkg=pkg + ":", vers=packages[pkg], channels=chans, features=features[pkg]
        )

    if new:
        print("\nThe following NEW packages will be INSTALLED:\n")
        for pkg in sorted(new):
            # New packages have been moved to the "old" column for display
            print(format(oldfmt[pkg], pkg))

    if removed:
        print("\nThe following packages will be REMOVED:\n")
        for pkg in sorted(removed):
            print(format(oldfmt[pkg], pkg))

    if updated:
        print("\nThe following packages will be UPDATED:\n")
        for pkg in sorted(updated):
            print(format(oldfmt[pkg] + arrow + newfmt[pkg], pkg))

    if channeled:
        print(
            "\nThe following packages will be SUPERSEDED by a higher-priority channel:\n"
        )
        for pkg in sorted(channeled):
            print(format(oldfmt[pkg] + arrow + newfmt[pkg], pkg))

    if downgraded:
        print("\nThe following packages will be DOWNGRADED:\n")
        for pkg in sorted(downgraded):
            print(format(oldfmt[pkg] + arrow + newfmt[pkg], pkg))

    if empty and actions.get(SYMLINK_CONDA):
        print("\nThe following empty environments will be CREATED:\n")
        print(actions["PREFIX"])

    print()


def add_unlink(actions, dist):
    assert isinstance(dist, Dist)
    if UNLINK not in actions:
        actions[UNLINK] = []
    actions[UNLINK].append(dist)


# -------------------------------------------------------------------


def add_defaults_to_specs(r, linked, specs, update=False, prefix=None):
    return


def _get_best_prec_match(precs):
    assert precs
    for chn in context.channels:
        channel_matcher = ChannelMatch(chn)
        prec_matches = tuple(
            prec for prec in precs if channel_matcher.match(prec.channel.name)
        )
        if prec_matches:
            break
    else:
        prec_matches = precs
    log.warn("Multiple packages found:%s", dashlist(prec_matches))
    return prec_matches[0]


def revert_actions(prefix, revision=-1, index=None):
    # TODO: If revision raise a revision error, should always go back to a safe revision
    h = History(prefix)
    # TODO: need a History method to get user-requested specs for revision number
    #       Doing a revert right now messes up user-requested spec history.
    #       Either need to wipe out history after ``revision``, or add the correct
    #       history information to the new entry about to be created.
    # TODO: This is wrong!!!!!!!!!!
    user_requested_specs = h.get_requested_specs_map().values()
    try:
        target_state = {
            MatchSpec.from_dist_str(dist_str) for dist_str in h.get_state(revision)
        }
    except IndexError:
        raise CondaIndexError("no such revision: %d" % revision)

    _supplement_index_with_prefix(index, prefix)

    not_found_in_index_specs = set()
    link_precs = set()
    for spec in target_state:
        precs = tuple(prec for prec in index.values() if spec.match(prec))
        if not precs:
            not_found_in_index_specs.add(spec)
        elif len(precs) > 1:
            link_precs.add(_get_best_prec_match(precs))
        else:
            link_precs.add(precs[0])

    if not_found_in_index_specs:
        raise PackagesNotFoundError(not_found_in_index_specs)

    final_precs = IndexedSet(PrefixGraph(link_precs).graph)  # toposort
    unlink_precs, link_precs = diff_for_unlink_link_precs(prefix, final_precs)
    stp = PrefixSetup(prefix, unlink_precs, link_precs, (), user_requested_specs, ())
    txn = UnlinkLinkTransaction(stp)
    return txn


# ---------------------------- Backwards compat for conda-build --------------------------


@time_recorder("execute_actions")
def execute_actions(actions, index, verbose=False):  # pragma: no cover
    plan = _plan_from_actions(actions, index)
    execute_instructions(plan, index, verbose)


def _plan_from_actions(actions, index):  # pragma: no cover
    from .instructions import ACTION_CODES, PREFIX, PRINT, PROGRESS, PROGRESS_COMMANDS

    if "op_order" in actions and actions["op_order"]:
        op_order = actions["op_order"]
    else:
        op_order = ACTION_CODES

    assert PREFIX in actions and actions[PREFIX]
    prefix = actions[PREFIX]
    plan = [("PREFIX", "%s" % prefix)]

    unlink_link_transaction = actions.get("UNLINKLINKTRANSACTION")
    if unlink_link_transaction:
        raise RuntimeError()
        # progressive_fetch_extract = actions.get('PROGRESSIVEFETCHEXTRACT')
        # if progressive_fetch_extract:
        #     plan.append((PROGRESSIVEFETCHEXTRACT, progressive_fetch_extract))
        # plan.append((UNLINKLINKTRANSACTION, unlink_link_transaction))
        # return plan

    axn = actions.get("ACTION") or None
    specs = actions.get("SPECS", [])

    log.debug(f"Adding plans for operations: {op_order}")
    for op in op_order:
        if op not in actions:
            log.trace(f"action {op} not in actions")
            continue
        if not actions[op]:
            log.trace(f"action {op} has None value")
            continue
        if "_" not in op:
            plan.append((PRINT, "%sing packages ..." % op.capitalize()))
        elif op.startswith("RM_"):
            plan.append(
                (PRINT, "Pruning %s packages from the cache ..." % op[3:].lower())
            )
        if op in PROGRESS_COMMANDS:
            plan.append((PROGRESS, "%d" % len(actions[op])))
        for arg in actions[op]:
            log.debug(f"appending value {arg} for action {op}")
            plan.append((op, arg))

    plan = _inject_UNLINKLINKTRANSACTION(plan, index, prefix, axn, specs)

    return plan


def _inject_UNLINKLINKTRANSACTION(plan, index, prefix, axn, specs):  # pragma: no cover
    from os.path import isdir

    from .core.link import PrefixSetup, UnlinkLinkTransaction
    from .core.package_cache_data import ProgressiveFetchExtract
    from .instructions import (
        LINK,
        PROGRESSIVEFETCHEXTRACT,
        UNLINK,
        UNLINKLINKTRANSACTION,
    )
    from .models.dist import Dist

    # this is only used for conda-build at this point
    first_unlink_link_idx = next(
        (q for q, p in enumerate(plan) if p[0] in (UNLINK, LINK)), -1
    )
    if first_unlink_link_idx >= 0:
        grouped_instructions = groupby(lambda x: x[0], plan)
        unlink_dists = tuple(Dist(d[1]) for d in grouped_instructions.get(UNLINK, ()))
        link_dists = tuple(Dist(d[1]) for d in grouped_instructions.get(LINK, ()))
        unlink_dists, link_dists = _handle_menuinst(unlink_dists, link_dists)

        if isdir(prefix):
            unlink_precs = tuple(index[d] for d in unlink_dists)
        else:
            # there's nothing to unlink in an environment that doesn't exist
            # this is a hack for what appears to be a logic error in conda-build
            # caught in tests/test_subpackages.py::test_subpackage_recipes[python_test_dep]
            unlink_precs = ()
        link_precs = tuple(index[d] for d in link_dists)

        pfe = ProgressiveFetchExtract(link_precs)
        pfe.prepare()

        stp = PrefixSetup(prefix, unlink_precs, link_precs, (), specs, ())
        plan.insert(
            first_unlink_link_idx, (UNLINKLINKTRANSACTION, UnlinkLinkTransaction(stp))
        )
        plan.insert(first_unlink_link_idx, (PROGRESSIVEFETCHEXTRACT, pfe))
    elif axn in ("INSTALL", "CREATE"):
        plan.insert(0, (UNLINKLINKTRANSACTION, (prefix, (), (), (), specs)))

    return plan


def _handle_menuinst(unlink_dists, link_dists):  # pragma: no cover
<<<<<<< HEAD
    # Always link/unlink menuinst first/last in case a subsequent
=======
    from .common.compat import on_win

    if not on_win:
        return unlink_dists, link_dists

    # Always link/unlink menuinst first/last on windows in case a subsequent
>>>>>>> cd3ee976
    # package tries to import it to create/remove a shortcut

    # unlink
    menuinst_idx = next(
        (q for q, d in enumerate(unlink_dists) if d.name == "menuinst"), None
    )
    if menuinst_idx is not None:
        unlink_dists = (
            *unlink_dists[:menuinst_idx],
            *unlink_dists[menuinst_idx + 1 :],
            *unlink_dists[menuinst_idx : menuinst_idx + 1],
        )

    # link
    menuinst_idx = next(
        (q for q, d in enumerate(link_dists) if d.name == "menuinst"), None
    )
    if menuinst_idx is not None:
        link_dists = (
            *link_dists[menuinst_idx : menuinst_idx + 1],
            *link_dists[:menuinst_idx],
            *link_dists[menuinst_idx + 1 :],
        )

    return unlink_dists, link_dists


@time_recorder("install_actions")
def install_actions(
    prefix,
    index,
    specs,
    force=False,
    only_names=None,
    always_copy=False,
    pinned=True,
    update_deps=True,
    prune=False,
    channel_priority_map=None,
    is_update=False,
    minimal_hint=False,
):  # pragma: no cover
    # this is for conda-build
    with env_vars(
        {
            "CONDA_ALLOW_NON_CHANNEL_URLS": "true",
            "CONDA_SOLVER_IGNORE_TIMESTAMPS": "false",
        },
        stack_callback=stack_context_default,
    ):
        from os.path import basename

        from .models.channel import Channel
        from .models.dist import Dist

        if channel_priority_map:
            channel_names = IndexedSet(
                Channel(url).canonical_name for url in channel_priority_map
            )
            channels = IndexedSet(Channel(cn) for cn in channel_names)
            subdirs = IndexedSet(basename(url) for url in channel_priority_map)
        else:
            # a hack for when conda-build calls this function without giving channel_priority_map
            if LAST_CHANNEL_URLS:
                channel_priority_map = prioritize_channels(LAST_CHANNEL_URLS)
                channels = IndexedSet(Channel(url) for url in channel_priority_map)
                subdirs = (
                    IndexedSet(
                        subdir for subdir in (c.subdir for c in channels) if subdir
                    )
                    or context.subdirs
                )
            else:
                channels = subdirs = None

        specs = tuple(MatchSpec(spec) for spec in specs)

        from .core.prefix_data import PrefixData

        PrefixData._cache_.clear()

        solver_backend = context.plugin_manager.get_cached_solver_backend()
        solver = solver_backend(prefix, channels, subdirs, specs_to_add=specs)
        if index:
            solver._index = {prec: prec for prec in index.values()}
        txn = solver.solve_for_transaction(prune=prune, ignore_pinned=not pinned)
        prefix_setup = txn.prefix_setups[prefix]
        actions = get_blank_actions(prefix)
        actions["UNLINK"].extend(Dist(prec) for prec in prefix_setup.unlink_precs)
        actions["LINK"].extend(Dist(prec) for prec in prefix_setup.link_precs)
        return actions


def get_blank_actions(prefix):  # pragma: no cover
    from collections import defaultdict

    from .instructions import (
        CHECK_EXTRACT,
        CHECK_FETCH,
        EXTRACT,
        FETCH,
        LINK,
        PREFIX,
        RM_EXTRACTED,
        RM_FETCHED,
        SYMLINK_CONDA,
        UNLINK,
    )

    actions = defaultdict(list)
    actions[PREFIX] = prefix
    actions["op_order"] = (
        CHECK_FETCH,
        RM_FETCHED,
        FETCH,
        CHECK_EXTRACT,
        RM_EXTRACTED,
        EXTRACT,
        UNLINK,
        LINK,
        SYMLINK_CONDA,
    )
    return actions


@time_recorder("execute_plan")
def execute_plan(old_plan, index=None, verbose=False):  # pragma: no cover
    """Deprecated: This should `conda.instructions.execute_instructions` instead."""
    plan = _update_old_plan(old_plan)
    execute_instructions(plan, index, verbose)


def execute_instructions(
    plan, index=None, verbose=False, _commands=None
):  # pragma: no cover
    """Execute the instructions in the plan

    :param plan: A list of (instruction, arg) tuples
    :param index: The meta-data index
    :param verbose: verbose output
    :param _commands: (For testing only) dict mapping an instruction to executable if None
    then the default commands will be used
    """
    from .base.context import context
    from .instructions import PROGRESS_COMMANDS, commands
    from .models.dist import Dist

    if _commands is None:
        _commands = commands

    log.debug("executing plan %s", plan)

    state = {"i": None, "prefix": context.root_prefix, "index": index}

    for instruction, arg in plan:
        log.debug(" %s(%r)", instruction, arg)

        if state["i"] is not None and instruction in PROGRESS_COMMANDS:
            state["i"] += 1
            getLogger("progress.update").info((Dist(arg).dist_name, state["i"] - 1))
        cmd = _commands[instruction]

        if callable(cmd):
            cmd(state, arg)

        if (
            state["i"] is not None
            and instruction in PROGRESS_COMMANDS
            and state["maxval"] == state["i"]
        ):
            state["i"] = None
            getLogger("progress.stop").info(None)


def _update_old_plan(old_plan):  # pragma: no cover
    """
    Update an old plan object to work with
    `conda.instructions.execute_instructions`
    """
    plan = []
    for line in old_plan:
        if line.startswith("#"):
            continue
        if " " not in line:
            from .exceptions import ArgumentError

            raise ArgumentError(
                "The instruction '%s' takes at least" " one argument" % line
            )

        instruction, arg = line.split(" ", 1)
        plan.append((instruction, arg))
    return plan


if __name__ == "__main__":
    # for testing new revert_actions() only
    from pprint import pprint

    pprint(dict(revert_actions(sys.prefix, int(sys.argv[1]))))<|MERGE_RESOLUTION|>--- conflicted
+++ resolved
@@ -441,16 +441,7 @@
 
 
 def _handle_menuinst(unlink_dists, link_dists):  # pragma: no cover
-<<<<<<< HEAD
     # Always link/unlink menuinst first/last in case a subsequent
-=======
-    from .common.compat import on_win
-
-    if not on_win:
-        return unlink_dists, link_dists
-
-    # Always link/unlink menuinst first/last on windows in case a subsequent
->>>>>>> cd3ee976
     # package tries to import it to create/remove a shortcut
 
     # unlink
