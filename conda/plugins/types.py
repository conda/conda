--- conflicted
+++ resolved
@@ -415,17 +415,13 @@
 
 class EnvironmentSpecBase(ABC):
     """
-<<<<<<< HEAD
+    **EXPERIMENTAL**
+
     Base class for all environment specifications.
 
     Environment specs parse different types of environment definition files
     (environment.yml, requirements.txt, pyproject.toml, etc.) into a common
     Environment object model.
-=======
-    **EXPERIMENTAL**
-
-    Base class for all env specs.
->>>>>>> 8179ddb7
     """
 
     # Determines if the EnvSpec plugin should be included in the set
