# Copyright (C) 2012 Anaconda, Inc
# SPDX-License-Identifier: BSD-3-Clause
"""
Definition of specific return types for use when defining a conda plugin hook.

Each type corresponds to the plugin hook for which it is used.

"""
from __future__ import annotations

<<<<<<< HEAD
from argparse import ArgumentParser
from dataclasses import dataclass, field
from typing import Callable, Literal, NamedTuple
=======
from typing import Callable, NamedTuple
>>>>>>> 9c1e2fd2

from ..core.solve import Solver


@dataclass
class CondaSubcommand:
    """
    Return type to use when defining a conda subcommand plugin hook.

    For details on how this is used, see
    :meth:`~conda.plugins.hookspec.CondaSpecs.conda_subcommands`.

    :param name: Subcommand name (e.g., ``conda my-subcommand-name``).
    :param summary: Subcommand summary, will be shown in ``conda --help``.
    :param setup: Callable that will be run when the subcommand parser is set up.
    :param action: Callable that will be run when the subcommand is invoked.
    """

    name: str
    summary: str
    action: Callable[
        [list[str]],  # arguments
        int | None,  # return code
    ]
    configure_parser: None | (Callable[[ArgumentParser], None]) = field(
        default=lambda parser: None
    )


class CondaVirtualPackage(NamedTuple):
    """
    Return type to use when defining a conda virtual package plugin hook.

    For details on how this is used, see
    :meth:`~conda.plugins.hookspec.CondaSpecs.conda_virtual_packages`.

    :param name: Virtual package name (e.g., ``my_custom_os``).
    :param version: Virtual package version (e.g., ``1.2.3``).
    :param version: Virtual package build string (e.g., ``x86_64``).
    """

    name: str
    version: str | None
    build: str | None


class CondaSolver(NamedTuple):
    """
    Return type to use when defining a conda solver plugin hook.

    For details on how this is used, see
    :meth:`~conda.plugins.hookspec.CondaSpecs.conda_solvers`.

    :param name: Solver name (e.g., ``custom-solver``).
    :param backend: Type that will be instantiated as the solver backend.
    """

    name: str
    backend: type[Solver]


class CondaPreCommand(NamedTuple):
    """
    Return type to use when defining a conda pre-command plugin hook.

    For details on how this is used, see
    :meth:`~conda.plugins.hookspec.CondaSpecs.conda_pre_commands`.

    :param name: Pre-command name (e.g., ``custom_plugin_pre_commands``).
    :param action: Callable which contains the code to be run.
    :param run_for: Represents the command(s) this will be run on (e.g. ``install`` or ``create``).
    """

    name: str
    action: Callable[[str], None]
    run_for: set[str]


class CondaPostCommand(NamedTuple):
    """
    Return type to use when defining a conda post-command plugin hook.

    For details on how this is used, see
    :meth:`~conda.plugins.hookspec.CondaSpecs.conda_post_commands`.

    :param name: Post-command name (e.g., ``custom_plugin_post_commands``).
    :param action: Callable which contains the code to be run.
    :param run_for: Represents the command(s) this will be run on (e.g. ``install`` or ``create``).
    """

    name: str
    action: Callable[[str], None]
    run_for: set[str]<|MERGE_RESOLUTION|>--- conflicted
+++ resolved
@@ -8,13 +8,9 @@
 """
 from __future__ import annotations
 
-<<<<<<< HEAD
 from argparse import ArgumentParser
 from dataclasses import dataclass, field
-from typing import Callable, Literal, NamedTuple
-=======
 from typing import Callable, NamedTuple
->>>>>>> 9c1e2fd2
 
 from ..core.solve import Solver
 
