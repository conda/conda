# Copyright (C) 2012 Anaconda, Inc
# SPDX-License-Identifier: BSD-3-Clause
"""
Definition of specific return types for use when defining a conda plugin hook.

Each type corresponds to the plugin hook for which it is used.

"""
from __future__ import annotations

from dataclasses import dataclass, field
from typing import TYPE_CHECKING, NamedTuple

from requests.auth import AuthBase

<<<<<<< HEAD
from ..common.configuration import ParameterLoader
from ..core.solve import Solver
from ..models.match_spec import MatchSpec
from ..models.records import PackageRecord
=======
if TYPE_CHECKING:
    from argparse import ArgumentParser, Namespace
    from typing import Callable

    from ..core.solve import Solver
    from ..models.match_spec import MatchSpec
    from ..models.records import PackageRecord
>>>>>>> 9a37a97e


@dataclass
class CondaSubcommand:
    """
    Return type to use when defining a conda subcommand plugin hook.

    For details on how this is used, see
    :meth:`~conda.plugins.hookspec.CondaSpecs.conda_subcommands`.

    :param name: Subcommand name (e.g., ``conda my-subcommand-name``).
    :param summary: Subcommand summary, will be shown in ``conda --help``.
    :param action: Callable that will be run when the subcommand is invoked.
    :param configure_parser: Callable that will be run when the subcommand parser is initialized.
    """

    name: str
    summary: str
    action: Callable[
        [Namespace | tuple[str]],  # arguments
        int | None,  # return code
    ]
    configure_parser: Callable[[ArgumentParser], None] | None = field(default=None)


class CondaVirtualPackage(NamedTuple):
    """
    Return type to use when defining a conda virtual package plugin hook.

    For details on how this is used, see
    :meth:`~conda.plugins.hookspec.CondaSpecs.conda_virtual_packages`.

    :param name: Virtual package name (e.g., ``my_custom_os``).
    :param version: Virtual package version (e.g., ``1.2.3``).
    :param build: Virtual package build string (e.g., ``x86_64``).
    """

    name: str
    version: str | None
    build: str | None


class CondaSolver(NamedTuple):
    """
    Return type to use when defining a conda solver plugin hook.

    For details on how this is used, see
    :meth:`~conda.plugins.hookspec.CondaSpecs.conda_solvers`.

    :param name: Solver name (e.g., ``custom-solver``).
    :param backend: Type that will be instantiated as the solver backend.
    """

    name: str
    backend: type[Solver]


class CondaPreCommand(NamedTuple):
    """
    Return type to use when defining a conda pre-command plugin hook.

    For details on how this is used, see
    :meth:`~conda.plugins.hookspec.CondaSpecs.conda_pre_commands`.

    :param name: Pre-command name (e.g., ``custom_plugin_pre_commands``).
    :param action: Callable which contains the code to be run.
    :param run_for: Represents the command(s) this will be run on (e.g. ``install`` or ``create``).
    """

    name: str
    action: Callable[[str], None]
    run_for: set[str]


class CondaPostCommand(NamedTuple):
    """
    Return type to use when defining a conda post-command plugin hook.

    For details on how this is used, see
    :meth:`~conda.plugins.hookspec.CondaSpecs.conda_post_commands`.

    :param name: Post-command name (e.g., ``custom_plugin_post_commands``).
    :param action: Callable which contains the code to be run.
    :param run_for: Represents the command(s) this will be run on (e.g. ``install`` or ``create``).
    """

    name: str
    action: Callable[[str], None]
    run_for: set[str]


class ChannelNameMixin:
    """
    Class mixin to make all plugin implementations compatible, e.g. when they
    use an existing (e.g. 3rd party) requests authentication handler.

    Please use the concrete :class:`~conda.plugins.types.ChannelAuthBase`
    in case you're creating an own implementation.
    """

    def __init__(self, channel_name: str, *args, **kwargs):
        self.channel_name = channel_name
        super().__init__(*args, **kwargs)


class ChannelAuthBase(ChannelNameMixin, AuthBase):
    """
    Base class that we require all plugin implementations to use to be compatible.

    Authentication is tightly coupled with individual channels. Therefore, an additional
    ``channel_name`` property must be set on the ``requests.auth.AuthBase`` based class.
    """


class CondaAuthHandler(NamedTuple):
    """
    Return type to use when the defining the conda auth handlers hook.

    :param name: Name (e.g., ``basic-auth``). This name should be unique
                 and only one may be registered at a time.
    :param handler: Type that will be used as the authentication handler
                    during network requests.
    """

    name: str
    handler: type[ChannelAuthBase]


class CondaHealthCheck(NamedTuple):
    """
    Return type to use when defining conda health checks plugin hook.
    """

    name: str
    action: Callable[[str, bool], None]


@dataclass
class CondaPreSolve:
    """
    Return type to use when defining a conda pre-solve plugin hook.

    For details on how this is used, see
    :meth:`~conda.plugins.hookspec.CondaSpecs.conda_pre_solves`.

    :param name: Pre-solve name (e.g., ``custom_plugin_pre_solve``).
    :param action: Callable which contains the code to be run.
    """

    name: str
    action: Callable[[frozenset[MatchSpec], frozenset[MatchSpec]], None]


@dataclass
class CondaPostSolve:
    """
    Return type to use when defining a conda post-solve plugin hook.

    For details on how this is used, see
    :meth:`~conda.plugins.hookspec.CondaSpecs.conda_post_solves`.

    :param name: Post-solve name (e.g., ``custom_plugin_post_solve``).
    :param action: Callable which contains the code to be run.
    """

    name: str
    action: Callable[[str, tuple[PackageRecord, ...], tuple[PackageRecord, ...]], None]


@dataclass
class CondaSetting:
    """
    Return type to use when defining a conda setting plugin hook.

    For details on how this is used, see
    :meth:`~conda.plugins.hookspec.CondaSpecs.conda_settings`.

    :param name: name of the setting (e.g., ``config_param``)
    :param description: description of the setting that should be targeted
                        towards users of the plugin
    :param loader: ParameterLoader class containing the setting definition
    """

    name: str
    description: str
    loader: ParameterLoader<|MERGE_RESOLUTION|>--- conflicted
+++ resolved
@@ -13,20 +13,14 @@
 
 from requests.auth import AuthBase
 
-<<<<<<< HEAD
-from ..common.configuration import ParameterLoader
-from ..core.solve import Solver
-from ..models.match_spec import MatchSpec
-from ..models.records import PackageRecord
-=======
 if TYPE_CHECKING:
     from argparse import ArgumentParser, Namespace
     from typing import Callable
 
+    from ..common.configuration import ParameterLoader
     from ..core.solve import Solver
     from ..models.match_spec import MatchSpec
     from ..models.records import PackageRecord
->>>>>>> 9a37a97e
 
 
 @dataclass
