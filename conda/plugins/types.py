# Copyright (C) 2012 Anaconda, Inc
# SPDX-License-Identifier: BSD-3-Clause
"""
Definition of specific return types for use when defining a conda plugin hook.

Each type corresponds to the plugin hook for which it is used.

"""

from __future__ import annotations

from dataclasses import dataclass, field
from typing import TYPE_CHECKING, NamedTuple

from requests.auth import AuthBase

if TYPE_CHECKING:
    from argparse import ArgumentParser, Namespace
    from typing import Callable

    from ..common.configuration import Parameter
    from ..core.solve import Solver
    from ..models.match_spec import MatchSpec
    from ..models.records import PackageRecord


@dataclass
class CondaSubcommand:
    """
    Return type to use when defining a conda subcommand plugin hook.

    For details on how this is used, see
    :meth:`~conda.plugins.hookspec.CondaSpecs.conda_subcommands`.

    :param name: Subcommand name (e.g., ``conda my-subcommand-name``).
    :param summary: Subcommand summary, will be shown in ``conda --help``.
    :param action: Callable that will be run when the subcommand is invoked.
    :param configure_parser: Callable that will be run when the subcommand parser is initialized.
    """

    name: str
    summary: str
    action: Callable[
        [Namespace | tuple[str]],  # arguments
        int | None,  # return code
    ]
    configure_parser: Callable[[ArgumentParser], None] | None = field(default=None)


class CondaVirtualPackage(NamedTuple):
    """
    Return type to use when defining a conda virtual package plugin hook.

    For details on how this is used, see
    :meth:`~conda.plugins.hookspec.CondaSpecs.conda_virtual_packages`.

    :param name: Virtual package name (e.g., ``my_custom_os``).
    :param version: Virtual package version (e.g., ``1.2.3``).
    :param build: Virtual package build string (e.g., ``x86_64``).
    """

    name: str
    version: str | None
    build: str | None


class CondaSolver(NamedTuple):
    """
    Return type to use when defining a conda solver plugin hook.

    For details on how this is used, see
    :meth:`~conda.plugins.hookspec.CondaSpecs.conda_solvers`.

    :param name: Solver name (e.g., ``custom-solver``).
    :param backend: Type that will be instantiated as the solver backend.
    """

    name: str
    backend: type[Solver]


class CondaPreCommand(NamedTuple):
    """
    Return type to use when defining a conda pre-command plugin hook.

    For details on how this is used, see
    :meth:`~conda.plugins.hookspec.CondaSpecs.conda_pre_commands`.

    :param name: Pre-command name (e.g., ``custom_plugin_pre_commands``).
    :param action: Callable which contains the code to be run.
    :param run_for: Represents the command(s) this will be run on (e.g. ``install`` or ``create``).
    """

    name: str
    action: Callable[[str], None]
    run_for: set[str]


class CondaPostCommand(NamedTuple):
    """
    Return type to use when defining a conda post-command plugin hook.

    For details on how this is used, see
    :meth:`~conda.plugins.hookspec.CondaSpecs.conda_post_commands`.

    :param name: Post-command name (e.g., ``custom_plugin_post_commands``).
    :param action: Callable which contains the code to be run.
    :param run_for: Represents the command(s) this will be run on (e.g. ``install`` or ``create``).
    """

    name: str
    action: Callable[[str], None]
    run_for: set[str]


class ChannelNameMixin:
    """
    Class mixin to make all plugin implementations compatible, e.g. when they
    use an existing (e.g. 3rd party) requests authentication handler.

    Please use the concrete :class:`~conda.plugins.types.ChannelAuthBase`
    in case you're creating an own implementation.
    """

    def __init__(self, channel_name: str, *args, **kwargs):
        self.channel_name = channel_name
        super().__init__(*args, **kwargs)


class ChannelAuthBase(ChannelNameMixin, AuthBase):
    """
    Base class that we require all plugin implementations to use to be compatible.

    Authentication is tightly coupled with individual channels. Therefore, an additional
    ``channel_name`` property must be set on the ``requests.auth.AuthBase`` based class.
    """


class CondaAuthHandler(NamedTuple):
    """
    Return type to use when the defining the conda auth handlers hook.

    :param name: Name (e.g., ``basic-auth``). This name should be unique
                 and only one may be registered at a time.
    :param handler: Type that will be used as the authentication handler
                    during network requests.
    """

    name: str
    handler: type[ChannelAuthBase]


class CondaHealthCheck(NamedTuple):
    """
    Return type to use when defining conda health checks plugin hook.
    """

    name: str
    action: Callable[[str, bool], None]


@dataclass
class CondaPreSolve:
    """
    Return type to use when defining a conda pre-solve plugin hook.

    For details on how this is used, see
    :meth:`~conda.plugins.hookspec.CondaSpecs.conda_pre_solves`.

    :param name: Pre-solve name (e.g., ``custom_plugin_pre_solve``).
    :param action: Callable which contains the code to be run.
    """

    name: str
    action: Callable[[frozenset[MatchSpec], frozenset[MatchSpec]], None]


@dataclass
class CondaPostSolve:
    """
    Return type to use when defining a conda post-solve plugin hook.

    For details on how this is used, see
    :meth:`~conda.plugins.hookspec.CondaSpecs.conda_post_solves`.

    :param name: Post-solve name (e.g., ``custom_plugin_post_solve``).
    :param action: Callable which contains the code to be run.
    """

    name: str
    action: Callable[[str, tuple[PackageRecord, ...], tuple[PackageRecord, ...]], None]


@dataclass
class CondaSetting:
    """
    Return type to use when defining a conda setting plugin hook.

    For details on how this is used, see
    :meth:`~conda.plugins.hookspec.CondaSpecs.conda_settings`.

    :param name: name of the setting (e.g., ``config_param``)
    :param description: description of the setting that should be targeted
                        towards users of the plugin
    :param parameter: Parameter instance containing the setting definition
    :param aliases: alternative names of the setting
    """

    name: str
<<<<<<< HEAD
    action: Callable
    run_for: set[str]


class CondaRepodataPatch(NamedTuple):
    """
    A conda repodata patch.

    :param name: Repodata patch name
    :param action: Callable that will be run when the repodata is patched.
    """

    name: str
    action: Callable[[dict], dict]
=======
    description: str
    parameter: Parameter
    aliases: tuple[str, ...] = tuple()
>>>>>>> 1452d567
<|MERGE_RESOLUTION|>--- conflicted
+++ resolved
@@ -207,23 +207,18 @@
     """
 
     name: str
-<<<<<<< HEAD
-    action: Callable
-    run_for: set[str]
-
-
-class CondaRepodataPatch(NamedTuple):
-    """
-    A conda repodata patch.
-
-    :param name: Repodata patch name
-    :param action: Callable that will be run when the repodata is patched.
-    """
-
-    name: str
-    action: Callable[[dict], dict]
-=======
     description: str
     parameter: Parameter
     aliases: tuple[str, ...] = tuple()
->>>>>>> 1452d567
+
+
+class CondaRepodataPatch(NamedTuple):
+    """
+    A conda repodata patch.
+
+    :param name: Repodata patch name
+    :param action: Callable that will be run when the repodata is patched.
+    """
+
+    name: str
+    action: Callable[[dict], dict]