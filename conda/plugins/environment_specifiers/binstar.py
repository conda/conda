--- conflicted
+++ resolved
@@ -5,14 +5,10 @@
 Register the conda env spec for binstar specs.
 """
 
-<<<<<<< HEAD
 import warnings
 
-from .. import CondaEnvironmentSpecifier, hookimpl
-=======
 from .. import hookimpl
 from ..types import CondaEnvironmentSpecifier
->>>>>>> a6cd195f
 
 
 @hookimpl
