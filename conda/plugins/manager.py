# Copyright (C) 2012 Anaconda, Inc
# SPDX-License-Identifier: BSD-3-Clause
"""
This module contains a subclass implementation of pluggy's
`PluginManager <https://pluggy.readthedocs.io/en/stable/api_reference.html#pluggy.PluginManager>`_.

Additionally, it contains a function we use to construct the ``PluginManager`` object and
register all plugins during conda's startup process.
"""

from __future__ import annotations

import functools
import logging
from importlib.metadata import distributions
from inspect import getmodule, isclass
from typing import TYPE_CHECKING, overload

import pluggy

from ..auxlib.ish import dals
from ..base.constants import DEFAULT_CONSOLE_REPORTER_BACKEND
from ..base.context import context
from ..deprecations import deprecated
from ..exceptions import (
    CondaValueError,
    EnvironmentSpecPluginNotDetected,
    PluginError,
)
from . import (
    environment_exporters,
    environment_specifiers,
    post_solves,
    prefix_data_loaders,
    reporter_backends,
    solvers,
    subcommands,
    virtual_packages,
)
from .config import PluginConfig
from .hookspec import CondaSpecs, spec_name
from .subcommands.doctor import health_checks

if TYPE_CHECKING:
    from collections.abc import Iterable
    from typing import Literal

    from requests.auth import AuthBase

    from ..core.path_actions import Action
    from ..core.solve import Solver
    from ..models.match_spec import MatchSpec
    from ..models.records import PackageRecord
    from .types import (
        CondaAuthHandler,
        CondaEnvironmentExporter,
        CondaEnvironmentSpecifier,
        CondaHealthCheck,
        CondaPostCommand,
        CondaPostSolve,
        CondaPostTransactionAction,
        CondaPreCommand,
        CondaPrefixDataLoader,
        CondaPrefixDataLoaderCallable,
        CondaPreSolve,
        CondaPreTransactionAction,
        CondaReporterBackend,
        CondaRequestHeader,
        CondaSetting,
        CondaSolver,
        CondaSubcommand,
        CondaVirtualPackage,
    )

log = logging.getLogger(__name__)


class CondaPluginManager(pluggy.PluginManager):
    """
    The conda plugin manager to implement behavior additional to pluggy's default plugin manager.
    """

    #: Cached version of the :meth:`~conda.plugins.manager.CondaPluginManager.get_solver_backend`
    #: method.
    get_cached_solver_backend = None

    def __init__(self, project_name: str | None = None, *args, **kwargs) -> None:
        # Setting the default project name to the spec name for ease of use
        if project_name is None:
            project_name = spec_name
        super().__init__(project_name, *args, **kwargs)
        # Make the cache containers local to the instances so that the
        # reference from cache to the instance gets garbage collected with the instance
        self.get_cached_solver_backend = functools.cache(self.get_solver_backend)
        self.get_cached_session_headers = functools.cache(self.get_session_headers)
        self.get_cached_request_headers = functools.cache(self.get_request_headers)

    def get_canonical_name(self, plugin: object) -> str:
        # detect the fully qualified module name
        prefix = "<unknown_module>"
        if (module := getmodule(plugin)) and module.__spec__:
            prefix = module.__spec__.name

        # return the fully qualified name for modules
        if module is plugin:
            return prefix

        # return the fully qualified name for classes
        elif isclass(plugin):
            return f"{prefix}.{plugin.__qualname__}"

        # return the fully qualified name for instances
        else:
            return f"{prefix}.{plugin.__class__.__qualname__}[{id(plugin)}]"

    def register(self, plugin, name: str | None = None) -> str | None:
        """
        Call :meth:`pluggy.PluginManager.register` and return the result or
        ignore errors raised, except ``ValueError``, which means the plugin
        had already been registered.
        """
        try:
            # register plugin but ignore ValueError since that means
            # the plugin has already been registered
            return super().register(plugin, name=name)
        except ValueError:
            return None
        except Exception as err:
            raise PluginError(
                f"Error while loading conda plugin: "
                f"{name or self.get_canonical_name(plugin)} ({err})"
            ) from err

    def load_plugins(self, *plugins) -> int:
        """
        Load the provided list of plugins and fail gracefully on error.
        The provided list of plugins can either be classes or modules with
        :attr:`~conda.plugins.hookimpl`.
        """
        count = 0
        for plugin in plugins:
            if self.register(plugin):
                count += 1
        return count

    def load_entrypoints(self, group: str, name: str | None = None) -> int:
        """Load modules from querying the specified setuptools ``group``.

        :param str group: Entry point group to load plugins.
        :param str name: If given, loads only plugins with the given ``name``.
        :rtype: int
        :return: The number of plugins loaded by this call.
        """
        count = 0
        for dist in distributions():
            for entry_point in dist.entry_points:
                # skip entry points that don't match the group/name
                if entry_point.group != group or (
                    name is not None and entry_point.name != name
                ):
                    continue

                # attempt to load plugin from entry point
                try:
                    plugin = entry_point.load()
                except Exception as err:
                    # not using exc_info=True here since the CLI loggers are
                    # set up after CLI initialization and argument parsing,
                    # meaning that it comes too late to properly render
                    # a traceback; instead we pass exc_info conditionally on
                    # context.verbosity
                    log.warning(
                        f"Error while loading conda entry point: {entry_point.name} ({err})",
                        exc_info=err if context.info else None,
                    )
                    continue

                if self.register(plugin):
                    count += 1
        return count

    @overload
    def get_hook_results(
        self, name: Literal["subcommands"]
    ) -> list[CondaSubcommand]: ...

    @overload
    def get_hook_results(
        self, name: Literal["virtual_packages"]
    ) -> list[CondaVirtualPackage]: ...

    @overload
    def get_hook_results(self, name: Literal["solvers"]) -> list[CondaSolver]: ...

    @overload
    def get_hook_results(
        self, name: Literal["pre_commands"]
    ) -> list[CondaPreCommand]: ...

    @overload
    def get_hook_results(
        self, name: Literal["post_commands"]
    ) -> list[CondaPostCommand]: ...

    @overload
    def get_hook_results(
        self, name: Literal["auth_handlers"]
    ) -> list[CondaAuthHandler]: ...

    @overload
    def get_hook_results(
        self, name: Literal["health_checks"]
    ) -> list[CondaHealthCheck]: ...

    @overload
    def get_hook_results(self, name: Literal["pre_solves"]) -> list[CondaPreSolve]: ...

    @overload
    def get_hook_results(
        self, name: Literal["post_solves"]
    ) -> list[CondaPostSolve]: ...

    @overload
    def get_hook_results(
        self, name: Literal["session_headers"], *, host: str
    ) -> list[CondaRequestHeader]: ...

    @overload
    def get_hook_results(
        self, name: Literal["request_headers"], *, host: str, path: str
    ) -> list[CondaRequestHeader]: ...

    @overload
    def get_hook_results(self, name: Literal["settings"]) -> list[CondaSetting]: ...

    @overload
    def get_hook_results(
        self, name: Literal["reporter_backends"]
    ) -> list[CondaReporterBackend]: ...

    @overload
    def get_hook_results(
        self, name: Literal["pre_transaction_actions"]
    ) -> list[CondaPreTransactionAction]: ...

    @overload
    def get_hook_results(
        self, name: Literal["post_transaction_actions"]
    ) -> list[CondaPostTransactionAction]: ...

    @overload
    def get_hook_results(
        self, name: Literal["prefix_data_loaders"]
    ) -> list[CondaPrefixDataLoader]: ...

    @overload
    def get_hook_results(
        self, name: Literal["environment_specifiers"]
    ) -> list[CondaEnvironmentSpecifier]: ...

    @overload
    def get_hook_results(
        self, name: Literal["environment_exporters"]
    ) -> list[CondaEnvironmentExporter]: ...

    def get_hook_results(self, name, **kwargs):
        """
        Return results of the plugin hooks with the given name and
        raise an error if there is a conflict.
        """
        specname = f"{self.project_name}_{name}"  # e.g. conda_solvers
        hook = getattr(self.hook, specname, None)
        if hook is None:
            raise PluginError(f"Could not find requested `{name}` plugins")

        plugins = [item for items in hook(**kwargs) for item in items]

        # Check for invalid names
        invalid = [plugin for plugin in plugins if not isinstance(plugin.name, str)]
        if invalid:
            raise PluginError(
                dals(
                    f"""
                    Invalid plugin names found:

                    {", ".join([str(plugin) for plugin in invalid])}

                    Please report this issue to the plugin author(s).
                    """
                )
            )
        plugins = sorted(plugins, key=lambda plugin: plugin.name)

        # Check for conflicts
        seen = set()
        conflicts = [
            plugin for plugin in plugins if plugin.name in seen or seen.add(plugin.name)
        ]
        if conflicts:
            raise PluginError(
                dals(
                    f"""
                    Conflicting `{name}` plugins found:

                    {", ".join([str(conflict) for conflict in conflicts])}

                    Multiple conda plugins are registered via the `{specname}` hook.
                    Please make sure that you don't have any incompatible plugins installed.
                    """
                )
            )
        return plugins

    def get_solvers(self) -> dict[str, CondaSolver]:
        """Return a mapping from solver name to solver class."""
        return {
            solver_plugin.name.lower(): solver_plugin
            for solver_plugin in self.get_hook_results("solvers")
        }

    def get_solver_backend(self, name: str | None = None) -> type[Solver]:
        """
        Get the solver backend with the given name (or fall back to the
        name provided in the context).

        See ``context.solver`` for more details.

        Please use the cached version of this method called
        :meth:`get_cached_solver_backend` for high-throughput code paths
        which is set up as a instance-specific LRU cache.
        """
        # Some light data validation in case name isn't given.
        if name is None:
            name = context.solver
        name = name.lower()

        solvers_mapping = self.get_solvers()

        # Look up the solver mapping and fail loudly if it can't
        # find the requested solver.
        solver_plugin = solvers_mapping.get(name, None)
        if solver_plugin is None:
            raise CondaValueError(
                f"You have chosen a non-default solver backend ({name}) "
                f"but it was not recognized. Choose one of: "
                f"{', '.join(solvers_mapping)}"
            )

        return solver_plugin.backend

    def get_auth_handler(self, name: str) -> type[AuthBase] | None:
        """
        Get the auth handler with the given name or None
        """
        auth_handlers = self.get_hook_results("auth_handlers")
        matches = tuple(
            item for item in auth_handlers if item.name.lower() == name.lower().strip()
        )

        if len(matches) > 0:
            return matches[0].handler
        return None

    def get_settings(self) -> dict[str, CondaSetting]:
        """
        Return a mapping of plugin setting name to CondaSetting objects.

        This method intentionally overwrites any duplicates that may be present
        """
        return {
            config_param.name.lower(): config_param
            for config_param in self.get_hook_results("settings")
        }

    def invoke_pre_commands(self, command: str) -> None:
        """
        Invokes ``CondaPreCommand.action`` functions registered with ``conda_pre_commands``.

        :param command: name of the command that is currently being invoked
        """
        for hook in self.get_hook_results("pre_commands"):
            if command in hook.run_for:
                hook.action(command)

    def invoke_post_commands(self, command: str) -> None:
        """
        Invokes ``CondaPostCommand.action`` functions registered with ``conda_post_commands``.

        :param command: name of the command that is currently being invoked
        """
        for hook in self.get_hook_results("post_commands"):
            if command in hook.run_for:
                hook.action(command)

    def disable_external_plugins(self) -> None:
        """
        Disables all currently registered plugins except built-in conda plugins
        """
        for name, plugin in self.list_name_plugin():
            if not name.startswith("conda.plugins.") and not self.is_blocked(name):
                self.set_blocked(name)

    def get_subcommands(self) -> dict[str, CondaSubcommand]:
        return {
            subcommand.name.lower(): subcommand
            for subcommand in self.get_hook_results("subcommands")
        }

    @deprecated(
        "25.3",
        "25.9",
        addendum="Use `conda.plugins.manager.get_virtual_package_records` instead.",
    )
    def get_virtual_packages(self) -> tuple[CondaVirtualPackage, ...]:
        return tuple(self.get_hook_results("virtual_packages"))

    def get_reporter_backends(self) -> tuple[CondaReporterBackend, ...]:
        return tuple(self.get_hook_results("reporter_backends"))

    def get_reporter_backend(self, name: str) -> CondaReporterBackend:
        """
        Attempts to find a reporter backend while providing a fallback option if it is
        not found.

        This method must return a valid ``CondaReporterBackend`` object or else it will
        raise an exception.
        """
        reporter_backends_map = {
            reporter_backend.name: reporter_backend
            for reporter_backend in self.get_reporter_backends()
        }
        reporter_backend = reporter_backends_map.get(name, None)
        if reporter_backend is None:
            log.warning(
                f'Unable to find reporter backend: "{name}"; '
                f'falling back to using "{DEFAULT_CONSOLE_REPORTER_BACKEND}"'
            )
            return reporter_backends_map.get(DEFAULT_CONSOLE_REPORTER_BACKEND)
        else:
            return reporter_backend

    def get_virtual_package_records(self) -> tuple[PackageRecord, ...]:
        return tuple(
            hook.to_virtual_package()
            for hook in self.get_hook_results("virtual_packages")
        )

    def get_session_headers(self, host: str) -> dict[str, str]:
        return {
            hook.name: hook.value
            for hook in self.get_hook_results("session_headers", host=host)
        }

    def get_request_headers(self, host: str, path: str) -> dict[str, str]:
        return {
            hook.name: hook.value
            for hook in self.get_hook_results("request_headers", host=host, path=path)
        }

    def get_prefix_data_loaders(self) -> Iterable[CondaPrefixDataLoaderCallable]:
        for hook in self.get_hook_results("prefix_data_loaders"):
            yield hook.loader

    def invoke_health_checks(self, prefix: str, verbose: bool) -> None:
        for hook in self.get_hook_results("health_checks"):
            try:
                hook.action(prefix, verbose)
            except Exception as err:
                log.warning(f"Error running health check: {hook.name} ({err})")
                continue

    def invoke_pre_solves(
        self,
        specs_to_add: frozenset[MatchSpec],
        specs_to_remove: frozenset[MatchSpec],
    ) -> None:
        """
        Invokes ``CondaPreSolve.action`` functions registered with ``conda_pre_solves``.

        :param specs_to_add:
        :param specs_to_remove:
        """
        for hook in self.get_hook_results("pre_solves"):
            hook.action(specs_to_add, specs_to_remove)

    def invoke_post_solves(
        self,
        repodata_fn: str,
        unlink_precs: tuple[PackageRecord, ...],
        link_precs: tuple[PackageRecord, ...],
    ) -> None:
        """
        Invokes ``CondaPostSolve.action`` functions registered with ``conda_post_solves``.

        :param repodata_fn:
        :param unlink_precs:
        :param link_precs:
        """
        for hook in self.get_hook_results("post_solves"):
            hook.action(repodata_fn, unlink_precs, link_precs)

    def load_settings(self) -> None:
        """
        Iterates through all registered settings and adds them to the
        :class:`conda.common.configuration.PluginConfig` class.
        """
        for name, setting in self.get_settings().items():
            PluginConfig.add_plugin_setting(name, setting.parameter, setting.aliases)

    def get_config(self, data) -> PluginConfig:
        """
        Retrieve the configuration for the plugin.
        Returns:
            PluginConfig: The configuration object for the plugin, initialized with raw data from the context.
        """
        return PluginConfig(data)

    def get_environment_specifiers(self) -> dict[str, CondaEnvironmentSpecifier]:
        """
        Returns a mapping from environment specifier name to environment specifier.
        """
        return {
            hook.name.lower(): hook
            for hook in self.get_hook_results("environment_specifiers")
        }

    def get_environment_specifier_by_name(
        self,
        source: str,
        name: str,
    ) -> CondaEnvironmentSpecifier:
        """Get an environment specifier plugin by name

        Raises PluginError if more than one environment_spec plugin is found to be able to handle the file.
        Raises CondaValueError if the requested plugin is not available.

        :param source: full path to the environment spec file/source
        :param name: name of the environment plugin to load
        :returns: an environment specifier plugin that matches the provided plugin name, or can handle the provided file
        """
        name = name.lower()
        hooks = self.get_hook_results("environment_specifiers")
        found = [hook for hook in hooks if hook.name == name]

        if len(found) == 0:
            raise CondaValueError(
                f"You have chosen an unrecognized environment"
                f" specifier type ({name}). Choose one of: "
                f"{', '.join([hook.name for hook in hooks])}"
            )
        if len(found) == 1:
            # Try to load the plugin and check if it can handle the environment spec
            try:
                if found[0].environment_spec(source).can_handle():
                    return found[0]
            except Exception as e:
                raise PluginError(
                    dals(
                        f"""
                        An error occured when handling '{source}' with plugin '{name}'.

                        {type(e).__name__}: {e}
                        """
                    )
                )
            else:
                # If the plugin was not able to handle the environment spec, raise an error
                raise PluginError(
                    f"Requested plugin '{name}' is unable to handle environment spec '{source}'"
                )
        elif len(found) > 1:
            raise PluginError(
                f"More than one environment_spec plugin named {name} found: {found}"
            )

    def detect_environment_specifier(self, source: str) -> CondaEnvironmentSpecifier:
        """Detect the environment specifier plugin for a given spec source

        Raises PluginError if more than one environment_spec plugin is found to be able to handle the file.
        Raises EnvironmentSpecPluginNotDetected if no plugins were found.

        :param source: full path to the environment spec file or source
        :returns: an environment specifier plugin that can handle the provided file
        """
        hooks = self.get_hook_results("environment_specifiers")
        found = []
        available_hooks = []
        autodetect_disabled_plugins = []
        for hook in hooks:
            if hook.environment_spec.detection_supported:
                log.debug("EnvironmentSpec hook: checking %s", hook.name)
                try:
                    if hook.environment_spec(source).can_handle():
                        log.debug(
                            "EnvironmentSpec hook: %s can be %s",
                            source,
                            hook.name,
                        )
                        found.append(hook)
                    else:
                        log.debug(
                            "EnvironmentSpec hook: %s can NOT be handled by %s",
                            source,
                            hook.name,
                        )
                except Exception as e:
                    log.error(
                        "EnvironmentSpec hook: an error occurred when handling '%s' with plugin '%s'. %s",
                        source,
                        hook.name,
                        e,
                    )
                    log.debug("%r", e, exc_info=e)
            else:
                log.debug(
                    "EnvironmentSpec hook: %s can NOT be handled by %s",
                    source,
                    hook.name,
                )
                available_hooks.append(hook)

        if len(found) == 0:
            # raise error if no plugins found that can read the environment file
            raise EnvironmentSpecPluginNotDetected(
                name=source,
                plugin_names=[hook.name for hook in available_hooks],
                autodetect_disabled_plugins=[
                    hook.name for hook in autodetect_disabled_plugins
                ],
            )
        elif len(found) == 1:
            # return the plugin if only one is found
            return found[0]
        elif len(found) > 1:
            # raise an error if there is more than one plugin found
            raise PluginError(
                dals(
                    f"""
                    Too many plugins found that can handle the environment file '{source}':

                    {", ".join([hook.name for hook in found])}

                    Please make sure that you don't have any overlapping plugins installed.
                """
                )
            )

<<<<<<< HEAD
        # raise error if no plugins found that can read the environment file
        raise EnvironmentSpecPluginNotDetected(
            name=filename, plugin_names=[hook.name for hook in hooks]
        )

    def find_exporter_by_format(
        self, format_name: str
    ) -> CondaEnvironmentExporter | None:
        """
        Find an environment exporter that supports the given format.

        :param format_name: Format name to find exporter for (e.g., 'json', 'yaml')
        :return: Environment exporter config or None if not found
        """
        for exporter_config in self.get_hook_results("environment_exporters"):
            exporter = exporter_config.handler()
            if exporter.format == format_name:
                return exporter_config
        return None

    def find_exporter_by_filename(
        self, filename: str
    ) -> CondaEnvironmentExporter | None:
        """
        Find an environment exporter based on the filename extension.

        :param filename: Filename to find an exporter for (extension is used for detection)
        :return: CondaEnvironmentExporter that supports the file extension, or None if none found
        :raises PluginError: If multiple exporters claim to support the same file extension
        """
        matches = []
        for exporter_config in self.get_hook_results("environment_exporters"):
            exporter = exporter_config.handler()
            if exporter.supports(filename):
                matches.append(exporter_config)

        if len(matches) == 1:
            return matches[0]
        elif len(matches) > 1:
            raise PluginError(
                dals(
                    f"""
                    Multiple environment exporters found that can handle filename '{filename}':

                    {", ".join([match.name for match in matches])}

                    Please make sure that you don't have any conflicting exporter plugins installed.
                """
                )
            )

        return None

    def get_available_export_formats(self) -> list[str]:
        """
        Returns a list of all available export format names.

        :return: List of format names that have working export plugins
        """
        formats = set()
        for exporter_config in self.get_hook_results("environment_exporters"):
            exporter = exporter_config.handler()
            if exporter.format:
                formats.add(exporter.format)

        return sorted(formats)

    def get_environment_specifier_name(self, filename: str) -> str:
        """
        Returns the name of the environment specifier plugin that can handle the given file.

        Unlike get_environment_specifiers, this method doesn't raise exceptions but
        returns a string with the specifier name or an error description.
=======
    def get_environment_specifier(
        self,
        source: str,
        name: str = None,
    ) -> CondaEnvironmentSpecifier:
        """Get the environment specifier plugin for a given spec source, or given a plugin name
        Raises PluginError if more than one environment_spec plugin is found to be able to handle the file.
        Raises EnvironmentSpecPluginNotDetected if no plugins were found.
        Raises CondaValueError if the requested plugin is not available.
>>>>>>> 8179ddb7

        :param filename: full path to the environment spec file/source
        :param name: name of the environment plugin to load
        :returns: an environment specifier plugin that matches the provided plugin name, or can handle the provided file
        """
        if name is None or name == "":
            return self.detect_environment_specifier(source)
        else:
            return self.get_environment_specifier_by_name(source=source, name=name)

    def get_pre_transaction_actions(
        self,
        transaction_context: dict[str, str] | None = None,
        target_prefix: str | None = None,
        unlink_precs: Iterable[PackageRecord] | None = None,
        link_precs: Iterable[PackageRecord] | None = None,
        remove_specs: Iterable[MatchSpec] | None = None,
        update_specs: Iterable[MatchSpec] | None = None,
        neutered_specs: Iterable[MatchSpec] | None = None,
    ) -> list[Action]:
        """Get the plugin-defined pre-transaction actions.

        :param transaction_context: Mapping between target prefixes and PrefixActions
            instances
        :param target_prefix: Target prefix for the action
        :param unlink_precs: Package records to be unlinked
        :param link_precs: Package records to link
        :param remove_specs: Specs to be removed
        :param update_specs: Specs to be updated
        :param neutered_specs: Specs to be neutered
        :return: The plugin-defined pre-transaction actions
        """
        actions = []
        for hook in self.get_hook_results("pre_transaction_actions"):
            actions.append(
                hook.action(
                    transaction_context,
                    target_prefix,
                    unlink_precs,
                    link_precs,
                    remove_specs,
                    update_specs,
                    neutered_specs,
                )
            )
        return actions

    def get_post_transaction_actions(
        self,
        transaction_context: dict[str, str] | None = None,
        target_prefix: str | None = None,
        unlink_precs: Iterable[PackageRecord] | None = None,
        link_precs: Iterable[PackageRecord] | None = None,
        remove_specs: Iterable[MatchSpec] | None = None,
        update_specs: Iterable[MatchSpec] | None = None,
        neutered_specs: Iterable[MatchSpec] | None = None,
    ) -> list[Action]:
        """Get the plugin-defined post-transaction actions.

        :param transaction_context: Mapping between target prefixes and PrefixActions
            instances
        :param target_prefix: Target prefix for the action
        :param unlink_precs: Package records to be unlinked
        :param link_precs: Package records to link
        :param remove_specs: Specs to be removed
        :param update_specs: Specs to be updated
        :param neutered_specs: Specs to be neutered
        :return: The plugin-defined post-transaction actions
        """
        actions = []
        for hook in self.get_hook_results("post_transaction_actions"):
            actions.append(
                hook.action(
                    transaction_context,
                    target_prefix,
                    unlink_precs,
                    link_precs,
                    remove_specs,
                    update_specs,
                    neutered_specs,
                )
            )
        return actions


@functools.cache
def get_plugin_manager() -> CondaPluginManager:
    """
    Get a cached version of the :class:`~conda.plugins.manager.CondaPluginManager` instance,
    with the built-in and entrypoints provided by the plugins loaded.
    """
    plugin_manager = CondaPluginManager()
    plugin_manager.add_hookspecs(CondaSpecs)
    plugin_manager.load_plugins(
        solvers,
        *virtual_packages.plugins,
        *subcommands.plugins,
        health_checks,
        *post_solves.plugins,
        *reporter_backends.plugins,
        *prefix_data_loaders.plugins,
        *environment_specifiers.plugins,
        *environment_exporters.plugins,
    )
    plugin_manager.load_entrypoints(spec_name)
    return plugin_manager<|MERGE_RESOLUTION|>--- conflicted
+++ resolved
@@ -28,7 +28,6 @@
     PluginError,
 )
 from . import (
-    environment_exporters,
     environment_specifiers,
     post_solves,
     prefix_data_loaders,
@@ -53,7 +52,6 @@
     from ..models.records import PackageRecord
     from .types import (
         CondaAuthHandler,
-        CondaEnvironmentExporter,
         CondaEnvironmentSpecifier,
         CondaHealthCheck,
         CondaPostCommand,
@@ -257,11 +255,6 @@
     def get_hook_results(
         self, name: Literal["environment_specifiers"]
     ) -> list[CondaEnvironmentSpecifier]: ...
-
-    @overload
-    def get_hook_results(
-        self, name: Literal["environment_exporters"]
-    ) -> list[CondaEnvironmentExporter]: ...
 
     def get_hook_results(self, name, **kwargs):
         """
@@ -645,81 +638,6 @@
                 )
             )
 
-<<<<<<< HEAD
-        # raise error if no plugins found that can read the environment file
-        raise EnvironmentSpecPluginNotDetected(
-            name=filename, plugin_names=[hook.name for hook in hooks]
-        )
-
-    def find_exporter_by_format(
-        self, format_name: str
-    ) -> CondaEnvironmentExporter | None:
-        """
-        Find an environment exporter that supports the given format.
-
-        :param format_name: Format name to find exporter for (e.g., 'json', 'yaml')
-        :return: Environment exporter config or None if not found
-        """
-        for exporter_config in self.get_hook_results("environment_exporters"):
-            exporter = exporter_config.handler()
-            if exporter.format == format_name:
-                return exporter_config
-        return None
-
-    def find_exporter_by_filename(
-        self, filename: str
-    ) -> CondaEnvironmentExporter | None:
-        """
-        Find an environment exporter based on the filename extension.
-
-        :param filename: Filename to find an exporter for (extension is used for detection)
-        :return: CondaEnvironmentExporter that supports the file extension, or None if none found
-        :raises PluginError: If multiple exporters claim to support the same file extension
-        """
-        matches = []
-        for exporter_config in self.get_hook_results("environment_exporters"):
-            exporter = exporter_config.handler()
-            if exporter.supports(filename):
-                matches.append(exporter_config)
-
-        if len(matches) == 1:
-            return matches[0]
-        elif len(matches) > 1:
-            raise PluginError(
-                dals(
-                    f"""
-                    Multiple environment exporters found that can handle filename '{filename}':
-
-                    {", ".join([match.name for match in matches])}
-
-                    Please make sure that you don't have any conflicting exporter plugins installed.
-                """
-                )
-            )
-
-        return None
-
-    def get_available_export_formats(self) -> list[str]:
-        """
-        Returns a list of all available export format names.
-
-        :return: List of format names that have working export plugins
-        """
-        formats = set()
-        for exporter_config in self.get_hook_results("environment_exporters"):
-            exporter = exporter_config.handler()
-            if exporter.format:
-                formats.add(exporter.format)
-
-        return sorted(formats)
-
-    def get_environment_specifier_name(self, filename: str) -> str:
-        """
-        Returns the name of the environment specifier plugin that can handle the given file.
-
-        Unlike get_environment_specifiers, this method doesn't raise exceptions but
-        returns a string with the specifier name or an error description.
-=======
     def get_environment_specifier(
         self,
         source: str,
@@ -729,7 +647,6 @@
         Raises PluginError if more than one environment_spec plugin is found to be able to handle the file.
         Raises EnvironmentSpecPluginNotDetected if no plugins were found.
         Raises CondaValueError if the requested plugin is not available.
->>>>>>> 8179ddb7
 
         :param filename: full path to the environment spec file/source
         :param name: name of the environment plugin to load
@@ -832,7 +749,6 @@
         *reporter_backends.plugins,
         *prefix_data_loaders.plugins,
         *environment_specifiers.plugins,
-        *environment_exporters.plugins,
     )
     plugin_manager.load_entrypoints(spec_name)
     return plugin_manager