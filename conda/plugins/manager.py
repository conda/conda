# Copyright (C) 2012 Anaconda, Inc
# SPDX-License-Identifier: BSD-3-Clause
"""
This module contains a subclass implementation of pluggy's
`PluginManager <https://pluggy.readthedocs.io/en/stable/api_reference.html#pluggy.PluginManager>`_.

Additionally, it contains a function we use to construct the ``PluginManager`` object and
register all plugins during conda's startup process.
"""

from __future__ import annotations

import functools
import logging
import os
from importlib.metadata import distributions
from inspect import getmodule, isclass
from typing import TYPE_CHECKING, overload

import pluggy

from ..auxlib.ish import dals
from ..base.constants import DEFAULT_CONSOLE_REPORTER_BACKEND
from ..base.context import context
from ..common.io import dashlist
from ..deprecations import deprecated
from ..exceptions import (
    CondaValueError,
    EnvironmentExporterNotDetected,
    EnvironmentSpecPluginNotDetected,
    PluginError,
)
from . import (
    environment_exporters,
    environment_specifiers,
    post_solves,
    prefix_data_loaders,
    reporter_backends,
    solvers,
    subcommands,
    virtual_packages,
)
from .config import PluginConfig
from .hookspec import CondaSpecs, spec_name
from .subcommands.doctor import health_checks

if TYPE_CHECKING:
    from collections.abc import Iterable
    from typing import Callable, Literal

    from requests.auth import AuthBase

    from ..core.path_actions import Action
    from ..core.solve import Solver
    from ..models.match_spec import MatchSpec
    from ..models.records import PackageRecord
    from .types import (
        CondaAuthHandler,
        CondaEnvironmentExporter,
        CondaEnvironmentSpecifier,
        CondaHealthCheck,
        CondaPostCommand,
        CondaPostSolve,
        CondaPostTransactionAction,
        CondaPreCommand,
        CondaPrefixDataLoader,
        CondaPrefixDataLoaderCallable,
        CondaPreSolve,
        CondaPreTransactionAction,
        CondaReporterBackend,
        CondaRequestHeader,
        CondaSetting,
        CondaSolver,
        CondaSubcommand,
        CondaVirtualPackage,
    )

log = logging.getLogger(__name__)


class CondaPluginManager(pluggy.PluginManager):
    """
    The conda plugin manager to implement behavior additional to pluggy's default plugin manager.
    """

    #: Cached version of the :meth:`~conda.plugins.manager.CondaPluginManager.get_solver_backend`
    #: method.
    get_cached_solver_backend: Callable[[str | None], type[Solver]]

    #: Cached version of the :meth:`~conda.plugins.manager.CondaPluginManager.get_session_headers`
    #: method.
    get_cached_session_headers: Callable[[str], dict[str, str]]

    #: Cached version of the :meth:`~conda.plugins.manager.CondaPluginManager.get_request_headers`
    #: method.
    get_cached_request_headers: Callable[[str, str], dict[str, str]]

    def __init__(self, project_name: str | None = None, *args, **kwargs):
        # Setting the default project name to the spec name for ease of use
        if project_name is None:
            project_name = spec_name
        super().__init__(project_name, *args, **kwargs)
        # Make the cache containers local to the instances so that the
        # reference from cache to the instance gets garbage collected with the instance
        self.get_cached_solver_backend = functools.cache(self.get_solver_backend)
        self.get_cached_session_headers = functools.cache(self.get_session_headers)
        self.get_cached_request_headers = functools.cache(self.get_request_headers)

    def get_canonical_name(self, plugin: object) -> str:
        # detect the fully qualified module name
        prefix = "<unknown_module>"
        if (module := getmodule(plugin)) and module.__spec__:
            prefix = module.__spec__.name

        # return the fully qualified name for modules
        if module is plugin:
            return prefix

        # return the fully qualified name for classes
        elif isclass(plugin):
            return f"{prefix}.{plugin.__qualname__}"

        # return the fully qualified name for instances
        else:
            return f"{prefix}.{plugin.__class__.__qualname__}[{id(plugin)}]"

    def register(self, plugin, name: str | None = None) -> str | None:
        """
        Call :meth:`pluggy.PluginManager.register` and return the result or
        ignore errors raised, except ``ValueError``, which means the plugin
        had already been registered.
        """
        try:
            # register plugin but ignore ValueError since that means
            # the plugin has already been registered
            return super().register(plugin, name=name)
        except ValueError:
            return None
        except Exception as err:
            raise PluginError(
                f"Error while loading conda plugin: "
                f"{name or self.get_canonical_name(plugin)} ({err})"
            ) from err

    def load_plugins(self, *plugins) -> int:
        """
        Load the provided list of plugins and fail gracefully on error.
        The provided list of plugins can either be classes or modules with
        :attr:`~conda.plugins.hookimpl`.
        """
        count = 0
        for plugin in plugins:
            if self.register(plugin):
                count += 1
        return count

    def load_entrypoints(self, group: str, name: str | None = None) -> int:
        """Load modules from querying the specified setuptools ``group``.

        :param str group: Entry point group to load plugins.
        :param str name: If given, loads only plugins with the given ``name``.
        :rtype: int
        :return: The number of plugins loaded by this call.
        """
        count = 0
        for dist in distributions():
            for entry_point in dist.entry_points:
                # skip entry points that don't match the group/name
                if entry_point.group != group or (
                    name is not None and entry_point.name != name
                ):
                    continue

                # attempt to load plugin from entry point
                try:
                    plugin = entry_point.load()
                except Exception as err:
                    # not using exc_info=True here since the CLI loggers are
                    # set up after CLI initialization and argument parsing,
                    # meaning that it comes too late to properly render
                    # a traceback; instead we pass exc_info conditionally on
                    # context.verbosity
                    log.warning(
                        f"Error while loading conda entry point: {entry_point.name} ({err})",
                        exc_info=err if context.info else None,
                    )
                    continue

                if self.register(plugin):
                    count += 1
        return count

    @overload
    def get_hook_results(
        self, name: Literal["subcommands"]
    ) -> list[CondaSubcommand]: ...

    @overload
    def get_hook_results(
        self, name: Literal["virtual_packages"]
    ) -> list[CondaVirtualPackage]: ...

    @overload
    def get_hook_results(self, name: Literal["solvers"]) -> list[CondaSolver]: ...

    @overload
    def get_hook_results(
        self, name: Literal["pre_commands"]
    ) -> list[CondaPreCommand]: ...

    @overload
    def get_hook_results(
        self, name: Literal["post_commands"]
    ) -> list[CondaPostCommand]: ...

    @overload
    def get_hook_results(
        self, name: Literal["auth_handlers"]
    ) -> list[CondaAuthHandler]: ...

    @overload
    def get_hook_results(
        self, name: Literal["health_checks"]
    ) -> list[CondaHealthCheck]: ...

    @overload
    def get_hook_results(self, name: Literal["pre_solves"]) -> list[CondaPreSolve]: ...

    @overload
    def get_hook_results(
        self, name: Literal["post_solves"]
    ) -> list[CondaPostSolve]: ...

    @overload
    def get_hook_results(
        self, name: Literal["session_headers"], *, host: str
    ) -> list[CondaRequestHeader]: ...

    @overload
    def get_hook_results(
        self, name: Literal["request_headers"], *, host: str, path: str
    ) -> list[CondaRequestHeader]: ...

    @overload
    def get_hook_results(self, name: Literal["settings"]) -> list[CondaSetting]: ...

    @overload
    def get_hook_results(
        self, name: Literal["reporter_backends"]
    ) -> list[CondaReporterBackend]: ...

    @overload
    def get_hook_results(
        self, name: Literal["pre_transaction_actions"]
    ) -> list[CondaPreTransactionAction]: ...

    @overload
    def get_hook_results(
        self, name: Literal["post_transaction_actions"]
    ) -> list[CondaPostTransactionAction]: ...

    @overload
    def get_hook_results(
        self, name: Literal["prefix_data_loaders"]
    ) -> list[CondaPrefixDataLoader]: ...

    @overload
    def get_hook_results(
        self, name: Literal["environment_specifiers"]
    ) -> list[CondaEnvironmentSpecifier]: ...

    @overload
    def get_hook_results(
        self, name: Literal["environment_exporters"]
    ) -> list[CondaEnvironmentExporter]: ...

    def get_hook_results(self, name, **kwargs):
        """
        Return results of the plugin hooks with the given name and
        raise an error if there is a conflict.
        """
        specname = f"{self.project_name}_{name}"  # e.g. conda_solvers
        hook = getattr(self.hook, specname, None)
        if hook is None:
            raise PluginError(f"Could not find requested `{name}` plugins")

        # hook() returns a generator of all plugins for a given specname,
        # unfortunately this generator does not offer any information about which
        # package/module the plugin is defined in, this makes reporting errors in
        # a meaningful way to users difficult
        plugins = [plugin for plugins in hook(**kwargs) for plugin in plugins]

        # Validate plugin names since plugins may not properly inherit from CondaPlugin
        invalid = [
            plugin
            for plugin in plugins
            if not hasattr(plugin, "name")
            or not isinstance(plugin.name, str)
            or plugin.name != plugin.name.lower().strip()
        ]
        if invalid:
            raise PluginError(
                f"Invalid plugin names found for `{name}`:\n"
                f"{dashlist(map(repr, invalid))}\n"
                f"\n"
                f"Please report this issue to the plugin author(s)."
            )

        # Check for conflicts since no two plugins can have the same name
        seen = set()
        conflicts = [
            plugin for plugin in plugins if plugin.name in seen or seen.add(plugin.name)
        ]
        if conflicts:
            raise PluginError(
                f"Conflicting plugins found for `{name}`:\n"
                f"{dashlist(map(repr, conflicts))}\n"
                f"\n"
                f"Multiple conda plugins are registered via the `{specname}` hook. "
                f"Please make sure that you don't have any incompatible plugins installed."
            )

        return sorted(plugins, key=lambda plugin: plugin.name)

    def get_solvers(self) -> dict[str, CondaSolver]:
        """Return a mapping from solver name to solver class."""
        return {
            solver_plugin.name: solver_plugin
            for solver_plugin in self.get_hook_results("solvers")
        }

    def get_solver_backend(self, name: str | None = None) -> type[Solver]:
        """
        Get the solver backend with the given name (or fall back to the
        name provided in the context).

        See ``context.solver`` for more details.

        Please use the cached version of this method called
        :meth:`get_cached_solver_backend` for high-throughput code paths
        which is set up as a instance-specific LRU cache.
        """
        # Some light data validation in case name isn't given.
        name = (name or context.solver).lower().strip()

        solvers_mapping = self.get_solvers()

        # Look up the solver mapping and fail loudly if it can't
        # find the requested solver.
        solver_plugin = solvers_mapping.get(name, None)
        if solver_plugin is None:
            raise CondaValueError(
                f"You have chosen a non-default solver backend ({name}) "
                f"but it was not recognized. Choose one of: "
                f"{', '.join(solvers_mapping)}"
            )

        return solver_plugin.backend

    def get_auth_handler(self, name: str) -> type[AuthBase] | None:
        """
        Get the auth handler with the given name or None
        """
        name = name.lower().strip()
        auth_handlers = self.get_hook_results("auth_handlers")
        matches = [item for item in auth_handlers if item.name == name]

        if len(matches) > 0:
            return matches[0].handler
        return None

    def get_settings(self) -> dict[str, CondaSetting]:
        """
        Return a mapping of plugin setting name to CondaSetting objects.

        This method intentionally overwrites any duplicates that may be present
        """
        return {
            config_param.name: config_param
            for config_param in self.get_hook_results("settings")
        }

    def invoke_pre_commands(self, command: str) -> None:
        """
        Invokes ``CondaPreCommand.action`` functions registered with ``conda_pre_commands``.

        :param command: name of the command that is currently being invoked
        """
        for hook in self.get_hook_results("pre_commands"):
            if command in hook.run_for:
                hook.action(command)

    def invoke_post_commands(self, command: str) -> None:
        """
        Invokes ``CondaPostCommand.action`` functions registered with ``conda_post_commands``.

        :param command: name of the command that is currently being invoked
        """
        for hook in self.get_hook_results("post_commands"):
            if command in hook.run_for:
                hook.action(command)

    def disable_external_plugins(self) -> None:
        """
        Disables all currently registered plugins except built-in conda plugins
        """
        for name, plugin in self.list_name_plugin():
            if not name.startswith("conda.plugins.") and not self.is_blocked(name):
                self.set_blocked(name)

    def get_subcommands(self) -> dict[str, CondaSubcommand]:
        return {
            subcommand.name: subcommand
            for subcommand in self.get_hook_results("subcommands")
        }

    @deprecated(
        "25.3",
        "25.9",
        addendum="Use `conda.plugins.manager.get_virtual_package_records` instead.",
    )
    def get_virtual_packages(self) -> tuple[CondaVirtualPackage, ...]:
        return tuple(self.get_hook_results("virtual_packages"))

    def get_reporter_backends(self) -> tuple[CondaReporterBackend, ...]:
        return tuple(self.get_hook_results("reporter_backends"))

    def get_reporter_backend(self, name: str) -> CondaReporterBackend:
        """
        Attempts to find a reporter backend while providing a fallback option if it is
        not found.

        This method must return a valid ``CondaReporterBackend`` object or else it will
        raise an exception.
        """
        reporter_backends_map = {
            reporter_backend.name: reporter_backend
            for reporter_backend in self.get_reporter_backends()
        }
        reporter_backend = reporter_backends_map.get(name, None)
        if reporter_backend is None:
            log.warning(
                f'Unable to find reporter backend: "{name}"; '
                f'falling back to using "{DEFAULT_CONSOLE_REPORTER_BACKEND}"'
            )
            return reporter_backends_map.get(DEFAULT_CONSOLE_REPORTER_BACKEND)
        else:
            return reporter_backend

    def get_virtual_package_records(self) -> tuple[PackageRecord, ...]:
        return tuple(
            hook.to_virtual_package()
            for hook in self.get_hook_results("virtual_packages")
        )

    def get_session_headers(self, host: str) -> dict[str, str]:
        return {
            hook.name: hook.value
            for hook in self.get_hook_results("session_headers", host=host)
        }

    def get_request_headers(self, host: str, path: str) -> dict[str, str]:
        return {
            hook.name: hook.value
            for hook in self.get_hook_results("request_headers", host=host, path=path)
        }

    def get_prefix_data_loaders(self) -> Iterable[CondaPrefixDataLoaderCallable]:
        for hook in self.get_hook_results("prefix_data_loaders"):
            yield hook.loader

    def invoke_health_checks(self, prefix: str, verbose: bool) -> None:
        for hook in self.get_hook_results("health_checks"):
            try:
                hook.action(prefix, verbose)
            except Exception as err:
                log.warning(f"Error running health check: {hook.name} ({err})")
                continue

    def invoke_pre_solves(
        self,
        specs_to_add: frozenset[MatchSpec],
        specs_to_remove: frozenset[MatchSpec],
    ) -> None:
        """
        Invokes ``CondaPreSolve.action`` functions registered with ``conda_pre_solves``.

        :param specs_to_add:
        :param specs_to_remove:
        """
        for hook in self.get_hook_results("pre_solves"):
            hook.action(specs_to_add, specs_to_remove)

    def invoke_post_solves(
        self,
        repodata_fn: str,
        unlink_precs: tuple[PackageRecord, ...],
        link_precs: tuple[PackageRecord, ...],
    ) -> None:
        """
        Invokes ``CondaPostSolve.action`` functions registered with ``conda_post_solves``.

        :param repodata_fn:
        :param unlink_precs:
        :param link_precs:
        """
        for hook in self.get_hook_results("post_solves"):
            hook.action(repodata_fn, unlink_precs, link_precs)

    def load_settings(self) -> None:
        """
        Iterates through all registered settings and adds them to the
        :class:`conda.common.configuration.PluginConfig` class.
        """
        for name, setting in self.get_settings().items():
            PluginConfig.add_plugin_setting(name, setting.parameter, setting.aliases)

    def get_config(self, data) -> PluginConfig:
        """
        Retrieve the configuration for the plugin.
        Returns:
            PluginConfig: The configuration object for the plugin, initialized with raw data from the context.
        """
        return PluginConfig(data)

    def get_environment_specifiers(self) -> dict[str, CondaEnvironmentSpecifier]:
        """
        Returns a mapping from environment specifier name to environment specifier.
        """
        return {
            hook.name: hook for hook in self.get_hook_results("environment_specifiers")
        }

    def get_environment_specifier_by_name(
        self,
        source: str,
        name: str,
    ) -> CondaEnvironmentSpecifier:
        """Get an environment specifier plugin by name

        Raises PluginError if more than one environment_spec plugin is found to be able to handle the file.
        Raises CondaValueError if the requested plugin is not available.

        :param source: full path to the environment spec file/source
        :param name: name of the environment plugin to load
        :returns: an environment specifier plugin that matches the provided plugin name, or can handle the provided file
        """
        name = name.lower().strip()
        hooks = self.get_environment_specifiers()
        found = [hook for hook_name, hook in hooks.items() if hook_name == name]

        if not found:
            raise CondaValueError(
                f"You have chosen an unrecognized environment"
                f" specifier type ({name}). Choose one of: "
                f"{', '.join(hooks)}"
            )
        elif len(found) == 1:
            # Try to load the plugin and check if it can handle the environment spec
            try:
                if found[0].environment_spec(source).can_handle():
                    return found[0]
            except Exception as e:
                raise PluginError(
                    dals(
                        f"""
                        An error occured when handling '{source}' with plugin '{name}'.

                        {type(e).__name__}: {e}
                        """
                    )
                )
            else:
                # If the plugin was not able to handle the environment spec, raise an error
                raise PluginError(
                    f"Requested plugin '{name}' is unable to handle environment spec '{source}'"
                )
        else:
            raise PluginError(
                f"More than one environment_spec plugin named {name} found: {found}"
            )

    def detect_environment_specifier(self, source: str) -> CondaEnvironmentSpecifier:
        """Detect the environment specifier plugin for a given spec source

        Raises PluginError if more than one environment_spec plugin is found to be able to handle the file.
        Raises EnvironmentSpecPluginNotDetected if no plugins were found.

        :param source: full path to the environment spec file or source
        :returns: an environment specifier plugin that can handle the provided file
        """
        hooks = self.get_environment_specifiers()
        found = []
        autodetect_disabled_plugins = []
        for hook_name, hook in hooks.items():
            if hook.environment_spec.detection_supported:
                log.debug("EnvironmentSpec hook: checking %s", hook_name)
                try:
                    if hook.environment_spec(source).can_handle():
                        log.debug(
                            "EnvironmentSpec hook: %s can be %s",
                            source,
                            hook_name,
                        )
                        found.append(hook)
                    else:
                        log.debug(
                            "EnvironmentSpec hook: %s can NOT be handled by %s",
                            source,
                            hook_name,
                        )
                except Exception as e:
                    log.error(
                        "EnvironmentSpec hook: an error occurred when handling '%s' with plugin '%s'. %s",
                        source,
                        hook_name,
                        e,
                    )
                    log.debug("%r", e, exc_info=e)
            else:
                log.debug(
                    "EnvironmentSpec hook: %s can NOT be handled by %s",
                    source,
                    hook_name,
                )
                autodetect_disabled_plugins.append(hook_name)

        if not found:
            # raise error if no plugins found that can read the environment file
            raise EnvironmentSpecPluginNotDetected(
                name=source,
                plugin_names=hooks,
                autodetect_disabled_plugins=autodetect_disabled_plugins,
            )
        elif len(found) == 1:
            # return the plugin if only one is found
            return found[0]
        else:
            # raise an error if there is more than one plugin found
            raise PluginError(
                dals(
                    f"""
                    Too many plugins found that can handle the environment file '{source}':

                    {", ".join([hook.name for hook in found])}

                    Please make sure that you don't have any overlapping plugins installed.
                """
                )
            )

    def get_environment_specifier(
        self,
        source: str,
        name: str | None = None,
    ) -> CondaEnvironmentSpecifier:
        """Get the environment specifier plugin for a given spec source, or given a plugin name
        Raises PluginError if more than one environment_spec plugin is found to be able to handle the file.
        Raises EnvironmentSpecPluginNotDetected if no plugins were found.
        Raises CondaValueError if the requested plugin is not available.

        :param filename: full path to the environment spec file/source
        :param name: name of the environment plugin to load
        :returns: an environment specifier plugin that matches the provided plugin name, or can handle the provided file
        """
        if not name:
            return self.detect_environment_specifier(source)
        else:
            return self.get_environment_specifier_by_name(source=source, name=name)

    def get_environment_exporters(self) -> Iterable[CondaEnvironmentExporter]:
        """
        Yields all detected environment exporters.
        """
        yield from self.get_hook_results("environment_exporters")

    def get_exporter_format_mapping(self) -> dict[str, CondaEnvironmentExporter]:
        """
        Get a mapping from format names (including aliases) to environment exporters.

        :return: Dict mapping format name to CondaEnvironmentExporter
        :raises PluginError: If multiple exporters use the same format name or alias
        """
        mapping = {}
        conflicts = {}  # format_name -> set of plugin names

        for plugin in self.get_environment_exporters():
            for format_name in (plugin.name, *plugin.aliases):
                if format_name in mapping:
                    if format_name not in conflicts:
                        conflicts[format_name] = {mapping[format_name].name}
                    conflicts[format_name].add(plugin.name)
                else:
                    mapping[format_name] = plugin

        if conflicts:
            conflict_details = []
            for format_name, plugin_names in sorted(conflicts.items()):
                plugins_str = ", ".join(sorted(plugin_names))
                conflict_details.append(
                    f"'{format_name}' used by plugins: {plugins_str}"
                )

            raise PluginError(
                f"Format name conflicts detected in environment exporters:"
                f"{dashlist(conflict_details)}\n"
                f"Multiple plugins cannot use the same format name or alias."
            )

        return mapping

    def detect_environment_exporter(self, filename: str) -> CondaEnvironmentExporter:
        """
        Detect an environment exporter based on exact filename matching against default_filenames.

        :param filename: Filename to find an exporter for (basename is used for detection)
        :return: CondaEnvironmentExporter that supports the filename
        :raises EnvironmentExporterNotDetected: If no exporter supports the filename
        :raises PluginError: If multiple exporters claim to support the same filename
        """
        # Extract just the basename for matching
        basename = os.path.basename(filename)

        matches = []
        for exporter_config in self.get_environment_exporters():
            # Check if basename exactly matches any of the default filenames
            if basename in exporter_config.default_filenames:
                matches.append(exporter_config)

<<<<<<< HEAD
        if not matches:
            # Collect all available formats and supported filenames for the error message
            all_exporters = list(self.get_environment_exporters())
            available_formats = [exporter.name for exporter in all_exporters]
            supported_filenames = []
            for exporter in all_exporters:
                supported_filenames.extend(exporter.default_filenames)

=======
        if len(matches) == 1:
            return matches[0]
        elif len(matches) == 0:
>>>>>>> 220c38ab
            raise EnvironmentExporterNotDetected(
                filename=basename,
                exporters=self.get_environment_exporters(),
            )
        elif len(matches) > 1:
            raise PluginError(
                f"Multiple environment exporters found that can handle filename '{basename}':"
                f"{dashlist([match.name for match in matches])}\n"
                f"\n"
                f"Please make sure that you don't have any conflicting exporter plugins installed."
            )
        return matches[0]

    def get_environment_exporter_by_format(
        self, format_name: str
    ) -> CondaEnvironmentExporter:
        """
        Get an environment exporter based on the format name.

        :param format_name: Format name to find an exporter for (e.g., 'yaml', 'json', 'environment-yaml')
        :return: CondaEnvironmentExporter that supports the format
        :raises CondaValueError: If no exporter is found for the given format
        """
        format_mapping = self.get_exporter_format_mapping()
        exporter = format_mapping.get(format_name)

        if exporter is None:
            raise CondaValueError(
                f"Unknown export format '{format_name}'. "
                f"Available formats:{dashlist(sorted(format_mapping.keys()))}"
            )

        return exporter

    def get_pre_transaction_actions(
        self,
        transaction_context: dict[str, str] | None = None,
        target_prefix: str | None = None,
        unlink_precs: Iterable[PackageRecord] | None = None,
        link_precs: Iterable[PackageRecord] | None = None,
        remove_specs: Iterable[MatchSpec] | None = None,
        update_specs: Iterable[MatchSpec] | None = None,
        neutered_specs: Iterable[MatchSpec] | None = None,
    ) -> list[Action]:
        """Get the plugin-defined pre-transaction actions.

        :param transaction_context: Mapping between target prefixes and PrefixActions
            instances
        :param target_prefix: Target prefix for the action
        :param unlink_precs: Package records to be unlinked
        :param link_precs: Package records to link
        :param remove_specs: Specs to be removed
        :param update_specs: Specs to be updated
        :param neutered_specs: Specs to be neutered
        :return: The plugin-defined pre-transaction actions
        """
        return [
            hook.action(
                transaction_context,
                target_prefix,
                unlink_precs,
                link_precs,
                remove_specs,
                update_specs,
                neutered_specs,
            )
            for hook in self.get_hook_results("pre_transaction_actions")
        ]

    def get_post_transaction_actions(
        self,
        transaction_context: dict[str, str] | None = None,
        target_prefix: str | None = None,
        unlink_precs: Iterable[PackageRecord] | None = None,
        link_precs: Iterable[PackageRecord] | None = None,
        remove_specs: Iterable[MatchSpec] | None = None,
        update_specs: Iterable[MatchSpec] | None = None,
        neutered_specs: Iterable[MatchSpec] | None = None,
    ) -> list[Action]:
        """Get the plugin-defined post-transaction actions.

        :param transaction_context: Mapping between target prefixes and PrefixActions
            instances
        :param target_prefix: Target prefix for the action
        :param unlink_precs: Package records to be unlinked
        :param link_precs: Package records to link
        :param remove_specs: Specs to be removed
        :param update_specs: Specs to be updated
        :param neutered_specs: Specs to be neutered
        :return: The plugin-defined post-transaction actions
        """
        return [
            hook.action(
                transaction_context,
                target_prefix,
                unlink_precs,
                link_precs,
                remove_specs,
                update_specs,
                neutered_specs,
            )
            for hook in self.get_hook_results("post_transaction_actions")
        ]


@functools.cache
def get_plugin_manager() -> CondaPluginManager:
    """
    Get a cached version of the :class:`~conda.plugins.manager.CondaPluginManager` instance,
    with the built-in and entrypoints provided by the plugins loaded.
    """
    plugin_manager = CondaPluginManager()
    plugin_manager.add_hookspecs(CondaSpecs)
    plugin_manager.load_plugins(
        solvers,
        *virtual_packages.plugins,
        *subcommands.plugins,
        health_checks,
        *post_solves.plugins,
        *reporter_backends.plugins,
        *prefix_data_loaders.plugins,
        *environment_specifiers.plugins,
        *environment_exporters.plugins,
    )
    plugin_manager.load_entrypoints(spec_name)
    return plugin_manager<|MERGE_RESOLUTION|>--- conflicted
+++ resolved
@@ -727,20 +727,7 @@
             if basename in exporter_config.default_filenames:
                 matches.append(exporter_config)
 
-<<<<<<< HEAD
         if not matches:
-            # Collect all available formats and supported filenames for the error message
-            all_exporters = list(self.get_environment_exporters())
-            available_formats = [exporter.name for exporter in all_exporters]
-            supported_filenames = []
-            for exporter in all_exporters:
-                supported_filenames.extend(exporter.default_filenames)
-
-=======
-        if len(matches) == 1:
-            return matches[0]
-        elif len(matches) == 0:
->>>>>>> 220c38ab
             raise EnvironmentExporterNotDetected(
                 filename=basename,
                 exporters=self.get_environment_exporters(),
