# Copyright (C) 2012 Anaconda, Inc
# SPDX-License-Identifier: BSD-3-Clause
"""
This module contains a subclass implementation of pluggy's
`PluginManager <https://pluggy.readthedocs.io/en/stable/api_reference.html#pluggy.PluginManager>`_.

Additionally, it contains a function we use to construct the ``PluginManager`` object and
register all plugins during conda's startup process.
"""

from __future__ import annotations

import functools
import logging
from importlib.metadata import distributions
from inspect import getmodule, isclass
from typing import TYPE_CHECKING, overload

import pluggy

from ..auxlib.ish import dals
from ..base.constants import DEFAULT_CONSOLE_REPORTER_BACKEND
from ..base.context import add_plugin_setting, context
from ..deprecations import deprecated
from ..exceptions import CondaValueError, PluginError
from . import (
    post_solves,
    reporter_backends,
    subcommands,
    virtual_packages,
)
from .hookspec import CondaSpecs, spec_name
from .subcommands.doctor import health_checks

if TYPE_CHECKING:
    from typing import Literal

    from requests.auth import AuthBase

    from ..common.configuration import ParameterLoader
    from ..core.solve import Solver
    from ..models.match_spec import MatchSpec
    from ..models.records import PackageRecord
    from .types import (
        CondaAuthHandler,
        CondaHealthCheck,
        CondaPostCommand,
        CondaPostSolve,
        CondaPreCommand,
        CondaPreSolve,
        CondaReporterBackend,
        CondaRequestHeader,
        CondaSetting,
        CondaSolver,
        CondaSubcommand,
        CondaVirtualPackage,
    )

log = logging.getLogger(__name__)


class CondaPluginManager(pluggy.PluginManager):
    """
    The conda plugin manager to implement behavior additional to pluggy's default plugin manager.
    """

    #: Cached version of the :meth:`~conda.plugins.manager.CondaPluginManager.get_solver_backend`
    #: method.
    get_cached_solver_backend = None

    def __init__(self, project_name: str | None = None, *args, **kwargs) -> None:
        # Setting the default project name to the spec name for ease of use
        if project_name is None:
            project_name = spec_name
        super().__init__(project_name, *args, **kwargs)
        # Make the cache containers local to the instances so that the
        # reference from cache to the instance gets garbage collected with the instance
        self.get_cached_solver_backend = functools.cache(self.get_solver_backend)
        self.get_cached_session_headers = functools.cache(self.get_session_headers)
        self.get_cached_request_headers = functools.cache(self.get_request_headers)

    def get_canonical_name(self, plugin: object) -> str:
        # detect the fully qualified module name
        prefix = "<unknown_module>"
        if (module := getmodule(plugin)) and module.__spec__:
            prefix = module.__spec__.name

        # return the fully qualified name for modules
        if module is plugin:
            return prefix

        # return the fully qualified name for classes
        elif isclass(plugin):
            return f"{prefix}.{plugin.__qualname__}"

        # return the fully qualified name for instances
        else:
            return f"{prefix}.{plugin.__class__.__qualname__}[{id(plugin)}]"

    def register(self, plugin, name: str | None = None) -> str | None:
        """
        Call :meth:`pluggy.PluginManager.register` and return the result or
        ignore errors raised, except ``ValueError``, which means the plugin
        had already been registered.
        """
        try:
            # register plugin but ignore ValueError since that means
            # the plugin has already been registered
            return super().register(plugin, name=name)
        except ValueError:
            return None
        except Exception as err:
            raise PluginError(
                f"Error while loading conda plugin: "
                f"{name or self.get_canonical_name(plugin)} ({err})"
            ) from err

    def load_plugins(self, *plugins) -> int:
        """
        Load the provided list of plugins and fail gracefully on error.
        The provided list of plugins can either be classes or modules with
        :attr:`~conda.plugins.hookimpl`.
        """
        count = 0
        for plugin in plugins:
            if self.register(plugin):
                count += 1
        return count

    def load_entrypoints(self, group: str, name: str | None = None) -> int:
        """Load modules from querying the specified setuptools ``group``.

        :param str group: Entry point group to load plugins.
        :param str name: If given, loads only plugins with the given ``name``.
        :rtype: int
        :return: The number of plugins loaded by this call.
        """
        count = 0
        for dist in distributions():
            for entry_point in dist.entry_points:
                # skip entry points that don't match the group/name
                if entry_point.group != group or (
                    name is not None and entry_point.name != name
                ):
                    continue

                # attempt to load plugin from entry point
                try:
                    plugin = entry_point.load()
                except Exception as err:
                    # not using exc_info=True here since the CLI loggers are
                    # set up after CLI initialization and argument parsing,
                    # meaning that it comes too late to properly render
                    # a traceback; instead we pass exc_info conditionally on
                    # context.verbosity
                    log.warning(
                        f"Error while loading conda entry point: {entry_point.name} ({err})",
                        exc_info=err if context.info else None,
                    )
                    continue

                if self.register(plugin):
                    count += 1
        return count

    @overload
    def get_hook_results(
        self, name: Literal["subcommands"]
    ) -> list[CondaSubcommand]: ...

    @overload
    def get_hook_results(
        self, name: Literal["virtual_packages"]
    ) -> list[CondaVirtualPackage]: ...

    @overload
    def get_hook_results(self, name: Literal["solvers"]) -> list[CondaSolver]: ...

    @overload
    def get_hook_results(
        self, name: Literal["pre_commands"]
    ) -> list[CondaPreCommand]: ...

    @overload
    def get_hook_results(
        self, name: Literal["post_commands"]
    ) -> list[CondaPostCommand]: ...

    @overload
    def get_hook_results(
        self, name: Literal["auth_handlers"]
    ) -> list[CondaAuthHandler]: ...

    @overload
    def get_hook_results(
        self, name: Literal["health_checks"]
    ) -> list[CondaHealthCheck]: ...

    @overload
    def get_hook_results(self, name: Literal["pre_solves"]) -> list[CondaPreSolve]: ...

    @overload
    def get_hook_results(
        self, name: Literal["post_solves"]
    ) -> list[CondaPostSolve]: ...

    @overload
    def get_hook_results(
        self, name: Literal["session_headers"], *, host: str
    ) -> list[CondaRequestHeader]: ...

    @overload
    def get_hook_results(
        self, name: Literal["request_headers"], *, host: str, path: str
    ) -> list[CondaRequestHeader]: ...

    @overload
    def get_hook_results(self, name: Literal["settings"]) -> list[CondaSetting]: ...

    @overload
    def get_hook_results(
        self, name: Literal["reporter_backends"]
    ) -> list[CondaReporterBackend]: ...

    def get_hook_results(self, name, **kwargs):
        """
        Return results of the plugin hooks with the given name and
        raise an error if there is a conflict.
        """
        specname = f"{self.project_name}_{name}"  # e.g. conda_solvers
        hook = getattr(self.hook, specname, None)
        if hook is None:
            raise PluginError(f"Could not find requested `{name}` plugins")

        plugins = [item for items in hook(**kwargs) for item in items]

        # Check for invalid names
        invalid = [plugin for plugin in plugins if not isinstance(plugin.name, str)]
        if invalid:
            raise PluginError(
                dals(
                    f"""
                    Invalid plugin names found:

                    {", ".join([str(plugin) for plugin in invalid])}

                    Please report this issue to the plugin author(s).
                    """
                )
            )
        plugins = sorted(plugins, key=lambda plugin: plugin.name)

        # Check for conflicts
        seen = set()
        conflicts = {
            plugin.name
            for plugin in plugins
            if plugin.name in seen or seen.add(plugin.name)
        }
        if conflicts:
            raise PluginError(
                dals(
                    f"""
                    Conflicting `{name}` plugins found:

<<<<<<< HEAD
                    {', '.join([str(p) for p in plugins if p.name in conflicts])}
=======
                    {", ".join([str(conflict) for conflict in conflicts])}
>>>>>>> c61de5e3

                    Multiple conda plugins are registered via the `{specname}`.
                    Please make sure that you don't have any incompatible plugins installed.
                    """
                )
            )
        return plugins

    def get_solvers(self) -> dict[str, CondaSolver]:
        """Return a mapping from solver name to solver class."""
        return {
            solver_plugin.name.lower(): solver_plugin
            for solver_plugin in self.get_hook_results("solvers")
        }

    def get_solver_backend(self, name: str | None = None) -> type[Solver]:
        """
        Get the solver backend with the given name (or fall back to the
        name provided in the context).

        See ``context.solver`` for more details.

        Please use the cached version of this method called
        :meth:`get_cached_solver_backend` for high-throughput code paths
        which is set up as a instance-specific LRU cache.
        """
        # Some light data validation in case name isn't given.
        if name is None:
            name = context.solver
        name = name.lower()

        solvers_mapping = self.get_solvers()

        # Look up the solver mapping and fail loudly if it can't
        # find the requested solver.
        solver_plugin = solvers_mapping.get(name, None)
        if solver_plugin is None:
            raise CondaValueError(
                f"You have chosen a non-default solver backend ({name}) "
                f"but it was not recognized. Choose one of: "
                f"{', '.join(solvers_mapping)}"
            )

        return solver_plugin.backend

    def get_auth_handler(self, name: str) -> type[AuthBase] | None:
        """
        Get the auth handler with the given name or None
        """
        auth_handlers = self.get_hook_results("auth_handlers")
        matches = tuple(
            item for item in auth_handlers if item.name.lower() == name.lower().strip()
        )

        if len(matches) > 0:
            return matches[0].handler
        return None

    def get_settings(self) -> dict[str, ParameterLoader]:
        """
        Return a mapping of plugin setting name to ParameterLoader class

        This method intentionally overwrites any duplicates that may be present
        """
        return {
            config_param.name.lower(): (config_param.parameter, config_param.aliases)
            for config_param in self.get_hook_results("settings")
        }

    def invoke_pre_commands(self, command: str) -> None:
        """
        Invokes ``CondaPreCommand.action`` functions registered with ``conda_pre_commands``.

        :param command: name of the command that is currently being invoked
        """
        for hook in self.get_hook_results("pre_commands"):
            if command in hook.run_for:
                hook.action(command)

    def invoke_post_commands(self, command: str) -> None:
        """
        Invokes ``CondaPostCommand.action`` functions registered with ``conda_post_commands``.

        :param command: name of the command that is currently being invoked
        """
        for hook in self.get_hook_results("post_commands"):
            if command in hook.run_for:
                hook.action(command)

    def disable_external_plugins(self) -> None:
        """
        Disables all currently registered plugins except built-in conda plugins
        """
        for name, plugin in self.list_name_plugin():
            if not name.startswith("conda.plugins.") and not self.is_blocked(name):
                self.set_blocked(name)

    def get_subcommands(self) -> dict[str, CondaSubcommand]:
        return {
            subcommand.name.lower(): subcommand
            for subcommand in self.get_hook_results("subcommands")
        }

    @deprecated(
        "25.3",
        "25.9",
        addendum="Use `conda.plugins.manager.get_virtual_package_records` instead.",
    )
    def get_virtual_packages(self) -> tuple[CondaVirtualPackage, ...]:
        return tuple(self.get_hook_results("virtual_packages"))

    def get_reporter_backends(self) -> tuple[CondaReporterBackend, ...]:
        return tuple(self.get_hook_results("reporter_backends"))

    def get_reporter_backend(self, name: str) -> CondaReporterBackend:
        """
        Attempts to find a reporter backend while providing a fallback option if it is
        not found.

        This method must return a valid ``CondaReporterBackend`` object or else it will
        raise an exception.
        """
        reporter_backends_map = {
            reporter_backend.name: reporter_backend
            for reporter_backend in self.get_reporter_backends()
        }
        reporter_backend = reporter_backends_map.get(name, None)
        if reporter_backend is None:
            log.warning(
                f'Unable to find reporter backend: "{name}"; '
                f'falling back to using "{DEFAULT_CONSOLE_REPORTER_BACKEND}"'
            )
            return reporter_backends_map.get(DEFAULT_CONSOLE_REPORTER_BACKEND)
        else:
            return reporter_backend

    def get_virtual_package_records(self) -> tuple[PackageRecord, ...]:
        return tuple(
            hook.to_virtual_package()
            for hook in self.get_hook_results("virtual_packages")
        )

    def get_session_headers(self, host: str) -> dict[str, str]:
        return {
            hook.name: hook.value
            for hook in self.get_hook_results("session_headers", host=host)
        }

    def get_request_headers(self, host: str, path: str) -> dict[str, str]:
        return {
            hook.name: hook.value
            for hook in self.get_hook_results("request_headers", host=host, path=path)
        }

    def invoke_health_checks(self, prefix: str, verbose: bool) -> None:
        for hook in self.get_hook_results("health_checks"):
            try:
                hook.action(prefix, verbose)
            except Exception as err:
                log.warning(f"Error running health check: {hook.name} ({err})")
                continue

    def invoke_pre_solves(
        self,
        specs_to_add: frozenset[MatchSpec],
        specs_to_remove: frozenset[MatchSpec],
    ) -> None:
        """
        Invokes ``CondaPreSolve.action`` functions registered with ``conda_pre_solves``.

        :param specs_to_add:
        :param specs_to_remove:
        """
        for hook in self.get_hook_results("pre_solves"):
            hook.action(specs_to_add, specs_to_remove)

    def invoke_post_solves(
        self,
        repodata_fn: str,
        unlink_precs: tuple[PackageRecord, ...],
        link_precs: tuple[PackageRecord, ...],
    ) -> None:
        """
        Invokes ``CondaPostSolve.action`` functions registered with ``conda_post_solves``.

        :param repodata_fn:
        :param unlink_precs:
        :param link_precs:
        """
        for hook in self.get_hook_results("post_solves"):
            hook.action(repodata_fn, unlink_precs, link_precs)

    def load_settings(self) -> None:
        """
        Iterates through all registered settings and adds them to the
        :class:`conda.common.configuration.PluginConfig` class.
        """
        for name, (parameter, aliases) in self.get_settings().items():
            add_plugin_setting(name, parameter, aliases)


@functools.cache
def get_plugin_manager() -> CondaPluginManager:
    """
    Get a cached version of the :class:`~conda.plugins.manager.CondaPluginManager` instance,
    with the built-in and entrypoints provided by the plugins loaded.
    """
    plugin_manager = CondaPluginManager()
    plugin_manager.add_hookspecs(CondaSpecs)
    plugin_manager.load_plugins(
        *virtual_packages.plugins,
        *subcommands.plugins,
        health_checks,
        *post_solves.plugins,
        *reporter_backends.plugins,
    )
    plugin_manager.load_entrypoints(spec_name)
    return plugin_manager<|MERGE_RESOLUTION|>--- conflicted
+++ resolved
@@ -263,11 +263,7 @@
                     f"""
                     Conflicting `{name}` plugins found:
 
-<<<<<<< HEAD
                     {', '.join([str(p) for p in plugins if p.name in conflicts])}
-=======
-                    {", ".join([str(conflict) for conflict in conflicts])}
->>>>>>> c61de5e3
 
                     Multiple conda plugins are registered via the `{specname}`.
                     Please make sure that you don't have any incompatible plugins installed.
