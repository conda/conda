# Copyright (C) 2012 Anaconda, Inc
# SPDX-License-Identifier: BSD-3-Clause
"""
This module contains a subclass implementation of pluggy's
`PluginManager <https://pluggy.readthedocs.io/en/stable/api_reference.html#pluggy.PluginManager>`_.

Additionally, it contains a function we use to construct the ``PluginManager`` object and
register all plugins during conda's startup process.
"""
from __future__ import annotations

import functools
import logging
from argparse import Namespace
from importlib.metadata import distributions
from inspect import getmodule, isclass

import pluggy

from ..auxlib.ish import dals
from ..base.context import context
from ..core.solve import Solver
from ..exceptions import CondaValueError, PluginError
from . import solvers, subcommands, virtual_packages
from .hookspec import CondaSpecs, spec_name

log = logging.getLogger(__name__)


class CondaPluginManager(pluggy.PluginManager):
    """
    The conda plugin manager to implement behavior additional to pluggy's default plugin manager.
    """

    #: Cached version of the :meth:`~conda.plugins.manager.CondaPluginManager.get_solver_backend`
    #: method.
    get_cached_solver_backend = None

    def __init__(self, project_name: str | None = None, *args, **kwargs) -> None:
        # Setting the default project name to the spec name for ease of use
        if project_name is None:
            project_name = spec_name
        super().__init__(project_name, *args, **kwargs)
        # Make the cache containers local to the instances so that the
        # reference from cache to the instance gets garbage collected with the instance
        self.get_cached_solver_backend = functools.lru_cache(maxsize=None)(
            self.get_solver_backend
        )

    def get_canonical_name(self, plugin: object) -> str:
        # detect the fully qualified module name
        prefix = "<unknown_module>"
        if (module := getmodule(plugin)) and module.__spec__:
            prefix = module.__spec__.name

        # return the fully qualified name for modules
        if module is plugin:
            return prefix

        # return the fully qualified name for classes
        elif isclass(plugin):
            return f"{prefix}.{plugin.__qualname__}"

        # return the fully qualified name for instances
        else:
            return f"{prefix}.{plugin.__class__.__qualname__}[{id(plugin)}]"

    def load_plugins(self, *plugins) -> int:
        """
        Load the provided list of plugins and fail gracefully on error.
        The provided list of plugins can either be classes or modules with
        :attr:`~conda.plugins.hookimpl`.
        """
        count = 0
        for plugin in plugins:
            # only use the canonical name after this point
            canonical = self.get_canonical_name(plugin)

            try:
                self.register(plugin, canonical)
            except ValueError as err:
                raise PluginError(
                    f"Error while loading first-party conda plugin: {canonical} ({err})"
                )

            count += 1
        return count

    def load_entrypoints(self, group: str, name: str | None = None) -> int:
        """Load modules from querying the specified setuptools ``group``.

        :param str group: Entry point group to load plugins.
        :param str name: If given, loads only plugins with the given ``name``.
        :rtype: int
        :return: The number of plugins loaded by this call.
        """
        count = 0
        for dist in distributions():
            for entry_point in dist.entry_points:
                # skip entry points that don't match the group/name
                if entry_point.group != group or (
                    name is not None and entry_point.name != name
                ):
                    continue

                # attempt to load plugin from entry point
                try:
                    plugin = entry_point.load()
                except Exception as err:
                    # not using exc_info=True here since the CLI loggers are
                    # set up after CLI initialization and argument parsing,
                    # meaning that it comes too late to properly render
                    # a traceback
                    log.warning(
                        f"Error while loading conda entry point: {entry_point.name} ({err})"
                    )
                    continue

                # only use the canonical name after this point
                canonical = self.get_canonical_name(plugin)

                # skip plugin if already registered or blocked
                if self.get_plugin(canonical) or self.is_blocked(canonical):
                    continue

                try:
                    self.register(plugin, canonical)
                except ValueError as err:
                    raise PluginError(
                        f"Error while loading third-party conda plugin: {canonical} ({err})"
                    )

                count += 1
        return count

    def get_hook_results(self, name: str) -> list:
        """
        Return results of the plugin hooks with the given name and
        raise an error if there is a conflict.
        """
        specname = f"{self.project_name}_{name}"  # e.g. conda_solvers
        hook = getattr(self.hook, specname, None)
        if hook is None:
            raise PluginError(f"Could not find requested `{name}` plugins")

        plugins = sorted(
            (item for items in hook() for item in items),
            key=lambda item: item.name,
        )
        # Check for conflicts
        seen = set()
        conflicts = [
            plugin for plugin in plugins if plugin.name in seen or seen.add(plugin.name)
        ]
        if conflicts:
            raise PluginError(
                dals(
                    f"""
                    Conflicting `{name}` plugins found:

                    {', '.join([str(conflict) for conflict in conflicts])}

                    Multiple conda plugins are registered via the `{specname}` hook.
                    Please make sure that you don't have any incompatible plugins installed.
                    """
                )
            )
        return plugins

    def get_solver_backend(self, name: str | None = None) -> type[Solver]:
        """
        Get the solver backend with the given name (or fall back to the
        name provided in the context).

        See ``context.solver`` for more details.

        Please use the cached version of this method called
        :meth:`get_cached_solver_backend` for high-throughput code paths
        which is set up as a instance-specific LRU cache.
        """
        # Some light data validation in case name isn't given.
        if name is None:
            name = context.solver
        name = name.lower()

        # Build a mapping between a lower cased backend name and
        # solver backend class provided by the installed plugins.
        solvers_mapping = {
            solver.name.lower(): solver.backend
            for solver in self.get_hook_results("solvers")
        }

        # Look up the solver mapping and fail loudly if it can't
        # find the requested solver.
        backend = solvers_mapping.get(name, None)
        if backend is None:
            raise CondaValueError(
                f"You have chosen a non-default solver backend ({name}) "
                f"but it was not recognized. Choose one of: "
                f"{', '.join(solvers_mapping.keys())}"
            )

        return backend

<<<<<<< HEAD
    def apply_pre_commands(self, command: str, args: Namespace) -> None:
=======
    def invoke_pre_commands(self, command: str) -> None:
>>>>>>> 3f57f909
        """
        Invokes ``CondaPreCommand.action`` functions registered with ``conda_pre_commands``.

        :param command: name of the command that is currently being invoked
        """
        for hook in self.get_hook_results("pre_commands"):
            if command in hook.run_for:
<<<<<<< HEAD
                hook.action(command, args)

    def apply_post_commands(self, command: str, args: Namespace) -> None:
        """
        Invokes ``CondaPostCommand.action`` functions registered with ``conda_post_commands``.

=======
                hook.action(command)

    def invoke_post_commands(self, command: str) -> None:
        """
        Invokes ``CondaPostCommand.action`` functions registered with ``conda_post_commands``.

>>>>>>> 3f57f909
        :param command: name of the command that is currently being invoked
        """
        for hook in self.get_hook_results("post_commands"):
            if command in hook.run_for:
<<<<<<< HEAD
                hook.action(command, args)
=======
                hook.action(command)
>>>>>>> 3f57f909


@functools.lru_cache(maxsize=None)  # FUTURE: Python 3.9+, replace w/ functools.cache
def get_plugin_manager() -> CondaPluginManager:
    """
    Get a cached version of the :class:`~conda.plugins.manager.CondaPluginManager` instance,
    with the built-in and entrypoints provided by the plugins loaded.
    """
    plugin_manager = CondaPluginManager()
    plugin_manager.add_hookspecs(CondaSpecs)
    plugin_manager.load_plugins(
        solvers, *virtual_packages.plugins, *subcommands.plugins
    )
    plugin_manager.load_entrypoints(spec_name)
    return plugin_manager<|MERGE_RESOLUTION|>--- conflicted
+++ resolved
@@ -202,11 +202,7 @@
 
         return backend
 
-<<<<<<< HEAD
-    def apply_pre_commands(self, command: str, args: Namespace) -> None:
-=======
     def invoke_pre_commands(self, command: str) -> None:
->>>>>>> 3f57f909
         """
         Invokes ``CondaPreCommand.action`` functions registered with ``conda_pre_commands``.
 
@@ -214,30 +210,17 @@
         """
         for hook in self.get_hook_results("pre_commands"):
             if command in hook.run_for:
-<<<<<<< HEAD
-                hook.action(command, args)
-
-    def apply_post_commands(self, command: str, args: Namespace) -> None:
+                hook.action(command)
+
+    def invoke_post_commands(self, command: str) -> None:
         """
         Invokes ``CondaPostCommand.action`` functions registered with ``conda_post_commands``.
 
-=======
-                hook.action(command)
-
-    def invoke_post_commands(self, command: str) -> None:
-        """
-        Invokes ``CondaPostCommand.action`` functions registered with ``conda_post_commands``.
-
->>>>>>> 3f57f909
         :param command: name of the command that is currently being invoked
         """
         for hook in self.get_hook_results("post_commands"):
             if command in hook.run_for:
-<<<<<<< HEAD
-                hook.action(command, args)
-=======
                 hook.action(command)
->>>>>>> 3f57f909
 
 
 @functools.lru_cache(maxsize=None)  # FUTURE: Python 3.9+, replace w/ functools.cache
