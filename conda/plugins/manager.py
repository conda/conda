# Copyright (C) 2012 Anaconda, Inc
# SPDX-License-Identifier: BSD-3-Clause
"""
This module contains a subclass implementation of pluggy's
`PluginManager <https://pluggy.readthedocs.io/en/stable/api_reference.html#pluggy.PluginManager>`_.

Additionally, it contains a function we use to construct the ``PluginManager`` object and
register all plugins during conda's startup process.
"""

from __future__ import annotations

import functools
import logging
from importlib.metadata import distributions
from inspect import getmodule, isclass
from typing import TYPE_CHECKING, overload

import pluggy

from ..auxlib.ish import dals
from ..base.constants import DEFAULT_CONSOLE_REPORTER_BACKEND
from ..base.context import add_plugin_setting, context
from ..deprecations import deprecated
from ..exceptions import CondaValueError, PluginError
from . import (
    post_solves,
    prefix_data_loaders,
    reporter_backends,
    solvers,
    subcommands,
    virtual_packages,
)
from .hookspec import CondaSpecs, spec_name
from .subcommands.doctor import health_checks

if TYPE_CHECKING:
    from collections.abc import Iterable
    from typing import Literal

    from requests.auth import AuthBase

    from ..common.configuration import ParameterLoader
    from ..core.path_actions import Action
    from ..core.solve import Solver
    from ..models.match_spec import MatchSpec
    from ..models.records import PackageRecord
    from .types import (
        CondaAuthHandler,
        CondaHealthCheck,
        CondaPostCommand,
        CondaPostSolve,
        CondaPostTransaction,
        CondaPreCommand,
        CondaPrefixDataLoader,
        CondaPrefixDataLoaderCallable,
        CondaPreSolve,
        CondaReporterBackend,
        CondaRequestHeader,
        CondaSetting,
        CondaSolver,
        CondaSubcommand,
        CondaVirtualPackage,
    )

log = logging.getLogger(__name__)


class CondaPluginManager(pluggy.PluginManager):
    """
    The conda plugin manager to implement behavior additional to pluggy's default plugin manager.
    """

    #: Cached version of the :meth:`~conda.plugins.manager.CondaPluginManager.get_solver_backend`
    #: method.
    get_cached_solver_backend = None

    def __init__(self, project_name: str | None = None, *args, **kwargs) -> None:
        # Setting the default project name to the spec name for ease of use
        if project_name is None:
            project_name = spec_name
        super().__init__(project_name, *args, **kwargs)
        # Make the cache containers local to the instances so that the
        # reference from cache to the instance gets garbage collected with the instance
        self.get_cached_solver_backend = functools.cache(self.get_solver_backend)
        self.get_cached_session_headers = functools.cache(self.get_session_headers)
        self.get_cached_request_headers = functools.cache(self.get_request_headers)

    def get_canonical_name(self, plugin: object) -> str:
        # detect the fully qualified module name
        prefix = "<unknown_module>"
        if (module := getmodule(plugin)) and module.__spec__:
            prefix = module.__spec__.name

        # return the fully qualified name for modules
        if module is plugin:
            return prefix

        # return the fully qualified name for classes
        elif isclass(plugin):
            return f"{prefix}.{plugin.__qualname__}"

        # return the fully qualified name for instances
        else:
            return f"{prefix}.{plugin.__class__.__qualname__}[{id(plugin)}]"

    def register(self, plugin, name: str | None = None) -> str | None:
        """
        Call :meth:`pluggy.PluginManager.register` and return the result or
        ignore errors raised, except ``ValueError``, which means the plugin
        had already been registered.
        """
        try:
            # register plugin but ignore ValueError since that means
            # the plugin has already been registered
            return super().register(plugin, name=name)
        except ValueError:
            return None
        except Exception as err:
            raise PluginError(
                f"Error while loading conda plugin: "
                f"{name or self.get_canonical_name(plugin)} ({err})"
            ) from err

    def load_plugins(self, *plugins) -> int:
        """
        Load the provided list of plugins and fail gracefully on error.
        The provided list of plugins can either be classes or modules with
        :attr:`~conda.plugins.hookimpl`.
        """
        count = 0
        for plugin in plugins:
            if self.register(plugin):
                count += 1
        return count

    def load_entrypoints(self, group: str, name: str | None = None) -> int:
        """Load modules from querying the specified setuptools ``group``.

        :param str group: Entry point group to load plugins.
        :param str name: If given, loads only plugins with the given ``name``.
        :rtype: int
        :return: The number of plugins loaded by this call.
        """
        count = 0
        for dist in distributions():
            for entry_point in dist.entry_points:
                # skip entry points that don't match the group/name
                if entry_point.group != group or (
                    name is not None and entry_point.name != name
                ):
                    continue

                # attempt to load plugin from entry point
                try:
                    plugin = entry_point.load()
                except Exception as err:
                    # not using exc_info=True here since the CLI loggers are
                    # set up after CLI initialization and argument parsing,
                    # meaning that it comes too late to properly render
                    # a traceback; instead we pass exc_info conditionally on
                    # context.verbosity
                    log.warning(
                        f"Error while loading conda entry point: {entry_point.name} ({err})",
                        exc_info=err if context.info else None,
                    )
                    continue

                if self.register(plugin):
                    count += 1
        return count

    @overload
    def get_hook_results(
        self, name: Literal["subcommands"]
    ) -> list[CondaSubcommand]: ...

    @overload
    def get_hook_results(
        self, name: Literal["virtual_packages"]
    ) -> list[CondaVirtualPackage]: ...

    @overload
    def get_hook_results(self, name: Literal["solvers"]) -> list[CondaSolver]: ...

    @overload
    def get_hook_results(
        self, name: Literal["pre_commands"]
    ) -> list[CondaPreCommand]: ...

    @overload
    def get_hook_results(
        self, name: Literal["post_commands"]
    ) -> list[CondaPostCommand]: ...

    @overload
    def get_hook_results(
        self, name: Literal["auth_handlers"]
    ) -> list[CondaAuthHandler]: ...

    @overload
    def get_hook_results(
        self, name: Literal["health_checks"]
    ) -> list[CondaHealthCheck]: ...

    @overload
    def get_hook_results(self, name: Literal["pre_solves"]) -> list[CondaPreSolve]: ...

    @overload
    def get_hook_results(
        self, name: Literal["post_solves"]
    ) -> list[CondaPostSolve]: ...

    @overload
    def get_hook_results(
        self, name: Literal["session_headers"], *, host: str
    ) -> list[CondaRequestHeader]: ...

    @overload
    def get_hook_results(
        self, name: Literal["request_headers"], *, host: str, path: str
    ) -> list[CondaRequestHeader]: ...

    @overload
    def get_hook_results(self, name: Literal["settings"]) -> list[CondaSetting]: ...

    @overload
    def get_hook_results(
        self, name: Literal["reporter_backends"]
    ) -> list[CondaReporterBackend]: ...

    @overload
    def get_hook_results(
<<<<<<< HEAD
        self, name: Literal["post_transactions"]
    ) -> list[CondaPostTransaction]: ...
=======
        self, name: Literal["prefix_data_loaders"]
    ) -> list[CondaPrefixDataLoader]: ...
>>>>>>> abdcffbe

    def get_hook_results(self, name, **kwargs):
        """
        Return results of the plugin hooks with the given name and
        raise an error if there is a conflict.
        """
        specname = f"{self.project_name}_{name}"  # e.g. conda_solvers
        hook = getattr(self.hook, specname, None)
        if hook is None:
            raise PluginError(f"Could not find requested `{name}` plugins")

        plugins = [item for items in hook(**kwargs) for item in items]

        # Check for invalid names
        invalid = [plugin for plugin in plugins if not isinstance(plugin.name, str)]
        if invalid:
            raise PluginError(
                dals(
                    f"""
                    Invalid plugin names found:

                    {", ".join([str(plugin) for plugin in invalid])}

                    Please report this issue to the plugin author(s).
                    """
                )
            )
        plugins = sorted(plugins, key=lambda plugin: plugin.name)

        # Check for conflicts
        seen = set()
        conflicts = [
            plugin for plugin in plugins if plugin.name in seen or seen.add(plugin.name)
        ]
        if conflicts:
            raise PluginError(
                dals(
                    f"""
                    Conflicting `{name}` plugins found:

                    {", ".join([str(conflict) for conflict in conflicts])}

                    Multiple conda plugins are registered via the `{specname}` hook.
                    Please make sure that you don't have any incompatible plugins installed.
                    """
                )
            )
        return plugins

    def get_solvers(self) -> dict[str, CondaSolver]:
        """Return a mapping from solver name to solver class."""
        return {
            solver_plugin.name.lower(): solver_plugin
            for solver_plugin in self.get_hook_results("solvers")
        }

    def get_solver_backend(self, name: str | None = None) -> type[Solver]:
        """
        Get the solver backend with the given name (or fall back to the
        name provided in the context).

        See ``context.solver`` for more details.

        Please use the cached version of this method called
        :meth:`get_cached_solver_backend` for high-throughput code paths
        which is set up as a instance-specific LRU cache.
        """
        # Some light data validation in case name isn't given.
        if name is None:
            name = context.solver
        name = name.lower()

        solvers_mapping = self.get_solvers()

        # Look up the solver mapping and fail loudly if it can't
        # find the requested solver.
        solver_plugin = solvers_mapping.get(name, None)
        if solver_plugin is None:
            raise CondaValueError(
                f"You have chosen a non-default solver backend ({name}) "
                f"but it was not recognized. Choose one of: "
                f"{', '.join(solvers_mapping)}"
            )

        return solver_plugin.backend

    def get_auth_handler(self, name: str) -> type[AuthBase] | None:
        """
        Get the auth handler with the given name or None
        """
        auth_handlers = self.get_hook_results("auth_handlers")
        matches = tuple(
            item for item in auth_handlers if item.name.lower() == name.lower().strip()
        )

        if len(matches) > 0:
            return matches[0].handler
        return None

    def get_settings(self) -> dict[str, ParameterLoader]:
        """
        Return a mapping of plugin setting name to ParameterLoader class

        This method intentionally overwrites any duplicates that may be present
        """
        return {
            config_param.name.lower(): (config_param.parameter, config_param.aliases)
            for config_param in self.get_hook_results("settings")
        }

    def invoke_pre_commands(self, command: str) -> None:
        """
        Invokes ``CondaPreCommand.action`` functions registered with ``conda_pre_commands``.

        :param command: name of the command that is currently being invoked
        """
        for hook in self.get_hook_results("pre_commands"):
            if command in hook.run_for:
                hook.action(command)

    def invoke_post_commands(self, command: str) -> None:
        """
        Invokes ``CondaPostCommand.action`` functions registered with ``conda_post_commands``.

        :param command: name of the command that is currently being invoked
        """
        for hook in self.get_hook_results("post_commands"):
            if command in hook.run_for:
                hook.action(command)

    def disable_external_plugins(self) -> None:
        """
        Disables all currently registered plugins except built-in conda plugins
        """
        for name, plugin in self.list_name_plugin():
            if not name.startswith("conda.plugins.") and not self.is_blocked(name):
                self.set_blocked(name)

    def get_subcommands(self) -> dict[str, CondaSubcommand]:
        return {
            subcommand.name.lower(): subcommand
            for subcommand in self.get_hook_results("subcommands")
        }

    def run_post_transaction_hooks(self, action: Action) -> None:
        """Run the post transaction hooks for the given action.

        :param action: Action for which post transaction hooks are to be run.
        """

        for hook in self.get_hook_results("post_transactions"):
            if isinstance(action, hook.action_type):
                hook.run(action)

    @deprecated(
        "25.3",
        "25.9",
        addendum="Use `conda.plugins.manager.get_virtual_package_records` instead.",
    )
    def get_virtual_packages(self) -> tuple[CondaVirtualPackage, ...]:
        return tuple(self.get_hook_results("virtual_packages"))

    def get_reporter_backends(self) -> tuple[CondaReporterBackend, ...]:
        return tuple(self.get_hook_results("reporter_backends"))

    def get_reporter_backend(self, name: str) -> CondaReporterBackend:
        """
        Attempts to find a reporter backend while providing a fallback option if it is
        not found.

        This method must return a valid ``CondaReporterBackend`` object or else it will
        raise an exception.
        """
        reporter_backends_map = {
            reporter_backend.name: reporter_backend
            for reporter_backend in self.get_reporter_backends()
        }
        reporter_backend = reporter_backends_map.get(name, None)
        if reporter_backend is None:
            log.warning(
                f'Unable to find reporter backend: "{name}"; '
                f'falling back to using "{DEFAULT_CONSOLE_REPORTER_BACKEND}"'
            )
            return reporter_backends_map.get(DEFAULT_CONSOLE_REPORTER_BACKEND)
        else:
            return reporter_backend

    def get_virtual_package_records(self) -> tuple[PackageRecord, ...]:
        return tuple(
            hook.to_virtual_package()
            for hook in self.get_hook_results("virtual_packages")
        )

    def get_session_headers(self, host: str) -> dict[str, str]:
        return {
            hook.name: hook.value
            for hook in self.get_hook_results("session_headers", host=host)
        }

    def get_request_headers(self, host: str, path: str) -> dict[str, str]:
        return {
            hook.name: hook.value
            for hook in self.get_hook_results("request_headers", host=host, path=path)
        }

    def get_prefix_data_loaders(self) -> Iterable[CondaPrefixDataLoaderCallable]:
        for hook in self.get_hook_results("prefix_data_loaders"):
            yield hook.loader

    def invoke_health_checks(self, prefix: str, verbose: bool) -> None:
        for hook in self.get_hook_results("health_checks"):
            try:
                hook.action(prefix, verbose)
            except Exception as err:
                log.warning(f"Error running health check: {hook.name} ({err})")
                continue

    def invoke_pre_solves(
        self,
        specs_to_add: frozenset[MatchSpec],
        specs_to_remove: frozenset[MatchSpec],
    ) -> None:
        """
        Invokes ``CondaPreSolve.action`` functions registered with ``conda_pre_solves``.

        :param specs_to_add:
        :param specs_to_remove:
        """
        for hook in self.get_hook_results("pre_solves"):
            hook.action(specs_to_add, specs_to_remove)

    def invoke_post_solves(
        self,
        repodata_fn: str,
        unlink_precs: tuple[PackageRecord, ...],
        link_precs: tuple[PackageRecord, ...],
    ) -> None:
        """
        Invokes ``CondaPostSolve.action`` functions registered with ``conda_post_solves``.

        :param repodata_fn:
        :param unlink_precs:
        :param link_precs:
        """
        for hook in self.get_hook_results("post_solves"):
            hook.action(repodata_fn, unlink_precs, link_precs)

    def load_settings(self) -> None:
        """
        Iterates through all registered settings and adds them to the
        :class:`conda.common.configuration.PluginConfig` class.
        """
        for name, (parameter, aliases) in self.get_settings().items():
            add_plugin_setting(name, parameter, aliases)


@functools.cache
def get_plugin_manager() -> CondaPluginManager:
    """
    Get a cached version of the :class:`~conda.plugins.manager.CondaPluginManager` instance,
    with the built-in and entrypoints provided by the plugins loaded.
    """
    plugin_manager = CondaPluginManager()
    plugin_manager.add_hookspecs(CondaSpecs)
    plugin_manager.load_plugins(
        solvers,
        *virtual_packages.plugins,
        *subcommands.plugins,
        health_checks,
        *post_solves.plugins,
        *reporter_backends.plugins,
        *prefix_data_loaders.plugins,
    )
    plugin_manager.load_entrypoints(spec_name)
    return plugin_manager<|MERGE_RESOLUTION|>--- conflicted
+++ resolved
@@ -231,13 +231,13 @@
 
     @overload
     def get_hook_results(
-<<<<<<< HEAD
         self, name: Literal["post_transactions"]
     ) -> list[CondaPostTransaction]: ...
-=======
+
+    @overload
+    def get_hook_results(
         self, name: Literal["prefix_data_loaders"]
     ) -> list[CondaPrefixDataLoader]: ...
->>>>>>> abdcffbe
 
     def get_hook_results(self, name, **kwargs):
         """
