--- conflicted
+++ resolved
@@ -46,11 +46,7 @@
 
     from requests.auth import AuthBase
 
-<<<<<<< HEAD
-    from ..common.configuration import ParameterLoader
     from ..core.path_actions import Action
-=======
->>>>>>> a6288c22
     from ..core.solve import Solver
     from ..models.match_spec import MatchSpec
     from ..models.records import PackageRecord
