# Copyright (C) 2012 Anaconda, Inc
# SPDX-License-Identifier: BSD-3-Clause
"""
Pluggy hook specifications ("hookspecs") to register conda plugins.

Each hookspec defined in :class:`~conda.plugins.hookspec.CondaSpecs` contains
an example of how to use it.

"""

from __future__ import annotations

from typing import TYPE_CHECKING

import pluggy

if TYPE_CHECKING:
    from collections.abc import Iterable

    from .types import (
        CondaAuthHandler,
        CondaHealthCheck,
        CondaPostCommand,
        CondaPostSolve,
        CondaPreCommand,
        CondaPreSolve,
<<<<<<< HEAD
        CondaReporterBackend,
=======
        CondaRequestHeader,
>>>>>>> 3892005b
        CondaSetting,
        CondaSolver,
        CondaSubcommand,
        CondaVirtualPackage,
    )

spec_name = "conda"
"""Name used for organizing conda hook specifications"""

_hookspec = pluggy.HookspecMarker(spec_name)
"""
The conda plugin hook specifications, to be used by developers
"""

hookimpl = pluggy.HookimplMarker(spec_name)
"""
Decorator used to mark plugin hook implementations
"""


class CondaSpecs:
    """The conda plugin hookspecs, to be used by developers."""

    @_hookspec
    def conda_solvers(self) -> Iterable[CondaSolver]:
        """
        Register solvers in conda.

        **Example:**

        .. code-block:: python

            import logging

            from conda import plugins
            from conda.core import solve

            log = logging.getLogger(__name__)


            class VerboseSolver(solve.Solver):
                def solve_final_state(self, *args, **kwargs):
                    log.info("My verbose solver!")
                    return super().solve_final_state(*args, **kwargs)


            @plugins.hookimpl
            def conda_solvers():
                yield plugins.CondaSolver(
                    name="verbose-classic",
                    backend=VerboseSolver,
                )

        :return: An iterable of solver entries.
        """

    @_hookspec
    def conda_subcommands(self) -> Iterable[CondaSubcommand]:
        """
        Register external subcommands in conda.

        **Example:**

        .. code-block:: python

            from conda import plugins


            def example_command(args):
                print("This is an example command!")


            @plugins.hookimpl
            def conda_subcommands():
                yield plugins.CondaSubcommand(
                    name="example",
                    summary="example command",
                    action=example_command,
                )

        :return: An iterable of subcommand entries.
        """

    @_hookspec
    def conda_virtual_packages(self) -> Iterable[CondaVirtualPackage]:
        """
        Register virtual packages in Conda.

        **Example:**

        .. code-block:: python

            from conda import plugins


            @plugins.hookimpl
            def conda_virtual_packages():
                yield plugins.CondaVirtualPackage(
                    name="my_custom_os",
                    version="1.2.3",
                    build="x86_64",
                )

        :return: An iterable of virtual package entries.
        """

    @_hookspec
    def conda_pre_commands(self) -> Iterable[CondaPreCommand]:
        """
        Register pre-command functions in conda.

        **Example:**

        .. code-block:: python

           from conda import plugins


           def example_pre_command(command):
               print("pre-command action")


           @plugins.hookimpl
           def conda_pre_commands():
               yield plugins.CondaPreCommand(
                   name="example-pre-command",
                   action=example_pre_command,
                   run_for={"install", "create"},
               )
        """

    @_hookspec
    def conda_post_commands(self) -> Iterable[CondaPostCommand]:
        """
        Register post-command functions in conda.

        **Example:**

        .. code-block:: python

           from conda import plugins


           def example_post_command(command):
               print("post-command action")


           @plugins.hookimpl
           def conda_post_commands():
               yield plugins.CondaPostCommand(
                   name="example-post-command",
                   action=example_post_command,
                   run_for={"install", "create"},
               )
        """

    @_hookspec
    def conda_auth_handlers(self) -> Iterable[CondaAuthHandler]:
        """
        Register a conda auth handler derived from the requests API.

        This plugin hook allows attaching requests auth handler subclasses,
        e.g. when authenticating requests against individual channels hosted
        at HTTP/HTTPS services.

        **Example:**

        .. code-block:: python

            import os
            from conda import plugins
            from requests.auth import AuthBase


            class EnvironmentHeaderAuth(AuthBase):
                def __init__(self, *args, **kwargs):
                    self.username = os.environ["EXAMPLE_CONDA_AUTH_USERNAME"]
                    self.password = os.environ["EXAMPLE_CONDA_AUTH_PASSWORD"]

                def __call__(self, request):
                    request.headers["X-Username"] = self.username
                    request.headers["X-Password"] = self.password
                    return request


            @plugins.hookimpl
            def conda_auth_handlers():
                yield plugins.CondaAuthHandler(
                    name="environment-header-auth",
                    auth_handler=EnvironmentHeaderAuth,
                )
        """

    @_hookspec
    def conda_health_checks(self) -> Iterable[CondaHealthCheck]:
        """
        Register health checks for conda doctor.

        This plugin hook allows you to add more "health checks" to conda doctor
        that you can write to diagnose problems in your conda environment.
        Check out the health checks already shipped with conda for inspiration.

        **Example:**

        .. code-block:: python

            from conda import plugins


            def example_health_check(prefix: str, verbose: bool):
                print("This is an example health check!")


            @plugins.hookimpl
            def conda_health_checks():
                yield plugins.CondaHealthCheck(
                    name="example-health-check",
                    action=example_health_check,
                )
        """

    @_hookspec
    def conda_pre_solves(self) -> Iterable[CondaPreSolve]:
        """
        Register pre-solve functions in conda that are used in the
        general solver API, before the solver processes the package specs in
        search of a solution.

        **Example:**

        .. code-block:: python

           from conda import plugins
           from conda.models.match_spec import MatchSpec


           def example_pre_solve(
               specs_to_add: frozenset[MatchSpec],
               specs_to_remove: frozenset[MatchSpec],
           ):
               print(f"Adding {len(specs_to_add)} packages")
               print(f"Removing {len(specs_to_remove)} packages")


           @plugins.hookimpl
           def conda_pre_solves():
               yield plugins.CondaPreSolve(
                   name="example-pre-solve",
                   action=example_pre_solve,
               )
        """

    @_hookspec
    def conda_post_solves(self) -> Iterable[CondaPostSolve]:
        """
        Register post-solve functions in conda that are used in the
        general solver API, after the solver has provided the package
        records to add or remove from the conda environment.

        **Example:**

        .. code-block:: python

           from conda import plugins
           from conda.models.records import PackageRecord


           def example_post_solve(
               repodata_fn: str,
               unlink_precs: tuple[PackageRecord, ...],
               link_precs: tuple[PackageRecord, ...],
           ):
               print(f"Uninstalling {len(unlink_precs)} packages")
               print(f"Installing {len(link_precs)} packages")


           @plugins.hookimpl
           def conda_post_solves():
               yield plugins.CondaPostSolve(
                   name="example-post-solve",
                   action=example_post_solve,
               )
        """

    @_hookspec
    def conda_settings(self) -> Iterable[CondaSetting]:
        """
        Register new setting

        The example below defines a simple string type parameter

        **Example:**

        .. code-block:: python

           from conda import plugins
           from conda.common.configuration import PrimitiveParameter, SequenceParameter


           @plugins.hookimpl
           def conda_settings():
               yield plugins.CondaSetting(
                   name="example_option",
                   description="This is an example option",
                   parameter=PrimitiveParameter("default_value", element_type=str),
                   aliases=("example_option_alias",),
               )
        """

    @_hookspec
<<<<<<< HEAD
    def conda_reporter_backends(self) -> Iterable[CondaReporterBackend]:
        """
        Register new reporter backend

        The example below defines a reporter backend that uses the ``pprint`` module in Python.
=======
    def conda_request_headers(self) -> Iterable[[CondaRequestHeader]]:
        """
        Register new HTTP request headers

        The example below defines how to add HTTP headers for all requests
        with the hostname of ``example.com``
>>>>>>> 3892005b

        **Example:**

        .. code-block:: python

<<<<<<< HEAD
           from pprint import pformat

           from conda import plugins
           from conda.plugins.types import (
               CondaReporterBackend,
               ReporterRendererBase,
               ProgressBarBase,
           )


           class PprintReporterRenderer(ReporterRendererBase):
               "Implementation of the ReporterRendererBase"

               def detail_view(self, data):
                   return pformat(data)

               def envs_list(self, data):
                   formatted_data = pformat(data)
                   return f"Environments: {formatted_data}"

               def progress_bar(self, description, io_context_manager) -> ProgressBarBase:
                   "Returns our custom progress bar implementation"
                   return PprintProgressBar(description, io_context_manager)


           class PprintProgressBar(ProgressBarBase):
               "Blank implementation of ProgressBarBase which does nothing"

               def update_to(self, fraction) -> None:
                   pass

               def refresh(self) -> None:
                   pass

               def close(self) -> None:
                   pass


           @plugins.hookimpl
           def conda_reporter_backends():
               yield CondaReporterBackend(
                   name="pprint",
                   description="Reporter backend based on the pprint module",
                   renderer=PprintReporterRenderer,
               )

=======
           from conda import plugins


           @plugins.hookimpl
           def conda_request_headers():
               yield plugins.CondaRequestHeader(
                   name="Example-Header",
                   description="This is an example HTTP header",
                   value="example",
                   hosts={"example.com", "sub.example.com"},
               )
>>>>>>> 3892005b
        """<|MERGE_RESOLUTION|>--- conflicted
+++ resolved
@@ -24,11 +24,8 @@
         CondaPostSolve,
         CondaPreCommand,
         CondaPreSolve,
-<<<<<<< HEAD
         CondaReporterBackend,
-=======
         CondaRequestHeader,
->>>>>>> 3892005b
         CondaSetting,
         CondaSolver,
         CondaSubcommand,
@@ -339,26 +336,16 @@
         """
 
     @_hookspec
-<<<<<<< HEAD
     def conda_reporter_backends(self) -> Iterable[CondaReporterBackend]:
         """
         Register new reporter backend
 
         The example below defines a reporter backend that uses the ``pprint`` module in Python.
-=======
-    def conda_request_headers(self) -> Iterable[[CondaRequestHeader]]:
-        """
-        Register new HTTP request headers
-
-        The example below defines how to add HTTP headers for all requests
-        with the hostname of ``example.com``
->>>>>>> 3892005b
-
-        **Example:**
-
-        .. code-block:: python
-
-<<<<<<< HEAD
+
+        **Example:**
+
+        .. code-block:: python
+
            from pprint import pformat
 
            from conda import plugins
@@ -405,7 +392,20 @@
                    renderer=PprintReporterRenderer,
                )
 
-=======
+        """
+
+    @_hookspec
+    def conda_request_headers(self) -> Iterable[[CondaRequestHeader]]:
+        """
+        Register new HTTP request headers
+
+        The example below defines how to add HTTP headers for all requests
+        with the hostname of ``example.com``
+
+        **Example:**
+
+        .. code-block:: python
+
            from conda import plugins
 
 
@@ -417,5 +417,4 @@
                    value="example",
                    hosts={"example.com", "sub.example.com"},
                )
->>>>>>> 3892005b
         """