--- conflicted
+++ resolved
@@ -32,9 +32,6 @@
     return packages_with_missing_files
 
 
-<<<<<<< HEAD
-def display_health_checks(prefix: str, verbose: bool = False) -> None:
-=======
 def find_altered_packages(prefix: str | Path) -> dict[str, list[str]]:
     """Finds altered packages"""
     altered_packages = {}
@@ -82,8 +79,7 @@
     return altered_packages
 
 
-def display_health_checks(prefix: str, verbose: bool) -> None:
->>>>>>> 89d1efa1
+def display_health_checks(prefix: str, verbose: bool = False) -> None:
     """Prints health report."""
     display_report_heading(prefix)
     print("1. Missing Files:\n")
