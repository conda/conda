--- conflicted
+++ resolved
@@ -15,12 +15,9 @@
     add_parser_prefix,
     add_parser_verbose,
 )
-<<<<<<< HEAD
-from ....deprecations import deprecated
+
 from ....exceptions import EnvironmentLocationNotFound
 from ....gateways.disk.test import is_conda_environment
-=======
->>>>>>> 1b2c502d
 from ... import CondaSubcommand, hookimpl
 
 if TYPE_CHECKING:
