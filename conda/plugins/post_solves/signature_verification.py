--- conflicted
+++ resolved
@@ -2,14 +2,10 @@
 # SPDX-License-Identifier: BSD-3-Clause
 """Register signature verification as a post-solve plugin."""
 
-<<<<<<< HEAD
 import warnings
 
-from .. import CondaPostSolve, hookimpl
-=======
 from .. import hookimpl
 from ..types import CondaPostSolve
->>>>>>> a6cd195f
 
 
 @hookimpl
