--- conflicted
+++ resolved
@@ -46,11 +46,8 @@
     if lexists(source_path):
         log.trace("renaming %s => %s", source_path, destination_path)
         exp_backoff_fn(rename, source_path, destination_path)
-<<<<<<< HEAD
     else:
         log.trace("cannot rename; source path does not exist '%s'", source_path)
-    return
-=======
     return
 
 
@@ -60,5 +57,4 @@
     if lexists(path):
         utime(path, None)
     else:
-        open(path, 'a').close()
->>>>>>> 64d872f2
+        open(path, 'a').close()