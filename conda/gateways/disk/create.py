# Copyright (C) 2012 Anaconda, Inc
# SPDX-License-Identifier: BSD-3-Clause
"""Disk utility functions for creating new files or directories."""

import codecs
import os
import sys
import tempfile
import warnings as _warnings
from errno import EACCES, EPERM, EROFS
from logging import getLogger
from os.path import dirname, isdir, isfile, join, splitext
from shutil import copyfileobj, copystat

from ... import CondaError
from ...auxlib.ish import dals
from ...base.constants import CONDA_PACKAGE_EXTENSION_V1, PACKAGE_CACHE_MAGIC_FILE
from ...base.context import context
from ...common.compat import on_linux, on_win
from ...common.constants import TRACE
from ...common.path import ensure_pad, expand, win_path_double_escape, win_path_ok
<<<<<<< HEAD
from ...common.serialize import json_dump
from ...deprecations import deprecated
=======
from ...common.serialize import json
>>>>>>> b4b0e8db
from ...exceptions import (
    BasicClobberError,
    CondaOSError,
    NoWritableEnvsDirError,
    maybe_raise,
)
from ...models.enums import LinkType
from . import mkdir_p
from .delete import path_is_clean, rm_rf
from .link import islink, lexists, link, readlink, symlink
from .permissions import make_executable
from .update import touch


# we have our own TemporaryDirectory implementation both for historical reasons and because
#     using our rm_rf function is more robust than the shutil equivalent
class TemporaryDirectory:
    """Create and return a temporary directory.  This has the same
    behavior as mkdtemp but can be used as a context manager.  For
    example:

        with TemporaryDirectory() as tmpdir:
            ...

    Upon exiting the context, the directory and everything contained
    in it are removed.
    """

    # Handle mkdtemp raising an exception
    name = None
    _closed = False

    def __init__(self, suffix="", prefix="tmp", dir=None):
        self.name = tempfile.mkdtemp(suffix, prefix, dir)

    def __repr__(self):
        return f"<{self.__class__.__name__} {self.name!r}>"

    def __enter__(self):
        return self.name

    def cleanup(self, _warn=False, _warnings=_warnings):
        from .delete import rm_rf as _rm_rf

        if self.name and not self._closed:
            try:
                _rm_rf(self.name)
            except (TypeError, AttributeError) as ex:
                if "None" not in f"{ex}":
                    raise
                _rm_rf(self.name)
            self._closed = True

    def __exit__(self, exc, value, tb):
        self.cleanup()

    def __del__(self):
        # Issue a ResourceWarning if implicit cleanup needed
        self.cleanup(_warn=True)


log = getLogger(__name__)
stdoutlog = getLogger("conda.stdoutlog")

# in __init__.py to help with circular imports
mkdir_p = mkdir_p

python_entry_point_template = dals(
    r"""
# -*- coding: utf-8 -*-
import re
import sys

from %(module)s import %(import_name)s

if __name__ == '__main__':
    sys.argv[0] = re.sub(r'(-script\.pyw?|\.exe)?$', '', sys.argv[0])
    sys.exit(%(func)s())
"""
)

application_entry_point_template = dals(
    """
# -*- coding: utf-8 -*-
if __name__ == '__main__':
    import os
    import sys
    args = ["%(source_full_path)s"]
    if len(sys.argv) > 1:
        args += sys.argv[1:]
    os.execv(args[0], args)
"""
)


def write_as_json_to_file(file_path, obj):
    log.log(TRACE, "writing json to file %s", file_path)
    with codecs.open(file_path, mode="wb", encoding="utf-8") as fo:
        json.dump(obj, fo)


def create_python_entry_point(target_full_path, python_full_path, module, func):
    if lexists(target_full_path):
        maybe_raise(
            BasicClobberError(
                source_path=None,
                target_path=target_full_path,
                context=context,
            ),
            context,
        )

    import_name = func.split(".")[0]
    pyscript = python_entry_point_template % {
        "module": module,
        "func": func,
        "import_name": import_name,
    }
    if python_full_path is not None:
        from ...core.portability import generate_shebang_for_entry_point

        shebang = generate_shebang_for_entry_point(python_full_path)
    else:
        shebang = None

    with codecs.open(target_full_path, mode="wb", encoding="utf-8") as fo:
        if shebang is not None:
            fo.write(shebang)
        fo.write(pyscript)

    if shebang is not None:
        make_executable(target_full_path)

    return target_full_path


@deprecated("26.3", "26.9")
def create_application_entry_point(
    source_full_path, target_full_path, python_full_path
):
    # source_full_path: where the entry point file points to
    # target_full_path: the location of the new entry point file being created
    if lexists(target_full_path):
        maybe_raise(
            BasicClobberError(
                source_path=None,
                target_path=target_full_path,
                context=context,
            ),
            context,
        )

    entry_point = application_entry_point_template % {
        "source_full_path": win_path_double_escape(source_full_path),
    }
    if not isdir(dirname(target_full_path)):
        mkdir_p(dirname(target_full_path))
    with open(target_full_path, "w") as fo:
        if " " in python_full_path:
            python_full_path = ensure_pad(python_full_path, '"')
        fo.write(f"#!{python_full_path}\n")
        fo.write(entry_point)
    make_executable(target_full_path)


@deprecated("26.3", "26.9")
class ProgressFileWrapper:
    def __init__(self, fileobj, progress_update_callback):
        self.progress_file = fileobj
        self.progress_update_callback = progress_update_callback
        self.progress_file_size = max(1, os.fstat(fileobj.fileno()).st_size)
        self.progress_max_pos = 0

    def __getattr__(self, name):
        return getattr(self.progress_file, name)

    def __setattr__(self, name, value):
        if name.startswith("progress_"):
            super().__setattr__(name, value)
        else:
            setattr(self.progress_file, name, value)

    def read(self, size=-1):
        data = self.progress_file.read(size)
        self.progress_update()
        return data

    def progress_update(self):
        pos = max(self.progress_max_pos, self.progress_file.tell())
        pos = min(pos, self.progress_file_size)
        self.progress_max_pos = pos
        rel_pos = pos / self.progress_file_size
        self.progress_update_callback(rel_pos)


def extract_tarball(
    tarball_full_path, destination_directory=None, progress_update_callback=None
):
    import conda_package_handling.api

    if destination_directory is None:
        if tarball_full_path[-8:] == CONDA_PACKAGE_EXTENSION_V1:
            destination_directory = tarball_full_path[:-8]
        else:
            destination_directory = tarball_full_path.splitext()[0]
    log.debug("extracting %s\n  to %s", tarball_full_path, destination_directory)

    # the most common reason this happens is due to hard-links, windows thinks
    #    files in the package cache are in-use. rm_rf should have moved them to
    #    have a .conda_trash extension though, so it's ok to just write into
    #    the same existing folder.
    if not path_is_clean(destination_directory):
        log.debug(
            "package folder %s was not empty, but we're writing there.",
            destination_directory,
        )

    conda_package_handling.api.extract(
        tarball_full_path, dest_dir=destination_directory
    )

    if hasattr(conda_package_handling.api, "THREADSAFE_EXTRACT"):
        return  # indicates conda-package-handling 2.x, which implements --no-same-owner

    if on_linux and os.getuid() == 0:  # pragma: no cover
        # When extracting as root, tarfile will by restore ownership
        # of extracted files.  However, we want root to be the owner
        # (our implementation of --no-same-owner).
        for root, dirs, files in os.walk(destination_directory):
            for fn in files:
                p = join(root, fn)
                os.lchown(p, 0, 0)


def make_menu(prefix, file_path, remove=False):
    """
    Create cross-platform menu items (e.g. Windows Start Menu)

    Passes all menu config files %PREFIX%/Menu/*.json to ``menuinst.install``.
    ``remove=True`` will remove the menu items.
    """
    try:
        import menuinst

        menuinst.install(
            join(prefix, win_path_ok(file_path)),
            remove=remove,
            prefix=prefix,
            root_prefix=context.root_prefix,
        )
    except Exception:
        stdoutlog.error("menuinst Exception", exc_info=True)


def create_hard_link_or_copy(src, dst):
    if islink(src):
        message = dals(
            f"""
        Cannot hard link a soft link
          source: {src}
          destination: {dst}
        """
        )
        raise CondaOSError(message)

    try:
        log.log(TRACE, "creating hard link %s => %s", src, dst)
        link(src, dst)
    except OSError:
        log.info("hard link failed, so copying %s => %s", src, dst)
        _do_copy(src, dst)


def _is_unix_executable_using_ORIGIN(path):
    if on_win:
        return False
    else:
        return isfile(path) and not islink(path) and os.access(path, os.X_OK)


def _do_softlink(src, dst):
    if _is_unix_executable_using_ORIGIN(src):
        # for extra details, see https://github.com/conda/conda/pull/4625#issuecomment-280696371
        # We only need to do this copy for executables which have an RPATH containing $ORIGIN
        #   on Linux, so `is_executable()` is currently overly aggressive.
        # A future optimization will be to copy code from @mingwandroid's virtualenv patch.
        copy(src, dst)
    else:
        log.log(TRACE, "soft linking %s => %s", src, dst)
        symlink(src, dst)


@deprecated("26.3", "26.9")
def create_fake_executable_softlink(src, dst):
    assert on_win
    src_root, _ = splitext(src)
    # TODO: this open will clobber, consider raising
    with open(dst, "w") as f:
        f.write(f'@echo off\ncall "{src_root}" %*\n')
    return dst


def copy(src, dst):
    # on unix, make sure relative symlinks stay symlinks
    if not on_win and islink(src):
        src_points_to = readlink(src)
        if not src_points_to.startswith("/"):
            # copy relative symlinks as symlinks
            log.log(TRACE, "soft linking %s => %s", src, dst)
            symlink(src_points_to, dst)
            return
    _do_copy(src, dst)


def _do_copy(src, dst):
    log.log(TRACE, "copying %s => %s", src, dst)
    # src and dst are always files. So we can bypass some checks that shutil.copy does.
    # Also shutil.copy calls shutil.copymode, which we can skip because we are explicitly
    # calling copystat.

    # Same size as used by Linux cp command (has performance advantage).
    # Python's default is 16k.
    buffer_size = 4194304  # 4 * 1024 * 1024  == 4 MB
    with open(src, "rb") as fsrc:
        with open(dst, "wb") as fdst:
            copyfileobj(fsrc, fdst, buffer_size)

    try:
        copystat(src, dst)
    except OSError as e:  # pragma: no cover
        # shutil.copystat gives a permission denied when using the os.setxattr function
        # on the security.selinux property.
        log.debug("%r", e)


def create_link(src, dst, link_type=LinkType.hardlink, force=False):
    if link_type == LinkType.directory:
        # A directory is technically not a link.  So link_type is a misnomer.
        #   Naming is hard.
        if lexists(dst) and not isdir(dst):
            if not force:
                maybe_raise(BasicClobberError(src, dst, context), context)
            log.info(f"file exists, but clobbering for directory: {dst!r}")
            rm_rf(dst)
        mkdir_p(dst)
        return

    if not lexists(src):
        raise CondaError(
            f"Cannot link a source that does not exist. {src}\n"
            "Running `conda clean --packages` may resolve your problem."
        )

    if lexists(dst):
        if not force:
            maybe_raise(BasicClobberError(src, dst, context), context)
        log.info(f"file exists, but clobbering: {dst!r}")
        rm_rf(dst)

    if link_type == LinkType.hardlink:
        if isdir(src):
            raise CondaError(f"Cannot hard link a directory. {src}")
        try:
            log.log(TRACE, "hard linking %s => %s", src, dst)
            link(src, dst)
        except OSError as e:
            log.debug("%r", e)
            log.debug(
                "hard-link failed. falling back to copy\n"
                "  error: %r\n"
                "  src: %s\n"
                "  dst: %s",
                e,
                src,
                dst,
            )

            copy(src, dst)
    elif link_type == LinkType.softlink:
        _do_softlink(src, dst)
    elif link_type == LinkType.copy:
        copy(src, dst)
    else:
        raise CondaError(f"Did not expect linktype={link_type!r}")


def compile_multiple_pyc(
    python_exe_full_path, py_full_paths, pyc_full_paths, prefix, py_ver
):
    py_full_paths = tuple(py_full_paths)
    pyc_full_paths = tuple(pyc_full_paths)
    if len(py_full_paths) == 0:
        return []

    fd, filename = tempfile.mkstemp()
    try:
        for f in py_full_paths:
            f = os.path.relpath(f, prefix)
            if hasattr(f, "encode"):
                f = f.encode(sys.getfilesystemencoding(), errors="replace")
            os.write(fd, f + b"\n")
        os.close(fd)
        command = ["-Wi", "-m", "compileall", "-q", "-l", "-i", filename]
        # if the python version in the prefix is 3.5+, we have some extra args.
        #    -j 0 will do the compilation in parallel, with os.cpu_count() cores
        if int(py_ver[0]) >= 3 and int(py_ver.split(".")[1]) > 5:
            command.extend(["-j", "0"])
        command[0:0] = [python_exe_full_path]
        # command[0:0] = ['--cwd', prefix, '--dev', '-p', prefix, python_exe_full_path]
        log.log(TRACE, command)
        from ..subprocess import any_subprocess

        # from ...common.io import env_vars
        # This stack does not maintain its _argparse_args correctly?
        # from ...base.context import stack_context_default
        # with env_vars({}, stack_context_default):
        #     stdout, stderr, rc = run_command(Commands.RUN, *command)
        stdout, stderr, rc = any_subprocess(command, prefix)
    finally:
        os.remove(filename)

    created_pyc_paths = []
    for py_full_path, pyc_full_path in zip(py_full_paths, pyc_full_paths):
        if not isfile(pyc_full_path):
            message = dals(
                """
            pyc file failed to compile successfully (run_command failed)
            python_exe_full_path: %s
            py_full_path: %s
            pyc_full_path: %s
            compile rc: %s
            compile stdout: %s
            compile stderr: %s
            """
            )
            log.info(
                message,
                python_exe_full_path,
                py_full_path,
                pyc_full_path,
                rc,
                stdout,
                stderr,
            )
        else:
            created_pyc_paths.append(pyc_full_path)

    return created_pyc_paths


def create_package_cache_directory(pkgs_dir):
    # returns False if package cache directory cannot be created
    try:
        log.log(TRACE, "creating package cache directory '%s'", pkgs_dir)
        sudo_safe = expand(pkgs_dir).startswith(expand("~"))
        touch(join(pkgs_dir, PACKAGE_CACHE_MAGIC_FILE), mkdir=True, sudo_safe=sudo_safe)
        touch(join(pkgs_dir, "urls"), sudo_safe=sudo_safe)
    except OSError as e:
        if e.errno in (EACCES, EPERM, EROFS):
            log.log(TRACE, "cannot create package cache directory '%s'", pkgs_dir)
            return False
        else:
            raise
    return True


def create_envs_directory(envs_dir):
    # returns False if envs directory cannot be created

    # The magic file being used here could change in the future.  Don't write programs
    # outside this code base that rely on the presence of this file.
    # This value is duplicated in conda.base.context._first_writable_envs_dir().
    envs_dir_magic_file = join(envs_dir, ".conda_envs_dir_test")
    try:
        log.log(TRACE, "creating envs directory '%s'", envs_dir)
        sudo_safe = expand(envs_dir).startswith(expand("~"))
        touch(join(envs_dir, envs_dir_magic_file), mkdir=True, sudo_safe=sudo_safe)
    except OSError as e:
        if e.errno in (EACCES, EPERM, EROFS):
            log.log(TRACE, "cannot create envs directory '%s'", envs_dir)
            return False
        else:
            raise
    return True


def first_writable_envs_dir(create=True):
    # Calling this function will *create* an envs directory if one does not already
    # exist. Any caller should intend to *use* that directory for *writing*, not just reading.
    for envs_dir in context.envs_dirs:
        if envs_dir == os.devnull:
            continue

        # The magic file being used here could change in the future.  Don't write programs
        # outside this code base that rely on the presence of this file.
        # This value is duplicated in conda.gateways.disk.create.create_envs_directory().
        envs_dir_magic_file = join(envs_dir, ".conda_envs_dir_test")

        if isfile(envs_dir_magic_file):
            try:
                open(envs_dir_magic_file, "a").close()
                return envs_dir
            except OSError:
                log.log(TRACE, "Tried envs_dir but not writable: %s", envs_dir)
        elif create:
            was_created = create_envs_directory(envs_dir)
            if was_created:
                return envs_dir

    raise NoWritableEnvsDirError(context.envs_dirs)<|MERGE_RESOLUTION|>--- conflicted
+++ resolved
@@ -19,12 +19,8 @@
 from ...common.compat import on_linux, on_win
 from ...common.constants import TRACE
 from ...common.path import ensure_pad, expand, win_path_double_escape, win_path_ok
-<<<<<<< HEAD
-from ...common.serialize import json_dump
+from ...common.serialize import json
 from ...deprecations import deprecated
-=======
-from ...common.serialize import json
->>>>>>> b4b0e8db
 from ...exceptions import (
     BasicClobberError,
     CondaOSError,
