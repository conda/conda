# Copyright (C) 2012 Anaconda, Inc
# SPDX-License-Identifier: BSD-3-Clause
<<<<<<< HEAD
try:
    from requests import ConnectionError, HTTPError, Session
    from requests.adapters import DEFAULT_POOLBLOCK, BaseAdapter, HTTPAdapter
    from requests.auth import AuthBase, _basic_auth_str
    from requests.cookies import extract_cookies_to_jar
    from requests.exceptions import ChunkedEncodingError, InvalidSchema
    from requests.exceptions import ProxyError as RequestsProxyError
    from requests.exceptions import SSLError
    from requests.hooks import dispatch_hook
    from requests.models import Response
    from requests.packages.urllib3.exceptions import InsecureRequestWarning
    from requests.packages.urllib3.util.retry import Retry
    from requests.structures import CaseInsensitiveDict
    from requests.utils import get_auth_from_url, get_netrc_auth

except ImportError:  # pragma: no cover
    from pip._vendor.requests import ConnectionError, HTTPError, Session  # noqa: F401
    from pip._vendor.requests.adapters import (  # noqa: F401
        DEFAULT_POOLBLOCK,
        BaseAdapter,
        HTTPAdapter,
    )
    from pip._vendor.requests.auth import AuthBase, _basic_auth_str  # noqa: F401
    from pip._vendor.requests.cookies import extract_cookies_to_jar  # noqa: F401
    from pip._vendor.requests.exceptions import SSLError  # noqa: F401
    from pip._vendor.requests.exceptions import (  # noqa: F401
        ChunkedEncodingError,
        InvalidSchema,
    )
    from pip._vendor.requests.exceptions import (  # noqa: F401
        ProxyError as RequestsProxyError,
    )
    from pip._vendor.requests.hooks import dispatch_hook  # noqa: F401
    from pip._vendor.requests.models import Response  # noqa: F401
    from pip._vendor.requests.packages.urllib3.exceptions import (  # noqa: F401
        InsecureRequestWarning,
    )
    from pip._vendor.requests.packages.urllib3.util.retry import Retry  # noqa: F401
    from pip._vendor.requests.structures import CaseInsensitiveDict  # noqa: F401
    from pip._vendor.requests.utils import (  # noqa: F401
        get_auth_from_url,
        get_netrc_auth,
    )
=======
from requests import ConnectionError, HTTPError, Session  # noqa: F401
from requests.adapters import BaseAdapter, HTTPAdapter  # noqa: F401
from requests.auth import AuthBase, _basic_auth_str  # noqa: F401
from requests.cookies import extract_cookies_to_jar  # noqa: F401
from requests.exceptions import (  # noqa: F401
    ChunkedEncodingError,
    InvalidSchema,
    SSLError,
)
from requests.exceptions import ProxyError as RequestsProxyError  # noqa: F401
from requests.hooks import dispatch_hook  # noqa: F401
from requests.models import PreparedRequest, Response  # noqa: F401
from requests.packages.urllib3.exceptions import InsecureRequestWarning  # noqa: F401
from requests.packages.urllib3.util.retry import Retry  # noqa: F401
from requests.structures import CaseInsensitiveDict  # noqa: F401
from requests.utils import get_auth_from_url, get_netrc_auth  # noqa: F401
>>>>>>> 2e63919f
<|MERGE_RESOLUTION|>--- conflicted
+++ resolved
@@ -1,52 +1,7 @@
 # Copyright (C) 2012 Anaconda, Inc
 # SPDX-License-Identifier: BSD-3-Clause
-<<<<<<< HEAD
-try:
-    from requests import ConnectionError, HTTPError, Session
-    from requests.adapters import DEFAULT_POOLBLOCK, BaseAdapter, HTTPAdapter
-    from requests.auth import AuthBase, _basic_auth_str
-    from requests.cookies import extract_cookies_to_jar
-    from requests.exceptions import ChunkedEncodingError, InvalidSchema
-    from requests.exceptions import ProxyError as RequestsProxyError
-    from requests.exceptions import SSLError
-    from requests.hooks import dispatch_hook
-    from requests.models import Response
-    from requests.packages.urllib3.exceptions import InsecureRequestWarning
-    from requests.packages.urllib3.util.retry import Retry
-    from requests.structures import CaseInsensitiveDict
-    from requests.utils import get_auth_from_url, get_netrc_auth
-
-except ImportError:  # pragma: no cover
-    from pip._vendor.requests import ConnectionError, HTTPError, Session  # noqa: F401
-    from pip._vendor.requests.adapters import (  # noqa: F401
-        DEFAULT_POOLBLOCK,
-        BaseAdapter,
-        HTTPAdapter,
-    )
-    from pip._vendor.requests.auth import AuthBase, _basic_auth_str  # noqa: F401
-    from pip._vendor.requests.cookies import extract_cookies_to_jar  # noqa: F401
-    from pip._vendor.requests.exceptions import SSLError  # noqa: F401
-    from pip._vendor.requests.exceptions import (  # noqa: F401
-        ChunkedEncodingError,
-        InvalidSchema,
-    )
-    from pip._vendor.requests.exceptions import (  # noqa: F401
-        ProxyError as RequestsProxyError,
-    )
-    from pip._vendor.requests.hooks import dispatch_hook  # noqa: F401
-    from pip._vendor.requests.models import Response  # noqa: F401
-    from pip._vendor.requests.packages.urllib3.exceptions import (  # noqa: F401
-        InsecureRequestWarning,
-    )
-    from pip._vendor.requests.packages.urllib3.util.retry import Retry  # noqa: F401
-    from pip._vendor.requests.structures import CaseInsensitiveDict  # noqa: F401
-    from pip._vendor.requests.utils import (  # noqa: F401
-        get_auth_from_url,
-        get_netrc_auth,
-    )
-=======
 from requests import ConnectionError, HTTPError, Session  # noqa: F401
-from requests.adapters import BaseAdapter, HTTPAdapter  # noqa: F401
+from requests.adapters import DEFAULT_POOLBLOCK, BaseAdapter, HTTPAdapter  # noqa: F401
 from requests.auth import AuthBase, _basic_auth_str  # noqa: F401
 from requests.cookies import extract_cookies_to_jar  # noqa: F401
 from requests.exceptions import (  # noqa: F401
@@ -60,5 +15,4 @@
 from requests.packages.urllib3.exceptions import InsecureRequestWarning  # noqa: F401
 from requests.packages.urllib3.util.retry import Retry  # noqa: F401
 from requests.structures import CaseInsensitiveDict  # noqa: F401
-from requests.utils import get_auth_from_url, get_netrc_auth  # noqa: F401
->>>>>>> 2e63919f
+from requests.utils import get_auth_from_url, get_netrc_auth  # noqa: F401