--- conflicted
+++ resolved
@@ -3,11 +3,6 @@
 from __future__ import annotations
 
 import abc
-<<<<<<< HEAD
-import json
-import logging
-import pathlib
-=======
 import hashlib
 import json
 import logging
@@ -15,15 +10,11 @@
 import pathlib
 import re
 import time
->>>>>>> d2965fdf
 import warnings
 from collections import UserDict
 from contextlib import contextmanager
 from os.path import dirname
-<<<<<<< HEAD
-=======
 from pathlib import Path
->>>>>>> d2965fdf
 
 from conda.auxlib.logz import stringify
 from conda.base.constants import CONDA_HOMEPAGE_URL, REPODATA_FN
@@ -62,11 +53,7 @@
 
 class RepodataOnDisk(Exception):
     """
-<<<<<<< HEAD
-    Indicate that RepoInerface.repodata() successfully wrote repodata to disk,
-=======
     Indicate that RepoInterface.repodata() successfully wrote repodata to disk,
->>>>>>> d2965fdf
     instead of returning a string.
     """
 
@@ -342,15 +329,10 @@
         super().__init__()
         self.cache_path_json = pathlib.Path(cache_path_json)
         self.cache_path_state = pathlib.Path(cache_path_state)
-<<<<<<< HEAD
-        self.repodata_fn = repodata_fn
-
-=======
         # XXX may not be that useful/used compared to the full URL
         self.repodata_fn = repodata_fn
 
     @deprecated("23.3", "23.9", addendum="use RepodataCache")
->>>>>>> d2965fdf
     def load(self):
         """
         Cache headers and additional data needed to keep track of the cache are
@@ -375,10 +357,7 @@
             self.clear()
         return self
 
-<<<<<<< HEAD
-=======
     @deprecated("23.3", "23.9", addendum="use RepodataCache")
->>>>>>> d2965fdf
     def save(self):
         """
         Must be called after writing cache_path_json, as its mtime is included in .state.json
@@ -431,9 +410,6 @@
             key = key[1:]  # strip underscore
         else:
             raise KeyError(key)
-<<<<<<< HEAD
-        return super().__getitem__(key)
-=======
         return super().__getitem__(key)
 
 
@@ -678,7 +654,7 @@
     def _md5_not_for_security(data):
         return hashlib.md5(data, usedforsecurity=False)
 
-except:
+except TypeError:
     # Python < 3.9
     def _md5_not_for_security(data):
         return hashlib.md5(data)
@@ -700,5 +676,4 @@
 
 def get_cache_control_max_age(cache_control_value):
     max_age = re.search(r"max-age=(\d+)", cache_control_value)
-    return int(max_age.groups()[0]) if max_age else 0
->>>>>>> d2965fdf
+    return int(max_age.groups()[0]) if max_age else 0