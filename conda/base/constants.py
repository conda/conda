--- conflicted
+++ resolved
@@ -95,12 +95,8 @@
 
 RECOGNIZED_URL_SCHEMES: tuple[str] = ("http", "https", "ftp", "s3", "file")
 
-<<<<<<< HEAD
 
 DEFAULT_CHANNELS_UNIX: tuple[str] = (
-=======
-DEFAULT_CHANNELS_UNIX = (
->>>>>>> 55579996
     "https://repo.anaconda.com/pkgs/main",
     "https://repo.anaconda.com/pkgs/r",
 )
@@ -117,12 +113,8 @@
 
 DEFAULT_CHANNELS: tuple[str] = DEFAULT_CHANNELS_WIN if on_win else DEFAULT_CHANNELS_UNIX
 
-<<<<<<< HEAD
 ROOT_ENV_NAME: str = "base"
-=======
-ROOT_ENV_NAME = "base"
-UNUSED_ENV_NAME = "unused-env-name"
->>>>>>> 55579996
+UNUSED_ENV_NAME: str = "unused-env-name"
 
 ROOT_NO_RM: tuple[str] = (
     "python",
