# Copyright (C) 2012 Anaconda, Inc
# SPDX-License-Identifier: BSD-3-Clause
"""
This file should hold most string literals and magic numbers used throughout the code base.
The exception is if a literal is specifically meant to be private to and isolated within a module.
Think of this as a "more static" source of configuration information.

Another important source of "static" configuration is conda/models/enums.py.
"""

import struct
from enum import Enum, EnumMeta
from os.path import join

from ..common.compat import on_win, six_with_metaclass

PREFIX_PLACEHOLDER = (
    "/opt/anaconda1anaconda2"
    # this is intentionally split into parts, such that running
    # this program on itself will leave it unchanged
    "anaconda3"
)

machine_bits = 8 * struct.calcsize("P")

APP_NAME = "conda"

if on_win:  # pragma: no cover
    SEARCH_PATH = (
        "C:/ProgramData/conda/.condarc",
        "C:/ProgramData/conda/condarc",
        "C:/ProgramData/conda/condarc.d",
    )
else:
    SEARCH_PATH = (
        "/etc/conda/.condarc",
        "/etc/conda/condarc",
        "/etc/conda/condarc.d/",
        "/var/lib/conda/.condarc",
        "/var/lib/conda/condarc",
        "/var/lib/conda/condarc.d/",
    )

SEARCH_PATH += (
    "$CONDA_ROOT/.condarc",
    "$CONDA_ROOT/condarc",
    "$CONDA_ROOT/condarc.d/",
    "$XDG_CONFIG_HOME/conda/.condarc",
    "$XDG_CONFIG_HOME/conda/condarc",
    "$XDG_CONFIG_HOME/conda/condarc.d/",
    "~/.config/conda/.condarc",
    "~/.config/conda/condarc",
    "~/.config/conda/condarc.d/",
    "~/.conda/.condarc",
    "~/.conda/condarc",
    "~/.conda/condarc.d/",
    "~/.condarc",
    "$CONDA_PREFIX/.condarc",
    "$CONDA_PREFIX/condarc",
    "$CONDA_PREFIX/condarc.d/",
    "$CONDARC",
)

DEFAULT_CHANNEL_ALIAS = "https://conda.anaconda.org"
CONDA_HOMEPAGE_URL = "https://conda.io"
ERROR_UPLOAD_URL = "https://conda.io/conda-post/unexpected-error"
DEFAULTS_CHANNEL_NAME = "defaults"

KNOWN_SUBDIRS = PLATFORM_DIRECTORIES = (
    "noarch",
    "emscripten-wasm32",
    "wasi-wasm32",
    "freebsd-64",
    "linux-32",
    "linux-64",
    "linux-aarch64",
    "linux-armv6l",
    "linux-armv7l",
    "linux-ppc64",
    "linux-ppc64le",
    "linux-riscv64",
    "linux-s390x",
    "osx-64",
    "osx-arm64",
    "win-32",
    "win-64",
    "win-arm64",
    "zos-z",
)

RECOGNIZED_URL_SCHEMES = ("http", "https", "ftp", "s3", "file")


DEFAULT_CHANNELS_UNIX = (
    "https://repo.anaconda.com/pkgs/main",
    "https://repo.anaconda.com/pkgs/r",
)

DEFAULT_CHANNELS_WIN = (
    "https://repo.anaconda.com/pkgs/main",
    "https://repo.anaconda.com/pkgs/r",
    "https://repo.anaconda.com/pkgs/msys2",
)

DEFAULT_CUSTOM_CHANNELS = {
    "pkgs/pro": "https://repo.anaconda.com",
}

DEFAULT_CHANNELS = DEFAULT_CHANNELS_WIN if on_win else DEFAULT_CHANNELS_UNIX

ROOT_ENV_NAME = "base"
UNUSED_ENV_NAME = "unused-env-name"

ROOT_NO_RM = (
    "python",
    "pycosat",
    "ruamel.yaml",
    "conda",
    "openssl",
    "requests",
)

DEFAULT_AGGRESSIVE_UPDATE_PACKAGES = (
    "ca-certificates",
    "certifi",
    "openssl",
)

if on_win:  # pragma: no cover
    COMPATIBLE_SHELLS = (
        "bash",
        "cmd.exe",
        "fish",
        "tcsh",
        "xonsh",
        "zsh",
        "powershell",
    )
else:
    COMPATIBLE_SHELLS = (
        "bash",
        "fish",
        "tcsh",
        "xonsh",
        "zsh",
        "powershell",
    )


# Maximum priority, reserved for packages we really want to remove
MAX_CHANNEL_PRIORITY = 10000

CONDA_PACKAGE_EXTENSION_V1 = ".tar.bz2"
CONDA_PACKAGE_EXTENSION_V2 = ".conda"
CONDA_PACKAGE_EXTENSIONS = (
    CONDA_PACKAGE_EXTENSION_V2,
    CONDA_PACKAGE_EXTENSION_V1,
)
CONDA_PACKAGE_PARTS = tuple(f"{ext}.part" for ext in CONDA_PACKAGE_EXTENSIONS)
CONDA_TARBALL_EXTENSION = CONDA_PACKAGE_EXTENSION_V1  # legacy support for conda-build
CONDA_TEMP_EXTENSION = ".c~"
CONDA_TEMP_EXTENSIONS = (CONDA_TEMP_EXTENSION, ".trash")
CONDA_LOGS_DIR = ".logs"

UNKNOWN_CHANNEL = "<unknown>"
REPODATA_FN = "repodata.json"

#: Default name of the notices file on the server we look for
NOTICES_FN = "notices.json"

#: Name of cache file where read notice IDs are stored
NOTICES_CACHE_FN = "notices.cache"

#: Determines the subdir for notices cache
NOTICES_CACHE_SUBDIR = "notices"

#: Determines the subdir for notices cache
NOTICES_DECORATOR_DISPLAY_INTERVAL = 86400  # in seconds

DRY_RUN_PREFIX = "Dry run action:"
PREFIX_NAME_DISALLOWED_CHARS = {
    "/",
    " ",
    ":",
    "#",
<<<<<<< HEAD
=======
}
# Includes disallowed characters from constructor
PREFIX_NAME_DISALLOWED_CHARS_WIN = {
    "/",
    " ",
    ":",
    "#",
    "^",
    "%",
    "!",
    "=",
    "(",
    ")",
>>>>>>> 35bc1ab6
    "\\",
}


class SafetyChecks(Enum):
    disabled = "disabled"
    warn = "warn"
    enabled = "enabled"

    def __str__(self):
        return self.value


class PathConflict(Enum):
    clobber = "clobber"
    warn = "warn"
    prevent = "prevent"

    def __str__(self):
        return self.value


class DepsModifier(Enum):
    """Flags to enable alternate handling of dependencies."""

    NOT_SET = "not_set"  # default
    NO_DEPS = "no_deps"
    ONLY_DEPS = "only_deps"

    def __str__(self):
        return self.value


class UpdateModifier(Enum):
    SPECS_SATISFIED_SKIP_SOLVE = "specs_satisfied_skip_solve"
    FREEZE_INSTALLED = (
        "freeze_installed"  # freeze is a better name for --no-update-deps
    )
    UPDATE_DEPS = "update_deps"
    UPDATE_SPECS = "update_specs"  # default
    UPDATE_ALL = "update_all"
    # TODO: add REINSTALL_ALL, see https://github.com/conda/conda/issues/6247 and https://github.com/conda/conda/issues/3149  # NOQA

    def __str__(self):
        return self.value


class ChannelPriorityMeta(EnumMeta):
    def __call__(cls, value, *args, **kwargs):
        try:
            return super().__call__(value, *args, **kwargs)
        except ValueError:
            if isinstance(value, str):
                from ..auxlib.type_coercion import typify

                value = typify(value)
            if value is True:
                value = "flexible"
            elif value is False:
                value = cls.DISABLED
            return super().__call__(value, *args, **kwargs)


class ValueEnum(Enum):
    """Subclass of enum that returns the value of the enum as its str representation"""

    def __str__(self):
        return f"{self.value}"


class ChannelPriority(six_with_metaclass(ChannelPriorityMeta, ValueEnum)):
    __name__ = "ChannelPriority"

    STRICT = "strict"
    # STRICT_OR_FLEXIBLE = 'strict_or_flexible'  # TODO: consider implementing if needed
    FLEXIBLE = "flexible"
    DISABLED = "disabled"


class SatSolverChoice(ValueEnum):
    PYCOSAT = "pycosat"
    PYCRYPTOSAT = "pycryptosat"
    PYSAT = "pysat"


#: The name of the default solver, currently "libmamba"
DEFAULT_SOLVER = "libmamba"
CLASSIC_SOLVER = "classic"


class NoticeLevel(ValueEnum):
    CRITICAL = "critical"
    WARNING = "warning"
    INFO = "info"


# Magic files for permissions determination
PACKAGE_CACHE_MAGIC_FILE = "urls.txt"
PREFIX_MAGIC_FILE = join("conda-meta", "history")

PREFIX_STATE_FILE = join("conda-meta", "state")
PACKAGE_ENV_VARS_DIR = join("etc", "conda", "env_vars.d")
CONDA_ENV_VARS_UNSET_VAR = "***unset***"


# TODO: should be frozendict(), but I don't want to import frozendict from auxlib here.
NAMESPACES_MAP = {  # base package name, namespace
    "python": "python",
    "r": "r",
    "r-base": "r",
    "mro-base": "r",
    "erlang": "erlang",
    "java": "java",
    "openjdk": "java",
    "julia": "julia",
    "latex": "latex",
    "lua": "lua",
    "nodejs": "js",
    "perl": "perl",
    "php": "php",
    "ruby": "ruby",
    "m2-base": "m2",
    "msys2-conda-epoch": "m2w64",
}

NAMESPACE_PACKAGE_NAMES = frozenset(NAMESPACES_MAP)
NAMESPACES = frozenset(NAMESPACES_MAP.values())

# Namespace arbiters of uniqueness
#  global: some repository established by Anaconda, Inc. and conda-forge
#  python: https://pypi.org/simple
#  r: https://cran.r-project.org/web/packages/available_packages_by_name.html
#  erlang: https://hex.pm/packages
#  java: https://repo1.maven.org/maven2/
#  julia: https://pkg.julialang.org/
#  latex: https://ctan.org/pkg
#  lua: https://luarocks.org/m/root
#  js: https://docs.npmjs.com/misc/registry
#  pascal: ???
#  perl: https://www.cpan.org/modules/01modules.index.html
#  php: https://packagist.org/
#  ruby: https://rubygems.org/gems
#  clojure: https://clojars.org/


# Not all python namespace packages are registered on PyPI. If a package
# contains files in site-packages, it probably belongs in the python namespace.


# Indicates whether or not external plugins (i.e., plugins that aren't shipped
# with conda) are enabled
NO_PLUGINS = False<|MERGE_RESOLUTION|>--- conflicted
+++ resolved
@@ -183,8 +183,7 @@
     " ",
     ":",
     "#",
-<<<<<<< HEAD
-=======
+    "\\",
 }
 # Includes disallowed characters from constructor
 PREFIX_NAME_DISALLOWED_CHARS_WIN = {
@@ -198,8 +197,6 @@
     "=",
     "(",
     ")",
->>>>>>> 35bc1ab6
-    "\\",
 }
 
 
