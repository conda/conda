--- conflicted
+++ resolved
@@ -384,15 +384,13 @@
 # with conda) are enabled
 NO_PLUGINS: Final = False
 
-<<<<<<< HEAD
 # When this string is present in an environment file, it indicates that the file
 # describes an explicit environment spec.
 EXPLICIT_MARKER: Final = "@EXPLICIT"
-=======
+
 # These variables describe the various sources for config that are supported by conda.
 # In addition to these sources, conda also supports configuration from condarc config
 # files (these are referred to in the context object by their full path as a pathlib.Path).
 CMD_LINE_SOURCE: Final = "cmd_line"
 ENV_VARS_SOURCE: Final = "envvars"
-CONFIGURATION_SOURCES: Final = (CMD_LINE_SOURCE, ENV_VARS_SOURCE)
->>>>>>> 5e5fb631
+CONFIGURATION_SOURCES: Final = (CMD_LINE_SOURCE, ENV_VARS_SOURCE)