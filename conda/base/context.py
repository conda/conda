# Copyright (C) 2012 Anaconda, Inc
# SPDX-License-Identifier: BSD-3-Clause
"""Conda's global configuration object.

The context aggregates all configuration files, environment variables, and command line arguments
into one global stateful object to be used across all of conda.
"""

from __future__ import annotations

import logging
import os
import platform
import struct
import sys
from collections import defaultdict
from collections.abc import Mapping
from contextlib import contextmanager, suppress
from errno import ENOENT
from functools import cache, cached_property
from itertools import chain
from os.path import abspath, exists, expanduser, isdir, isfile, join
from os.path import split as path_split
from typing import TYPE_CHECKING

from frozendict import frozendict

from .. import CONDA_SOURCE_ROOT
from .. import __version__ as CONDA_VERSION
from ..auxlib.decorators import memoizedproperty
from ..auxlib.ish import dals
from ..common._os.linux import linux_get_libc_version
from ..common._os.osx import mac_ver
from ..common.compat import NoneType, on_win
from ..common.configuration import (
    Configuration,
    ConfigurationLoadError,
    ConfigurationType,
    EnvRawParameter,
    MapParameter,
    ParameterLoader,
    PrimitiveParameter,
    SequenceParameter,
    ValidationError,
)
from ..common.constants import TRACE
from ..common.iterators import unique
from ..common.path import BIN_DIRECTORY, expand, paths_equal
from ..common.url import has_scheme, path_to_url, split_scheme_auth_token
from ..deprecations import deprecated
from .constants import (
    APP_NAME,
    CONDA_LIST_FIELDS,
    DEFAULT_AGGRESSIVE_UPDATE_PACKAGES,
    DEFAULT_CHANNEL_ALIAS,
    DEFAULT_CHANNELS,
    DEFAULT_CHANNELS_UNIX,
    DEFAULT_CHANNELS_WIN,
    DEFAULT_CONDA_LIST_FIELDS,
    DEFAULT_CONSOLE_REPORTER_BACKEND,
    DEFAULT_CUSTOM_CHANNELS,
    DEFAULT_JSON_REPORTER_BACKEND,
    DEFAULT_SOLVER,
    DEFAULTS_CHANNEL_NAME,
    ERROR_UPLOAD_URL,
    KNOWN_SUBDIRS,
    NO_PLUGINS,
    PREFIX_MAGIC_FILE,
    PREFIX_NAME_DISALLOWED_CHARS,
    REPODATA_FN,
    ROOT_ENV_NAME,
    SEARCH_PATH,
    ChannelPriority,
    DepsModifier,
    PathConflict,
    SafetyChecks,
    SatSolverChoice,
    UpdateModifier,
)

if TYPE_CHECKING:
    from argparse import Namespace
    from collections.abc import Iterable, Iterator
    from pathlib import Path
    from typing import Any, Literal

    from ..common.configuration import Parameter, RawParameter
    from ..common.path import PathsType, PathType
    from ..models.channel import Channel
    from ..models.match_spec import MatchSpec
    from ..plugins.manager import CondaPluginManager

try:
    os.getcwd()
except OSError as e:
    if e.errno == ENOENT:
        # FileNotFoundError can occur when cwd has been deleted out from underneath the process.
        # To resolve #6584, let's go with setting cwd to sys.prefix, and see how far we get.
        os.chdir(sys.prefix)
    else:
        raise

log = logging.getLogger(__name__)

_platform_map = {
    "freebsd13": "freebsd",
    "linux2": "linux",
    "linux": "linux",
    "darwin": "osx",
    "win32": "win",
    "zos": "zos",
}
non_x86_machines = {
    "armv6l",
    "armv7l",
    "aarch64",
    "arm64",
    "ppc64",
    "ppc64le",
    "riscv64",
    "s390x",
}
_arch_names = {
    32: "x86",
    64: "x86_64",
}

user_rc_path: PathType = abspath(expanduser("~/.condarc"))
sys_rc_path: PathType = join(sys.prefix, ".condarc")


def user_data_dir(  # noqa: F811
    appname: str | None = None,
    appauthor: str | None | Literal[False] = None,
    version: str | None = None,
    roaming: bool = False,
) -> PathType:
    # Defer platformdirs import to reduce import time for conda activate.
    global user_data_dir
    from platformdirs import user_data_dir

    return user_data_dir(appname, appauthor=appauthor, version=version, roaming=roaming)


def mockable_context_envs_dirs(
    root_writable: bool, root_prefix: PathType, _envs_dirs: PathsType
) -> tuple[PathType, ...]:
    if root_writable:
        fixed_dirs = [
            join(root_prefix, "envs"),
            join("~", ".conda", "envs"),
        ]
    else:
        fixed_dirs = [
            join("~", ".conda", "envs"),
            join(root_prefix, "envs"),
        ]
    if on_win:
        fixed_dirs.append(join(user_data_dir(APP_NAME, APP_NAME), "envs"))
    return tuple(dict.fromkeys(expand(path) for path in (*_envs_dirs, *fixed_dirs)))


def channel_alias_validation(value: str) -> str | Literal[True]:
    if value and not has_scheme(value):
        return f"channel_alias value '{value}' must have scheme/protocol."
    return True


def default_python_default() -> str:
    ver = sys.version_info
    return "%d.%d" % (ver.major, ver.minor)


def default_python_validation(value: str) -> str | Literal[True]:
    if value:
        if len(value) >= 3 and value[1] == ".":
            try:
                value = float(value)
                if 2.0 <= value < 4.0:
                    return True
            except ValueError:  # pragma: no cover
                pass
    else:
        # Set to None or '' meaning no python pinning
        return True

    return f"default_python value '{value}' not of the form '[23].[0-9][0-9]?' or ''"


<<<<<<< HEAD
def list_fields_validation(value):
    if invalid := set(value).difference(CONDA_LIST_FIELDS):
        return (
            f"Invalid value(s): {sorted(invalid)}. "
            f"Valid values are: {sorted(CONDA_LIST_FIELDS)}"
        )
    return True


def ssl_verify_validation(value):
=======
def ssl_verify_validation(value: str) -> str | Literal[True]:
>>>>>>> 07a2d639
    if isinstance(value, str):
        if sys.version_info < (3, 10) and value == "truststore":
            return "`ssl_verify: truststore` is only supported on Python 3.10 or later"
        elif value != "truststore" and not exists(value):
            return (
                f"ssl_verify value '{value}' must be a boolean, a path to a "
                "certificate bundle file, a path to a directory containing "
                "certificates of trusted CAs, or 'truststore' to use the "
                "operating system certificate store."
            )
    return True


def _warn_defaults_deprecation():
    deprecated.topic(
        "24.9",
        "25.9",
        topic=f"Adding '{DEFAULTS_CHANNEL_NAME}' to channel list implicitly",
        addendum=(
            "\n\n"
            "To remove this warning, please choose a default channel explicitly "
            "with conda's regular configuration system, e.g. "
            f"by adding '{DEFAULTS_CHANNEL_NAME}' to the list of channels:\n\n"
            f"  conda config --add channels {DEFAULTS_CHANNEL_NAME}"
            "\n\n"
            "For more information see https://docs.conda.io/projects/conda/en/stable/user-guide/configuration/use-condarc.html\n"
        ),
        deprecation_type=FutureWarning,
    )


class Context(Configuration):
    add_pip_as_python_dependency = ParameterLoader(PrimitiveParameter(True))
    allow_conda_downgrades = ParameterLoader(PrimitiveParameter(False))
    # allow cyclical dependencies, or raise
    allow_cycles = ParameterLoader(PrimitiveParameter(True))
    allow_softlinks = ParameterLoader(PrimitiveParameter(False))
    auto_update_conda = ParameterLoader(
        PrimitiveParameter(True), aliases=("self_update",)
    )
    auto_activate = ParameterLoader(
        PrimitiveParameter(True), aliases=("auto_activate_base",)
    )
    _default_activation_env = ParameterLoader(
        PrimitiveParameter(ROOT_ENV_NAME), aliases=("default_activation_env",)
    )
    auto_stack = ParameterLoader(PrimitiveParameter(0))
    notify_outdated_conda = ParameterLoader(PrimitiveParameter(True))
    clobber = ParameterLoader(PrimitiveParameter(False))
    changeps1 = ParameterLoader(PrimitiveParameter(True))
    env_prompt = ParameterLoader(PrimitiveParameter("({default_env}) "))
    create_default_packages = ParameterLoader(
        SequenceParameter(PrimitiveParameter("", element_type=str))
    )
    register_envs = ParameterLoader(PrimitiveParameter(True))
    default_python = ParameterLoader(
        PrimitiveParameter(
            default_python_default(),
            element_type=(str, NoneType),
            validation=default_python_validation,
        )
    )
    download_only = ParameterLoader(PrimitiveParameter(False))
    enable_private_envs = ParameterLoader(PrimitiveParameter(False))
    force_32bit = ParameterLoader(PrimitiveParameter(False))
    non_admin_enabled = ParameterLoader(PrimitiveParameter(True))
    pip_interop_enabled = ParameterLoader(PrimitiveParameter(False))

    # multithreading in various places
    _default_threads = ParameterLoader(
        PrimitiveParameter(0, element_type=int), aliases=("default_threads",)
    )
    # download repodata
    _repodata_threads = ParameterLoader(
        PrimitiveParameter(0, element_type=int), aliases=("repodata_threads",)
    )
    # download packages
    _fetch_threads = ParameterLoader(
        PrimitiveParameter(0, element_type=int), aliases=("fetch_threads",)
    )
    _verify_threads = ParameterLoader(
        PrimitiveParameter(0, element_type=int), aliases=("verify_threads",)
    )
    # this one actually defaults to 1 - that is handled in the property below
    _execute_threads = ParameterLoader(
        PrimitiveParameter(0, element_type=int), aliases=("execute_threads",)
    )

    # Safety & Security
    _aggressive_update_packages = ParameterLoader(
        SequenceParameter(
            PrimitiveParameter("", element_type=str), DEFAULT_AGGRESSIVE_UPDATE_PACKAGES
        ),
        aliases=("aggressive_update_packages",),
    )
    safety_checks = ParameterLoader(PrimitiveParameter(SafetyChecks.warn))
    extra_safety_checks = ParameterLoader(PrimitiveParameter(False))
    _signing_metadata_url_base = ParameterLoader(
        PrimitiveParameter(None, element_type=(str, NoneType)),
        aliases=("signing_metadata_url_base",),
    )
    path_conflict = ParameterLoader(PrimitiveParameter(PathConflict.clobber))

    pinned_packages = ParameterLoader(
        SequenceParameter(
            PrimitiveParameter("", element_type=str), string_delimiter="&"
        )
    )  # TODO: consider a different string delimiter
    disallowed_packages = ParameterLoader(
        SequenceParameter(
            PrimitiveParameter("", element_type=str), string_delimiter="&"
        ),
        aliases=("disallow",),
    )
    rollback_enabled = ParameterLoader(PrimitiveParameter(True))
    track_features = ParameterLoader(
        SequenceParameter(PrimitiveParameter("", element_type=str))
    )
    use_index_cache = ParameterLoader(PrimitiveParameter(False))

    separate_format_cache = ParameterLoader(PrimitiveParameter(False))

    _root_prefix = ParameterLoader(
        PrimitiveParameter(""), aliases=("root_dir", "root_prefix")
    )
    _envs_dirs = ParameterLoader(
        SequenceParameter(
            PrimitiveParameter("", element_type=str), string_delimiter=os.pathsep
        ),
        aliases=("envs_dirs", "envs_path"),
        expandvars=True,
    )
    _pkgs_dirs = ParameterLoader(
        SequenceParameter(PrimitiveParameter("", str)),
        aliases=("pkgs_dirs",),
        expandvars=True,
    )
    _subdir = ParameterLoader(PrimitiveParameter(""), aliases=("subdir",))
    _subdirs = ParameterLoader(
        SequenceParameter(PrimitiveParameter("", str)), aliases=("subdirs",)
    )

    local_repodata_ttl = ParameterLoader(
        PrimitiveParameter(1, element_type=(bool, int))
    )
    # number of seconds to cache repodata locally
    #   True/1: respect Cache-Control max-age header
    #   False/0: always fetch remote repodata (HTTP 304 responses respected)

    # remote connection details
    ssl_verify = ParameterLoader(
        PrimitiveParameter(
            True, element_type=(str, bool), validation=ssl_verify_validation
        ),
        aliases=("verify_ssl",),
        expandvars=True,
    )
    client_ssl_cert = ParameterLoader(
        PrimitiveParameter(None, element_type=(str, NoneType)),
        aliases=("client_cert",),
        expandvars=True,
    )
    client_ssl_cert_key = ParameterLoader(
        PrimitiveParameter(None, element_type=(str, NoneType)),
        aliases=("client_cert_key",),
        expandvars=True,
    )
    proxy_servers = ParameterLoader(
        MapParameter(PrimitiveParameter(None, (str, NoneType))), expandvars=True
    )
    remote_connect_timeout_secs = ParameterLoader(PrimitiveParameter(9.15))
    remote_read_timeout_secs = ParameterLoader(PrimitiveParameter(60.0))
    remote_max_retries = ParameterLoader(PrimitiveParameter(3))
    remote_backoff_factor = ParameterLoader(PrimitiveParameter(1))

    add_anaconda_token = ParameterLoader(
        PrimitiveParameter(True), aliases=("add_binstar_token",)
    )

    ####################################################
    #               Channel Configuration              #
    ####################################################
    allow_non_channel_urls = ParameterLoader(PrimitiveParameter(False))
    _channel_alias = ParameterLoader(
        PrimitiveParameter(DEFAULT_CHANNEL_ALIAS, validation=channel_alias_validation),
        aliases=("channel_alias",),
        expandvars=True,
    )
    channel_priority = ParameterLoader(PrimitiveParameter(ChannelPriority.FLEXIBLE))
    _channels = ParameterLoader(
        SequenceParameter(PrimitiveParameter("", element_type=str), default=()),
        aliases=(
            "channels",
            "channel",
        ),
        expandvars=True,
    )  # channel for args.channel
    channel_settings = ParameterLoader(
        SequenceParameter(MapParameter(PrimitiveParameter("", element_type=str)))
    )
    _custom_channels = ParameterLoader(
        MapParameter(PrimitiveParameter("", element_type=str), DEFAULT_CUSTOM_CHANNELS),
        aliases=("custom_channels",),
        expandvars=True,
    )
    _custom_multichannels = ParameterLoader(
        MapParameter(SequenceParameter(PrimitiveParameter("", element_type=str))),
        aliases=("custom_multichannels",),
        expandvars=True,
    )
    _default_channels = ParameterLoader(
        SequenceParameter(PrimitiveParameter("", element_type=str), DEFAULT_CHANNELS),
        aliases=("default_channels",),
        expandvars=True,
    )
    _migrated_channel_aliases = ParameterLoader(
        SequenceParameter(PrimitiveParameter("", element_type=str)),
        aliases=("migrated_channel_aliases",),
    )
    migrated_custom_channels = ParameterLoader(
        MapParameter(PrimitiveParameter("", element_type=str)), expandvars=True
    )  # TODO: also take a list of strings
    override_channels_enabled = ParameterLoader(PrimitiveParameter(True))
    show_channel_urls = ParameterLoader(
        PrimitiveParameter(None, element_type=(bool, NoneType))
    )
    use_local = ParameterLoader(PrimitiveParameter(False))
    allowlist_channels = ParameterLoader(
        SequenceParameter(PrimitiveParameter("", element_type=str)),
        aliases=("whitelist_channels",),
        expandvars=True,
    )
    denylist_channels = ParameterLoader(
        SequenceParameter(PrimitiveParameter("", element_type=str)),
        expandvars=True,
    )
    _restore_free_channel = ParameterLoader(
        PrimitiveParameter(False),
        aliases=("restore_free_channel",),
    )
    repodata_fns = ParameterLoader(
        SequenceParameter(
            PrimitiveParameter("", element_type=str),
            ("current_repodata.json", REPODATA_FN),
        )
    )
    _use_only_tar_bz2 = ParameterLoader(
        PrimitiveParameter(None, element_type=(bool, NoneType)),
        aliases=("use_only_tar_bz2",),
    )

    always_softlink = ParameterLoader(PrimitiveParameter(False), aliases=("softlink",))
    always_copy = ParameterLoader(PrimitiveParameter(False), aliases=("copy",))
    always_yes = ParameterLoader(
        PrimitiveParameter(None, element_type=(bool, NoneType)), aliases=("yes",)
    )
    _debug = ParameterLoader(PrimitiveParameter(False), aliases=["debug"])
    _trace = ParameterLoader(PrimitiveParameter(False), aliases=["trace"])
    dev = ParameterLoader(PrimitiveParameter(False))
    dry_run = ParameterLoader(PrimitiveParameter(False))
    error_upload_url = ParameterLoader(PrimitiveParameter(ERROR_UPLOAD_URL))
    force = ParameterLoader(PrimitiveParameter(False))
    json = ParameterLoader(PrimitiveParameter(False))
    _console = ParameterLoader(
        PrimitiveParameter(DEFAULT_CONSOLE_REPORTER_BACKEND, element_type=str),
        aliases=["console"],
    )
    list_fields = ParameterLoader(
        SequenceParameter(
            PrimitiveParameter("", element_type=str),
            default=DEFAULT_CONDA_LIST_FIELDS,
            validation=list_fields_validation,
        )
    )
    offline = ParameterLoader(PrimitiveParameter(False))
    quiet = ParameterLoader(PrimitiveParameter(False))
    ignore_pinned = ParameterLoader(PrimitiveParameter(False))
    report_errors = ParameterLoader(
        PrimitiveParameter(None, element_type=(bool, NoneType))
    )
    shortcuts = ParameterLoader(PrimitiveParameter(True))
    number_channel_notices = ParameterLoader(PrimitiveParameter(5, element_type=int))
    shortcuts = ParameterLoader(PrimitiveParameter(True))
    shortcuts_only = ParameterLoader(
        SequenceParameter(PrimitiveParameter("", element_type=str)), expandvars=True
    )
    _verbosity = ParameterLoader(
        PrimitiveParameter(0, element_type=int), aliases=("verbose", "verbosity")
    )
    experimental = ParameterLoader(SequenceParameter(PrimitiveParameter("", str)))
    no_lock = ParameterLoader(PrimitiveParameter(False))
    repodata_use_zst = ParameterLoader(PrimitiveParameter(True))
    envvars_force_uppercase = ParameterLoader(PrimitiveParameter(True))

    ####################################################
    #               Solver Configuration               #
    ####################################################
    deps_modifier = ParameterLoader(PrimitiveParameter(DepsModifier.NOT_SET))
    update_modifier = ParameterLoader(PrimitiveParameter(UpdateModifier.UPDATE_SPECS))
    sat_solver = ParameterLoader(PrimitiveParameter(SatSolverChoice.PYCOSAT))
    solver_ignore_timestamps = ParameterLoader(PrimitiveParameter(False))
    solver = ParameterLoader(
        PrimitiveParameter(DEFAULT_SOLVER),
        aliases=("experimental_solver",),
    )

    # # CLI-only
    # no_deps = ParameterLoader(PrimitiveParameter(NULL, element_type=(type(NULL), bool)))
    # # CLI-only
    # only_deps = ParameterLoader(PrimitiveParameter(NULL, element_type=(type(NULL), bool)))
    #
    # freeze_installed = ParameterLoader(PrimitiveParameter(False))
    # update_deps = ParameterLoader(PrimitiveParameter(False), aliases=('update_dependencies',))
    # update_specs = ParameterLoader(PrimitiveParameter(False))
    # update_all = ParameterLoader(PrimitiveParameter(False))

    force_remove = ParameterLoader(PrimitiveParameter(False))
    force_reinstall = ParameterLoader(PrimitiveParameter(False))

    target_prefix_override = ParameterLoader(PrimitiveParameter(""))

    unsatisfiable_hints = ParameterLoader(PrimitiveParameter(True))
    unsatisfiable_hints_check_depth = ParameterLoader(PrimitiveParameter(2))

    # conda_build
    bld_path = ParameterLoader(PrimitiveParameter(""))
    anaconda_upload = ParameterLoader(
        PrimitiveParameter(None, element_type=(bool, NoneType)),
        aliases=("binstar_upload",),
    )
    _croot = ParameterLoader(PrimitiveParameter(""), aliases=("croot",))
    _conda_build = ParameterLoader(
        MapParameter(PrimitiveParameter("", element_type=str)),
        aliases=("conda-build", "conda_build"),
    )

    ####################################################
    #               Plugin Configuration               #
    ####################################################

    no_plugins = ParameterLoader(PrimitiveParameter(NO_PLUGINS))

    def __init__(
        self,
        search_path: PathsType | None = None,
        argparse_args: Namespace | None = None,
        **kwargs,
    ):
        super().__init__(argparse_args=argparse_args)

        self._set_search_path(
            SEARCH_PATH if search_path is None else search_path,
            # for proper search_path templating when --name/--prefix is used
            CONDA_PREFIX=determine_target_prefix(self, argparse_args),
        )
        self._set_env_vars(APP_NAME)
        self._set_argparse_args(argparse_args)

    def post_build_validation(self) -> list[ValidationError]:
        errors = []
        if self.client_ssl_cert_key and not self.client_ssl_cert:
            error = ValidationError(
                "client_ssl_cert",
                self.client_ssl_cert,
                "<<merged>>",
                "'client_ssl_cert' is required when 'client_ssl_cert_key' is defined",
            )
            errors.append(error)
        if self.always_copy and self.always_softlink:
            error = ValidationError(
                "always_copy",
                self.always_copy,
                "<<merged>>",
                "'always_copy' and 'always_softlink' are mutually exclusive. "
                "Only one can be set to 'True'.",
            )
            errors.append(error)
        return errors

    @property
    def plugin_manager(self) -> CondaPluginManager:
        """
        This is the preferred way of accessing the ``PluginManager`` object for this application
        and is located here to avoid problems with cyclical imports elsewhere in the code.
        """
        from ..plugins.manager import get_plugin_manager

        return get_plugin_manager()

    @cached_property
    def plugins(self) -> PluginConfig:
        """
        Preferred way of accessing settings introduced by the settings plugin hook
        """
        self.plugin_manager.load_settings()
        return PluginConfig(self.raw_data)

    @property
    def conda_build_local_paths(self) -> tuple[PathType, ...]:
        # does file system reads to make sure paths actually exist
        return tuple(
            unique(
                full_path
                for full_path in (
                    expand(d)
                    for d in (
                        self._croot,
                        self.bld_path,
                        self.conda_build.get("root-dir"),
                        join(self.root_prefix, "conda-bld"),
                        "~/conda-bld",
                    )
                    if d
                )
                if isdir(full_path)
            )
        )

    @property
    def conda_build_local_urls(self) -> tuple[str, ...]:
        return tuple(path_to_url(p) for p in self.conda_build_local_paths)

    @property
    def croot(self) -> PathType:
        """This is where source caches and work folders live"""
        if self._croot:
            return abspath(expanduser(self._croot))
        elif self.bld_path:
            return abspath(expanduser(self.bld_path))
        elif "root-dir" in self.conda_build:
            return abspath(expanduser(self.conda_build["root-dir"]))
        elif self.root_writable:
            return join(self.root_prefix, "conda-bld")
        else:
            return expand("~/conda-bld")

    @property
    def local_build_root(self) -> PathType:
        return self.croot

    @property
    def conda_build(self) -> dict[str, Any]:
        # conda-build needs its config map to be mutable
        try:
            return self.__conda_build
        except AttributeError:
            self.__conda_build = __conda_build = dict(self._conda_build)
            return __conda_build

    @property
    def arch_name(self) -> str:
        m = platform.machine()
        if m in non_x86_machines:
            return m
        else:
            return _arch_names[self.bits]

    @property
    def platform(self) -> str:
        return _platform_map.get(sys.platform, "unknown")

    @property
    def default_threads(self) -> int | None:
        return self._default_threads or None

    @property
    def repodata_threads(self) -> int | None:
        return self._repodata_threads or self.default_threads

    @property
    def fetch_threads(self) -> int | None:
        """
        If both are not overriden (0), return experimentally-determined value of 5
        """
        if self._fetch_threads == 0 and self._default_threads == 0:
            return 5
        return self._fetch_threads or self.default_threads

    @property
    def verify_threads(self) -> int | None:
        if self._verify_threads:
            threads = self._verify_threads
        elif self.default_threads:
            threads = self.default_threads
        else:
            threads = 1
        return threads

    @property
    def execute_threads(self) -> int | None:
        if self._execute_threads:
            threads = self._execute_threads
        elif self.default_threads:
            threads = self.default_threads
        else:
            threads = 1
        return threads

    @property
    def subdir(self) -> str:  # TODO: Make KNOWN_SUBDIRS an Enum
        if self._subdir:
            return self._subdir
        return self._native_subdir()

    @cache
    def _native_subdir(self) -> str:
        m = platform.machine()
        if m in non_x86_machines:
            return f"{self.platform}-{m}"
        elif self.platform == "zos":
            return "zos-z"
        else:
            return "%s-%d" % (self.platform, self.bits)

    @property
    def subdirs(self) -> tuple[str, str]:
        return self._subdirs or (self.subdir, "noarch")

    @memoizedproperty
    def known_subdirs(self) -> set[str]:
        return frozenset((*KNOWN_SUBDIRS, *self.subdirs))

    @property
    def bits(self) -> int:
        if self.force_32bit:
            return 32
        else:
            return 8 * struct.calcsize("P")

    @property
    def root_writable(self) -> bool:
        # rather than using conda.gateways.disk.test.prefix_is_writable
        # let's shortcut and assume the root prefix exists
        path = join(self.root_prefix, PREFIX_MAGIC_FILE)
        if isfile(path):
            try:
                fh = open(path, "a+")
            except OSError as e:
                log.debug(e)
                return False
            else:
                fh.close()
                return True
        return False

    @property
    def envs_dirs(self) -> tuple[PathType, ...]:
        return mockable_context_envs_dirs(
            self.root_writable, self.root_prefix, self._envs_dirs
        )

    @property
    def pkgs_dirs(self) -> tuple[PathType, ...]:
        if self._pkgs_dirs:
            return tuple(dict.fromkeys(expand(p) for p in self._pkgs_dirs))
        else:
            cache_dir_name = "pkgs32" if context.force_32bit else "pkgs"
            fixed_dirs = (
                self.root_prefix,
                join("~", ".conda"),
            )
            if on_win:
                fixed_dirs += (user_data_dir(APP_NAME, APP_NAME),)
            return tuple(
                dict.fromkeys(expand(join(p, cache_dir_name)) for p in (fixed_dirs))
            )

    @memoizedproperty
    def trash_dir(self) -> PathType:
        # TODO: this inline import can be cleaned up by moving pkgs_dir write detection logic
        from ..core.package_cache_data import PackageCacheData

        pkgs_dir = PackageCacheData.first_writable().pkgs_dir
        trash_dir = join(pkgs_dir, ".trash")
        from ..gateways.disk.create import mkdir_p

        mkdir_p(trash_dir)
        return trash_dir

    @property
    def default_prefix(self) -> PathType:
        if self.active_prefix:
            return self.active_prefix
        _default_env = os.getenv("CONDA_DEFAULT_ENV")
        if _default_env in (None, ROOT_ENV_NAME, "root"):
            return self.root_prefix
        elif os.sep in _default_env:
            return abspath(_default_env)
        else:
            for envs_dir in self.envs_dirs:
                default_prefix = join(envs_dir, _default_env)
                if isdir(default_prefix):
                    return default_prefix
        return join(self.envs_dirs[0], _default_env)

    @property
    def active_prefix(self) -> PathType:
        return os.getenv("CONDA_PREFIX")

    @property
    def shlvl(self) -> int:
        return int(os.getenv("CONDA_SHLVL", -1))

    @property
    def aggressive_update_packages(self) -> tuple[MatchSpec, ...]:
        from ..models.match_spec import MatchSpec

        return tuple(MatchSpec(s) for s in self._aggressive_update_packages)

    @property
    def target_prefix(self) -> PathType:
        # used for the prefix that is the target of the command currently being executed
        # different from the active prefix, which is sometimes given by -p or -n command line flags
        return determine_target_prefix(self)

    @memoizedproperty
    def root_prefix(self) -> PathType:
        if self._root_prefix:
            return abspath(expanduser(self._root_prefix))
        else:
            return self.conda_prefix

    @property
    def conda_prefix(self) -> PathType:
        return abspath(sys.prefix)

    @property
    @deprecated(
        "23.9",
        "26.3",
        addendum="Please use `conda.base.context.context.conda_exe_vars_dict` instead",
    )
    def conda_exe(self) -> PathType:
        exe = "conda.exe" if on_win else "conda"
        return join(self.conda_prefix, BIN_DIRECTORY, exe)

    @property
    def av_data_dir(self) -> PathType:
        """Where critical artifact verification data (e.g., various public keys) can be found."""
        # TODO (AV): Find ways to make this user configurable?
        return join(self.conda_prefix, "etc", "conda")

    @property
    def signing_metadata_url_base(self) -> str | None:
        """Base URL for artifact verification signing metadata (*.root.json, key_mgr.json)."""
        if self._signing_metadata_url_base:
            return self._signing_metadata_url_base
        else:
            return None

    @property
    def conda_exe_vars_dict(self) -> dict[str, str | None]:
        """
        The vars can refer to each other if necessary since the dict is ordered.
        None means unset it.
        """
        if context.dev:
            return {
                "CONDA_EXE": sys.executable,
                # do not confuse with os.path.join, we are joining paths with ; or : delimiters
                "PYTHONPATH": os.pathsep.join(
                    (CONDA_SOURCE_ROOT, os.environ.get("PYTHONPATH", ""))
                ),
                "_CE_M": "-m",
                "_CE_CONDA": "conda",
                "CONDA_PYTHON_EXE": sys.executable,
            }
        else:
            exe = "conda.exe" if on_win else "conda"
            return {
                "CONDA_EXE": os.path.join(sys.prefix, BIN_DIRECTORY, exe),
                "_CE_M": None,
                "_CE_CONDA": None,
                "CONDA_PYTHON_EXE": sys.executable,
            }

    @memoizedproperty
    def channel_alias(self) -> Channel:
        from ..models.channel import Channel

        location, scheme, auth, token = split_scheme_auth_token(self._channel_alias)
        return Channel(scheme=scheme, auth=auth, location=location, token=token)

    @property
    def migrated_channel_aliases(self) -> tuple[Channel, ...]:
        from ..models.channel import Channel

        return tuple(
            Channel(scheme=scheme, auth=auth, location=location, token=token)
            for location, scheme, auth, token in (
                split_scheme_auth_token(c) for c in self._migrated_channel_aliases
            )
        )

    @property
    def prefix_specified(self) -> bool:
        return (
            self._argparse_args.get("prefix") is not None
            or self._argparse_args.get("name") is not None
        )

    @memoizedproperty
    def default_channels(self) -> list[Channel]:
        # the format for 'default_channels' is a list of strings that either
        #   - start with a scheme
        #   - are meant to be prepended with channel_alias
        return self.custom_multichannels[DEFAULTS_CHANNEL_NAME]

    @property
    @deprecated(
        "24.9",
        "25.9",
        addendum="See "
        "https://docs.conda.io/projects/conda/en/stable/user-guide/configuration/free-channel.html "
        "for more details.",
    )
    def restore_free_channel(self) -> bool:
        return self._restore_free_channel

    @memoizedproperty
    def custom_multichannels(self) -> dict[str, tuple[Channel, ...]]:
        from ..models.channel import Channel

        if (
            not on_win
            and self.subdir.startswith("win-")
            and self._default_channels == DEFAULT_CHANNELS_UNIX
        ):
            default_channels = list(DEFAULT_CHANNELS_WIN)
        else:
            default_channels = list(self._default_channels)

        if self._restore_free_channel:
            deprecated.topic(
                "24.9",
                "25.9",
                topic="Adding the 'free' channel using `restore_free_channel` config",
                addendum="See "
                "https://docs.conda.io/projects/conda/en/stable/user-guide/configuration/free-channel.html "
                "for more details.",
                deprecation_type=FutureWarning,
            )
            default_channels.insert(1, "https://repo.anaconda.com/pkgs/free")

        reserved_multichannel_urls = {
            DEFAULTS_CHANNEL_NAME: default_channels,
            "local": self.conda_build_local_urls,
        }
        reserved_multichannels = {
            name: tuple(
                Channel.make_simple_channel(self.channel_alias, url) for url in urls
            )
            for name, urls in reserved_multichannel_urls.items()
        }
        custom_multichannels = {
            name: tuple(
                Channel.make_simple_channel(self.channel_alias, url) for url in urls
            )
            for name, urls in self._custom_multichannels.items()
        }
        return {
            name: channels
            for name, channels in (
                *custom_multichannels.items(),
                *reserved_multichannels.items(),  # order maters, reserved overrides custom
            )
        }

    @memoizedproperty
    def custom_channels(self) -> dict[str, Channel]:
        from ..models.channel import Channel

        return {
            channel.name: channel
            for channel in (
                *chain.from_iterable(
                    channel for channel in self.custom_multichannels.values()
                ),
                *(
                    Channel.make_simple_channel(self.channel_alias, url, name)
                    for name, url in self._custom_channels.items()
                ),
            )
        }

    @property
    def channels(self) -> tuple[str, ...]:
        local_channels = ("local",) if self.use_local else ()
        argparse_args = dict(getattr(self, "_argparse_args", {}) or {})
        # TODO: it's args.channel right now, not channels
        cli_channels = argparse_args.get("channel") or ()

        if argparse_args.get("override_channels"):
            if not self.override_channels_enabled:
                from ..exceptions import OperationNotAllowed

                raise OperationNotAllowed("Overriding channels has been disabled.")

            if cli_channels:
                return validate_channels((*local_channels, *cli_channels))
            else:
                from ..exceptions import ArgumentError

                raise ArgumentError(
                    "At least one -c / --channel flag must be supplied when using "
                    "--override-channels."
                )

        # add 'defaults' channel when necessary if --channel is given via the command line
        if cli_channels:
            # Add condition to make sure that we add the 'defaults'
            # channel only when no channels are defined in condarc
            # We need to get the config_files and then check that they
            # don't define channels
            channel_in_config_files = any(
                "channels" in context.raw_data[rc_file] for rc_file in self.config_files
            )
            if cli_channels and not channel_in_config_files:
                _warn_defaults_deprecation()
                return validate_channels(
                    (*local_channels, *cli_channels, DEFAULTS_CHANNEL_NAME)
                )

        if self._channels:
            channels = self._channels
        else:
            _warn_defaults_deprecation()
            channels = [DEFAULTS_CHANNEL_NAME]

        return validate_channels((*local_channels, *channels))

    @property
    def config_files(self) -> tuple[PathType, ...]:
        return tuple(
            path
            for path in context.collect_all()
            if path not in ("envvars", "cmd_line")
        )

    @property
    def use_only_tar_bz2(self) -> bool:
        # we avoid importing this at the top to avoid PATH issues.  Ensure that this
        #    is only called when use_only_tar_bz2 is first called.
        import conda_package_handling.api

        return (
            not conda_package_handling.api.libarchive_enabled
        ) or self._use_only_tar_bz2

    @property
    def binstar_upload(self) -> bool | None:
        # backward compatibility for conda-build
        return self.anaconda_upload

    @property
    def trace(self) -> bool:
        """Alias for context.verbosity >=4."""
        return self.verbosity >= 4

    @property
    def debug(self) -> bool:
        """Alias for context.verbosity >=3."""
        return self.verbosity >= 3

    @property
    def info(self) -> bool:
        """Alias for context.verbosity >=2."""
        return self.verbosity >= 2

    @property
    def verbose(self) -> bool:
        """Alias for context.verbosity >=1."""
        return self.verbosity >= 1

    @property
    def verbosity(self) -> int:
        """Verbosity level.

        For cleaner and readable code it is preferable to use the following alias properties:
            context.trace
            context.debug
            context.info
            context.verbose
            context.log_level
        """
        #                   0 → logging.WARNING, standard output
        #           -v    = 1 → logging.WARNING, detailed output
        #           -vv   = 2 → logging.INFO
        # --debug = -vvv  = 3 → logging.DEBUG
        # --trace = -vvvv = 4 → conda.gateways.logging.TRACE
        if self._trace:
            return 4
        elif self._debug:
            return 3
        else:
            return self._verbosity

    @property
    def log_level(self) -> int:
        """Map context.verbosity to logging level."""
        if 4 < self.verbosity:
            return logging.NOTSET  # 0
        elif 3 < self.verbosity <= 4:
            return TRACE  # 5
        elif 2 < self.verbosity <= 3:
            return logging.DEBUG  # 10
        elif 1 < self.verbosity <= 2:
            return logging.INFO  # 20
        else:
            return logging.WARNING  # 30

    def solver_user_agent(self) -> str:
        user_agent = f"solver/{self.solver}"
        try:
            solver_backend = self.plugin_manager.get_cached_solver_backend()
            # Solver.user_agent has to be a static or class method
            user_agent += f" {solver_backend.user_agent()}"
        except Exception as exc:
            log.debug(
                "User agent could not be fetched from solver class '%s'.",
                self.solver,
                exc_info=exc,
            )
        return user_agent

    @memoizedproperty
    def user_agent(self) -> str:
        builder = [f"conda/{CONDA_VERSION} requests/{self.requests_version}"]
        builder.append("{}/{}".format(*self.python_implementation_name_version))
        builder.append("{}/{}".format(*self.platform_system_release))
        builder.append("{}/{}".format(*self.os_distribution_name_version))
        if self.libc_family_version[0]:
            builder.append("{}/{}".format(*self.libc_family_version))
        if self.solver != "classic":
            builder.append(self.solver_user_agent())
        return " ".join(builder)

    @contextmanager
    def _override(self, key: str, value: Any) -> Iterator[None]:
        """
        TODO: This might be broken in some ways. Unsure what happens if the `old`
        value is a property and gets set to a new value. Or if the new value
        overrides the validation logic on the underlying ParameterLoader instance.

        Investigate and implement in a safer way.
        """
        old = getattr(self, key)
        setattr(self, key, value)
        try:
            yield
        finally:
            setattr(self, key, old)

    @memoizedproperty
    def requests_version(self) -> str:
        # used in User-Agent as "requests/<version>"
        # if unable to detect a version we expect "requests/unknown"
        try:
            from requests import __version__ as requests_version
        except ImportError as err:
            # ImportError: requests is not installed
            log.error("Unable to import requests: %s", err)
            requests_version = "unknown"
        except Exception as err:
            log.error("Error importing requests: %s", err)
            requests_version = "unknown"
        return requests_version

    @memoizedproperty
    def python_implementation_name_version(self) -> tuple[str, str]:
        # CPython, Jython
        # '2.7.14'
        return platform.python_implementation(), platform.python_version()

    @memoizedproperty
    def platform_system_release(self) -> tuple[str, str]:
        # tuple of system name and release version
        #
        # `uname -s` Linux, Windows, Darwin, Java
        #
        # `uname -r`
        # '17.4.0' for macOS
        # '10' or 'NT' for Windows
        return platform.system(), platform.release()

    @memoizedproperty
    def os_distribution_name_version(self) -> tuple[str, str]:
        # tuple of os distribution name and version
        # e.g.
        #   'debian', '9'
        #   'OSX', '10.13.6'
        #   'Windows', '10.0.17134'
        platform_name = self.platform_system_release[0]
        if platform_name == "Linux":
            try:
                import distro

                distinfo = distro.id(), distro.version(best=True)
            except Exception as e:
                log.debug("%r", e, exc_info=True)
                distinfo = ("Linux", "unknown")
            distribution_name, distribution_version = distinfo[0], distinfo[1]
        elif platform_name == "Darwin":
            distribution_name = "OSX"
            distribution_version = mac_ver()
        else:
            distribution_name = platform_name
            distribution_version = platform.version()
        return distribution_name, distribution_version

    @memoizedproperty
    def libc_family_version(self) -> tuple[str | None, str | None]:
        # tuple of lic_family and libc_version
        # None, None if not on Linux
        libc_family, libc_version = linux_get_libc_version()
        return libc_family, libc_version

    @property
    def console(self) -> str:
        if self.json:
            return DEFAULT_JSON_REPORTER_BACKEND
        return self._console

    @property
    @deprecated(
        "25.9",
        "26.3",
        addendum="Please use `conda.base.context.context.auto_activate` instead",
    )
    def auto_activate_base(self) -> bool:
        return self.auto_activate

    @property
    def default_activation_env(self) -> str:
        return self._default_activation_env or ROOT_ENV_NAME

    @property
    def category_map(self) -> dict[str, tuple[str, ...]]:
        return {
            "Channel Configuration": (
                "channels",
                "channel_alias",
                "channel_settings",
                "default_channels",
                "override_channels_enabled",
                "allowlist_channels",
                "denylist_channels",
                "custom_channels",
                "custom_multichannels",
                "migrated_channel_aliases",
                "migrated_custom_channels",
                "add_anaconda_token",
                "allow_non_channel_urls",
                "restore_free_channel",
                "repodata_fns",
                "use_only_tar_bz2",
                "repodata_threads",
                "fetch_threads",
                "experimental",
                "no_lock",
                "repodata_use_zst",
            ),
            "Basic Conda Configuration": (  # TODO: Is there a better category name here?
                "envs_dirs",
                "pkgs_dirs",
                "default_threads",
            ),
            "Network Configuration": (
                "client_ssl_cert",
                "client_ssl_cert_key",
                "local_repodata_ttl",
                "offline",
                "proxy_servers",
                "remote_connect_timeout_secs",
                "remote_max_retries",
                "remote_backoff_factor",
                "remote_read_timeout_secs",
                "ssl_verify",
            ),
            "Solver Configuration": (
                "aggressive_update_packages",
                "auto_update_conda",
                "channel_priority",
                "create_default_packages",
                "disallowed_packages",
                "force_reinstall",
                "pinned_packages",
                "pip_interop_enabled",
                "track_features",
                "solver",
            ),
            "Package Linking and Install-time Configuration": (
                "allow_softlinks",
                "always_copy",
                "always_softlink",
                "path_conflict",
                "rollback_enabled",
                "safety_checks",
                "extra_safety_checks",
                "signing_metadata_url_base",
                "shortcuts",
                "shortcuts_only",
                "non_admin_enabled",
                "separate_format_cache",
                "verify_threads",
                "execute_threads",
            ),
            "Conda-build Configuration": (
                "bld_path",
                "croot",
                "anaconda_upload",
                "conda_build",
            ),
            "Output, Prompt, and Flow Control Configuration": (
                "always_yes",
                "auto_activate",
                "default_activation_env",
                "auto_stack",
                "changeps1",
                "env_prompt",
                "json",
                "console",
                "notify_outdated_conda",
                "quiet",
                "report_errors",
                "show_channel_urls",
                "list_fields",
                "verbosity",
                "unsatisfiable_hints",
                "unsatisfiable_hints_check_depth",
                "number_channel_notices",
                "envvars_force_uppercase",
            ),
            "CLI-only": (
                "deps_modifier",
                "update_modifier",
                "force",
                "force_remove",
                "clobber",
                "dry_run",
                "download_only",
                "ignore_pinned",
                "use_index_cache",
                "use_local",
            ),
            "Hidden and Undocumented": (
                "allow_cycles",  # allow cyclical dependencies, or raise
                "allow_conda_downgrades",
                "add_pip_as_python_dependency",
                "debug",
                "trace",
                "dev",
                "default_python",
                "enable_private_envs",
                "error_upload_url",  # should remain undocumented
                "force_32bit",
                "root_prefix",
                "sat_solver",
                "solver_ignore_timestamps",
                "subdir",
                "subdirs",
                # https://conda.io/docs/config.html#disable-updating-of-dependencies-update-dependencies
                # I don't think this documentation is correct any longer.
                "target_prefix_override",
                # used to override prefix rewriting, for e.g. building docker containers or RPMs
                "register_envs",
                # whether to add the newly created prefix to ~/.conda/environments.txt
            ),
            "Plugin Configuration": ("no_plugins",),
        }

    def get_descriptions(self) -> dict[str, str]:
        return self.description_map

    @memoizedproperty
    def description_map(self) -> dict[str, str]:
        return frozendict(
            add_anaconda_token=dals(
                """
                In conjunction with the anaconda command-line client (installed with
                `conda install anaconda-client`), and following logging into an Anaconda
                Server API site using `anaconda login`, automatically apply a matching
                private token to enable access to private packages and channels.
                """
            ),
            # add_pip_as_python_dependency=dals(
            #     """
            #     Add pip, wheel and setuptools as dependencies of python. This ensures pip,
            #     wheel and setuptools will always be installed any time python is installed.
            #     """
            # ),
            aggressive_update_packages=dals(
                """
                A list of packages that, if installed, are always updated to the latest possible
                version.
                """
            ),
            allow_non_channel_urls=dals(
                """
                Warn, but do not fail, when conda detects a channel url is not a valid channel.
                """
            ),
            allow_softlinks=dals(
                """
                When allow_softlinks is True, conda uses hard-links when possible, and soft-links
                (symlinks) when hard-links are not possible, such as when installing on a
                different filesystem than the one that the package cache is on. When
                allow_softlinks is False, conda still uses hard-links when possible, but when it
                is not possible, conda copies files. Individual packages can override
                this setting, specifying that certain files should never be soft-linked (see the
                no_link option in the build recipe documentation).
                """
            ),
            always_copy=dals(
                """
                Register a preference that files be copied into a prefix during install rather
                than hard-linked.
                """
            ),
            always_softlink=dals(
                """
                Register a preference that files be soft-linked (symlinked) into a prefix during
                install rather than hard-linked. The link source is the 'pkgs_dir' package cache
                from where the package is being linked. WARNING: Using this option can result in
                corruption of long-lived conda environments. Package caches are *caches*, which
                means there is some churn and invalidation. With this option, the contents of
                environments can be switched out (or erased) via operations on other environments.
                """
            ),
            always_yes=dals(
                """
                Automatically choose the 'yes' option whenever asked to proceed with a conda
                operation, such as when running `conda install`.
                """
            ),
            anaconda_upload=dals(
                """
                Automatically upload packages built with conda build to anaconda.org.
                """
            ),
            auto_activate=dals(
                """
                Automatically activate the environment given at 'default_activation_env'
                during shell initialization.
                """
            ),
            auto_update_conda=dals(
                """
                Automatically update conda when a newer or higher priority version is detected.
                """
            ),
            auto_stack=dals(
                """
                Implicitly use --stack when using activate if current level of nesting
                (as indicated by CONDA_SHLVL environment variable) is less than or equal to
                specified value. 0 or false disables automatic stacking, 1 or true enables
                it for one level.
                """
            ),
            bld_path=dals(
                """
                The location where conda-build will put built packages. Same as 'croot', but
                'croot' takes precedence when both are defined. Also used in construction of the
                'local' multichannel.
                """
            ),
            changeps1=dals(
                """
                When using activate, change the command prompt ($PS1) to include the
                activated environment.
                """
            ),
            channel_alias=dals(
                """
                The prepended url location to associate with channel names.
                """
            ),
            channel_priority=dals(
                """
                Accepts values of 'strict', 'flexible', and 'disabled'. The default value
                is 'flexible'. With strict channel priority, packages in lower priority channels
                are not considered if a package with the same name appears in a higher
                priority channel. With flexible channel priority, the solver may reach into
                lower priority channels to fulfill dependencies, rather than raising an
                unsatisfiable error. With channel priority disabled, package version takes
                precedence, and the configured priority of channels is used only to break ties.
                In previous versions of conda, this parameter was configured as either True or
                False. True is now an alias to 'flexible'.
                """
            ),
            channels=dals(
                """
                The list of conda channels to include for relevant operations.
                """
            ),
            channel_settings=dals(
                """
                A list of mappings that allows overriding certain settings for a single channel.
                Each list item should include at least the "channel" key and the setting you would
                like to override.
                """
            ),
            client_ssl_cert=dals(
                """
                A path to a single file containing a private key and certificate (e.g. .pem
                file). Alternately, use client_ssl_cert_key in conjunction with client_ssl_cert
                for individual files.
                """
            ),
            client_ssl_cert_key=dals(
                """
                Used in conjunction with client_ssl_cert for a matching key file.
                """
            ),
            # clobber=dals(
            #     """
            #     Allow clobbering of overlapping file paths within packages, and suppress
            #     related warnings. Overrides the path_conflict configuration value when
            #     set to 'warn' or 'prevent'.
            #     """
            # ),
            # TODO: add shortened link to docs for conda_build at See https://conda.io/docs/user-guide/configuration/use-condarc.html#conda-build-configuration
            conda_build=dals(
                """
                General configuration parameters for conda-build.
                """
            ),
            # TODO: This is a bad parameter name. Consider an alternate.
            create_default_packages=dals(
                """
                Packages that are by default added to a newly created environments.
                """
            ),
            croot=dals(
                """
                The location where conda-build will put built packages. Same as 'bld_path', but
                'croot' takes precedence when both are defined. Also used in construction of the
                'local' multichannel.
                """
            ),
            custom_channels=dals(
                """
                A map of key-value pairs where the key is a channel name and the value is
                a channel location. Channels defined here override the default
                'channel_alias' value. The channel name (key) is not included in the channel
                location (value).  For example, to override the location of the 'conda-forge'
                channel where the url to repodata is
                https://anaconda-repo.dev/packages/conda-forge/linux-64/repodata.json, add an
                entry 'conda-forge: https://anaconda-repo.dev/packages'.
                """
            ),
            custom_multichannels=dals(
                """
                A multichannel is a metachannel composed of multiple channels. The two reserved
                multichannels are 'defaults' and 'local'. The 'defaults' multichannel is
                customized using the 'default_channels' parameter. The 'local'
                multichannel is a list of file:// channel locations where conda-build stashes
                successfully-built packages.  Other multichannels can be defined with
                custom_multichannels, where the key is the multichannel name and the value is
                a list of channel names and/or channel urls.
                """
            ),
            default_activation_env=dals(
                """
                The environment to be automatically activated on startup if 'auto_activate'
                is True. Also sets the default environment to activate when 'conda activate'
                receives no arguments.
                """
            ),
            default_channels=dals(
                """
                The list of channel names and/or urls used for the 'defaults' multichannel.
                """
            ),
            # default_python=dals(
            #     """
            #     specifies the default major & minor version of Python to be used when
            #     building packages with conda-build. Also used to determine the major
            #     version of Python (2/3) to be used in new environments. Defaults to
            #     the version used by conda itself.
            #     """
            # ),
            default_threads=dals(
                """
                Threads to use by default for parallel operations.  Default is None,
                which allows operations to choose themselves.  For more specific
                control, see the other *_threads parameters:
                    * repodata_threads - for fetching/loading repodata
                    * verify_threads - for verifying package contents in transactions
                    * execute_threads - for carrying out the unlinking and linking steps
                """
            ),
            disallowed_packages=dals(
                """
                Package specifications to disallow installing. The default is to allow
                all packages.
                """
            ),
            download_only=dals(
                """
                Solve an environment and ensure package caches are populated, but exit
                prior to unlinking and linking packages into the prefix
                """
            ),
            envs_dirs=dals(
                """
                The list of directories to search for named environments. When creating a new
                named environment, the environment will be placed in the first writable
                location.
                """
            ),
            env_prompt=dals(
                """
                Template for prompt modification based on the active environment. Currently
                supported template variables are '{prefix}', '{name}', and '{default_env}'.
                '{prefix}' is the absolute path to the active environment. '{name}' is the
                basename of the active environment prefix. '{default_env}' holds the value
                of '{name}' if the active environment is a conda named environment ('-n'
                flag), or otherwise holds the value of '{prefix}'. Templating uses python's
                str.format() method.
                """
            ),
            execute_threads=dals(
                """
                Threads to use when performing the unlink/link transaction.  When not set,
                defaults to 1.  This step is pretty strongly I/O limited, and you may not
                see much benefit here.
                """
            ),
            fetch_threads=dals(
                """
                Threads to use when downloading packages.  When not set,
                defaults to None, which uses the default ThreadPoolExecutor behavior.
                """
            ),
            force_reinstall=dals(
                """
                Ensure that any user-requested package for the current operation is uninstalled
                and reinstalled, even if that package already exists in the environment.
                """
            ),
            # force=dals(
            #     """
            #     Override any of conda's objections and safeguards for installing packages and
            #     potentially breaking environments. Also re-installs the package, even if the
            #     package is already installed. Implies --no-deps.
            #     """
            # ),
            # force_32bit=dals(
            #     """
            #     CONDA_FORCE_32BIT should only be used when running conda-build (in order
            #     to build 32-bit packages on a 64-bit system).  We don't want to mention it
            #     in the documentation, because it can mess up a lot of things.
            #     """
            # ),
            json=dals(
                """
                Ensure all output written to stdout is structured json.
                """
            ),
            list_fields=dals(
                """
                Default fields to report as columns in the output of `conda list`.
                """
            ),
            local_repodata_ttl=dals(
                """
                For a value of False or 0, always fetch remote repodata (HTTP 304 responses
                respected). For a value of True or 1, respect the HTTP Cache-Control max-age
                header. Any other positive integer values is the number of seconds to locally
                cache repodata before checking the remote server for an update.
                """
            ),
            migrated_channel_aliases=dals(
                """
                A list of previously-used channel_alias values. Useful when switching between
                different Anaconda Repository instances.
                """
            ),
            migrated_custom_channels=dals(
                """
                A map of key-value pairs where the key is a channel name and the value is
                the previous location of the channel.
                """
            ),
            # no_deps=dals(
            #     """
            #     Do not install, update, remove, or change dependencies. This WILL lead to broken
            #     environments and inconsistent behavior. Use at your own risk.
            #     """
            # ),
            no_plugins=dals(
                """
                Disable all currently-registered plugins, except built-in conda plugins.
                """
            ),
            non_admin_enabled=dals(
                """
                Allows completion of conda's create, install, update, and remove operations, for
                non-privileged (non-root or non-administrator) users.
                """
            ),
            notify_outdated_conda=dals(
                """
                Notify if a newer version of conda is detected during a create, install, update,
                or remove operation.
                """
            ),
            offline=dals(
                """
                Restrict conda to cached download content and file:// based urls.
                """
            ),
            override_channels_enabled=dals(
                """
                Permit use of the --override-channels command-line flag.
                """
            ),
            path_conflict=dals(
                """
                The method by which conda handle's conflicting/overlapping paths during a
                create, install, or update operation. The value must be one of 'clobber',
                'warn', or 'prevent'. The '--clobber' command-line flag or clobber
                configuration parameter overrides path_conflict set to 'prevent'.
                """
            ),
            pinned_packages=dals(
                """
                A list of package specs to pin for every environment resolution.
                This parameter is in BETA, and its behavior may change in a future release.
                """
            ),
            pip_interop_enabled=dals(
                """
                Allow the conda solver to interact with non-conda-installed python packages.
                """
            ),
            pkgs_dirs=dals(
                """
                The list of directories where locally-available packages are linked from at
                install time. Packages not locally available are downloaded and extracted
                into the first writable directory.
                """
            ),
            proxy_servers=dals(
                """
                A mapping to enable proxy settings. Keys can be either (1) a scheme://hostname
                form, which will match any request to the given scheme and exact hostname, or
                (2) just a scheme, which will match requests to that scheme. Values are are
                the actual proxy server, and are of the form
                'scheme://[user:password@]host[:port]'. The optional 'user:password' inclusion
                enables HTTP Basic Auth with your proxy.
                """
            ),
            quiet=dals(
                """
                Disable progress bar display and other output.
                """
            ),
            remote_connect_timeout_secs=dals(
                """
                The number seconds conda will wait for your client to establish a connection
                to a remote url resource.
                """
            ),
            remote_max_retries=dals(
                """
                The maximum number of retries each HTTP connection should attempt.
                """
            ),
            remote_backoff_factor=dals(
                """
                The factor determines the time HTTP connection should wait for attempt.
                """
            ),
            remote_read_timeout_secs=dals(
                """
                Once conda has connected to a remote resource and sent an HTTP request, the
                read timeout is the number of seconds conda will wait for the server to send
                a response.
                """
            ),
            repodata_threads=dals(
                """
                Threads to use when downloading and reading repodata.  When not set,
                defaults to None, which uses the default ThreadPoolExecutor behavior.
                """
            ),
            report_errors=dals(
                """
                Opt in, or opt out, of automatic error reporting to core maintainers. Error
                reports are anonymous, with only the error stack trace and information given
                by `conda info` being sent.
                """
            ),
            restore_free_channel=dals(
                """"
                Add the "free" channel back into defaults, behind "main" in priority. The "free"
                channel was removed from the collection of default channels in conda 4.7.0.
                """
            ),
            rollback_enabled=dals(
                """
                Should any error occur during an unlink/link transaction, revert any disk
                mutations made to that point in the transaction.
                """
            ),
            safety_checks=dals(
                """
                Enforce available safety guarantees during package installation.
                The value must be one of 'enabled', 'warn', or 'disabled'.
                """
            ),
            separate_format_cache=dals(
                """
                Treat .tar.bz2 files as different from .conda packages when
                filenames are otherwise similar. This defaults to False, so
                that your package cache doesn't churn when rolling out the new
                package format. If you'd rather not assume that a .tar.bz2 and
                .conda from the same place represent the same content, set this
                to True.
                """
            ),
            extra_safety_checks=dals(
                """
                Spend extra time validating package contents.  Currently, runs sha256 verification
                on every file within each package during installation.
                """
            ),
            signing_metadata_url_base=dals(
                """
                Base URL for obtaining trust metadata updates (i.e., the `*.root.json` and
                `key_mgr.json` files) used to verify metadata and (eventually) package signatures.
                """
            ),
            shortcuts=dals(
                """
                Allow packages to create OS-specific shortcuts (e.g. in the Windows Start
                Menu) at install time.
                """
            ),
            shortcuts_only=dals(
                """
                Create shortcuts only for the specified package names.
                """
            ),
            show_channel_urls=dals(
                """
                Show channel URLs when displaying what is going to be downloaded.
                """
            ),
            ssl_verify=dals(
                """
                Conda verifies SSL certificates for HTTPS requests, just like a web
                browser. By default, SSL verification is enabled, and conda operations will
                fail if a required url's certificate cannot be verified. Setting ssl_verify to
                False disables certification verification. The value for ssl_verify can also
                be (1) a path to a CA bundle file, (2) a path to a directory containing
                certificates of trusted CA, or (3) 'truststore' to use the
                operating system certificate store.
                """
            ),
            track_features=dals(
                """
                A list of features that are tracked by default. An entry here is similar to
                adding an entry to the create_default_packages list.
                """
            ),
            repodata_fns=dals(
                """
                Specify filenames for repodata fetching. The default is ('current_repodata.json',
                'repodata.json'), which tries a subset of the full index containing only the
                latest version for each package, then falls back to repodata.json.  You may
                want to specify something else to use an alternate index that has been reduced
                somehow.
                """
            ),
            use_index_cache=dals(
                """
                Use cache of channel index files, even if it has expired.
                """
            ),
            use_only_tar_bz2=dals(
                """
                A boolean indicating that only .tar.bz2 conda packages should be downloaded.
                This is forced to True if conda-build is installed and older than 3.18.3,
                because older versions of conda break when conda feeds it the new file format.
                """
            ),
            verbosity=dals(
                """
                Sets output log level. 0 is warn. 1 is info. 2 is debug. 3 is trace.
                """
            ),
            verify_threads=dals(
                """
                Threads to use when performing the transaction verification step.  When not set,
                defaults to 1.
                """
            ),
            allowlist_channels=dals(
                """
                The exclusive list of channels allowed to be used on the system. Use of any
                other channels will result in an error. If conda-build channels are to be
                allowed, along with the --use-local command line flag, be sure to include the
                'local' channel in the list. If the list is empty or left undefined, no
                channel exclusions will be enforced.
                """
            ),
            denylist_channels=dals(
                """
                The list of channels that are denied to be used on the system. Use of any
                of these channels will result in an error. If conda-build channels are to be
                allowed, along with the --use-local command line flag, be sure to not include
                the 'local' channel in the list. If the list is empty or left undefined, no
                channel exclusions will be enforced.
                """
            ),
            unsatisfiable_hints=dals(
                """
                A boolean to determine if conda should find conflicting packages in the case
                of a failed install.
                """
            ),
            unsatisfiable_hints_check_depth=dals(
                """
                An integer that specifies how many levels deep to search for unsatisfiable
                dependencies. If this number is 1 it will complete the unsatisfiable hints
                fastest (but perhaps not the most complete). The higher this number, the
                longer the generation of the unsat hint will take. Defaults to 3.
                """
            ),
            solver=dals(
                """
                A string to choose between the different solver logics implemented in
                conda. A solver logic takes care of turning your requested packages into a
                list of specs to add and/or remove from a given environment, based on their
                dependencies and specified constraints.
                """
            ),
            number_channel_notices=dals(
                """
                Sets the number of channel notices to be displayed when running commands
                the "install", "create", "update", "env create", and "env update" . Defaults
                to 5. In order to completely suppress channel notices, set this to 0.
                """
            ),
            experimental=dals(
                """
                List of experimental features to enable.
                """
            ),
            no_lock=dals(
                """
                Disable index cache lock (defaults to enabled).
                """
            ),
            repodata_use_zst=dals(
                """
                Disable check for `repodata.json.zst`; use `repodata.json` only.
                """
            ),
            envvars_force_uppercase=dals(
                """
                Force uppercase for new environment variable names. Defaults to True.
                """
            ),
            console=dals(
                f"""
                Configure different backends to be used while rendering normal console output.
                Defaults to "{DEFAULT_CONSOLE_REPORTER_BACKEND}".
                """
            ),
        )


def reset_context(
    search_path: PathsType = SEARCH_PATH,
    argparse_args: Namespace | None = None,
) -> Context:
    global context

    # remove plugin config params
    remove_all_plugin_settings()

    context.__init__(search_path, argparse_args)
    context.__dict__.pop("_Context__conda_build", None)
    from ..models.channel import Channel

    Channel._reset_state()

    # need to import here to avoid circular dependency

    # clear function cache
    from ..reporters import _get_render_func

    # reload plugin config params
    with suppress(AttributeError):
        del context.plugins

    _get_render_func.cache_clear()

    return context


@contextmanager
def fresh_context(
    env: dict[str, str] | None = None,
    search_path: PathsType = SEARCH_PATH,
    argparse_args: Namespace | None = None,
    **kwargs,
) -> Iterator[Context]:
    if env or kwargs:
        old_env = os.environ.copy()
        os.environ.update(env or {})
        os.environ.update(kwargs)
    yield reset_context(search_path=search_path, argparse_args=argparse_args)
    if env or kwargs:
        os.environ.clear()
        os.environ.update(old_env)
        reset_context()


class ContextStackObject:
    def __init__(
        self,
        search_path: PathsType = SEARCH_PATH,
        argparse_args: Namespace | None = None,
    ):
        self.set_value(search_path, argparse_args)

    def set_value(
        self,
        search_path: PathsType = SEARCH_PATH,
        argparse_args: Namespace | None = None,
    ) -> None:
        self.search_path = search_path
        self.argparse_args = argparse_args

    def apply(self):
        reset_context(self.search_path, self.argparse_args)


class ContextStack:
    def __init__(self):
        self._stack = [ContextStackObject() for _ in range(3)]
        self._stack_idx = 0
        self._last_search_path = None
        self._last_argparse_args = None

    def push(self, search_path: PathsType, argparse_args: Namespace | None) -> None:
        self._stack_idx += 1
        old_len = len(self._stack)
        if self._stack_idx >= old_len:
            self._stack.extend([ContextStackObject() for _ in range(old_len)])
        self._stack[self._stack_idx].set_value(search_path, argparse_args)
        self.apply()

    def apply(self):
        if (
            self._last_search_path != self._stack[self._stack_idx].search_path
            or self._last_argparse_args != self._stack[self._stack_idx].argparse_args
        ):
            # Expensive:
            self._stack[self._stack_idx].apply()
            self._last_search_path = self._stack[self._stack_idx].search_path
            self._last_argparse_args = self._stack[self._stack_idx].argparse_args

    def pop(self):
        self._stack_idx -= 1
        self._stack[self._stack_idx].apply()

    def replace(self, search_path: PathsType, argparse_args: Namespace | None) -> None:
        self._stack[self._stack_idx].set_value(search_path, argparse_args)
        self._stack[self._stack_idx].apply()


context_stack = ContextStack()


def stack_context(
    pushing: bool,
    search_path: PathsType = SEARCH_PATH,
    argparse_args: Namespace | None = None,
) -> None:
    if pushing:
        # Fast
        context_stack.push(search_path, argparse_args)
    else:
        # Slow
        context_stack.pop()


# Default means "The configuration when there are no condarc files present". It is
# all the settings and defaults that are built in to the code and *not* the default
# value of search_path=SEARCH_PATH. It means search_path=().
def stack_context_default(
    pushing: bool,
    argparse_args: Namespace | None = None,
) -> None:
    return stack_context(pushing, search_path=(), argparse_args=argparse_args)


def replace_context(
    pushing: bool | None = None,
    search_path: Iterable[str] = SEARCH_PATH,
    argparse_args: Namespace | None = None,
) -> None:
    # pushing arg intentionally not used here, but kept for API compatibility
    return context_stack.replace(search_path, argparse_args)


def replace_context_default(
    pushing: bool | None = None,
    argparse_args: Namespace | None = None,
) -> None:
    # pushing arg intentionally not used here, but kept for API compatibility
    return context_stack.replace(search_path=(), argparse_args=argparse_args)


# Tests that want to only declare 'I support the project-wide default for how to
# manage stacking of contexts'. Tests that are known to be careful with context
# can use `replace_context_default` which might be faster, though it should
# be a stated goal to set conda_tests_ctxt_mgmt_def_pol to replace_context_default
# and not to stack_context_default.
conda_tests_ctxt_mgmt_def_pol = replace_context_default


def env_name(prefix: PathType) -> PathType | str | None:
    # counter part to `locate_prefix_by_name()` below
    if not prefix:
        return None
    if paths_equal(prefix, context.root_prefix):
        return ROOT_ENV_NAME
    maybe_envs_dir, maybe_name = path_split(prefix)
    for envs_dir in context.envs_dirs:
        if paths_equal(envs_dir, maybe_envs_dir):
            return maybe_name
    return prefix


def locate_prefix_by_name(name: str, envs_dirs: PathsType | None = None) -> PathType:
    """Find the location of a prefix given a conda env name.  If the location does not exist, an
    error is raised.
    """
    assert name
    if name in (ROOT_ENV_NAME, "root"):
        return context.root_prefix
    if envs_dirs is None:
        envs_dirs = context.envs_dirs
    for envs_dir in envs_dirs:
        if not isdir(envs_dir):
            continue
        prefix = join(envs_dir, name)
        if isdir(prefix):
            return abspath(prefix)

    from ..exceptions import EnvironmentNameNotFound

    raise EnvironmentNameNotFound(name)


def validate_channels(channels: Iterator[str]) -> tuple[str, ...]:
    """
    Validate if the given channel URLs are allowed based on the context's allowlist
    and denylist configurations.

    :param channels: A list of channels (either URLs or names) to validate.
    :raises ChannelNotAllowed: If any URL is not in the allowlist.
    :raises ChannelDenied: If any URL is in the denylist.
    """
    from ..exceptions import ChannelDenied, ChannelNotAllowed
    from ..models.channel import Channel

    allowlist = [
        url
        for channel in context.allowlist_channels
        for url in Channel(channel).base_urls
    ]
    denylist = [
        url
        for channel in context.denylist_channels
        for url in Channel(channel).base_urls
    ]
    if allowlist or denylist:
        for channel in map(Channel, channels):
            for url in channel.base_urls:
                if url in denylist:
                    raise ChannelDenied(channel)
                if allowlist and url not in allowlist:
                    raise ChannelNotAllowed(channel)

    return tuple(dict.fromkeys(channels))


@deprecated(
    "25.9", "26.3", addendum="Use PrefixData.validate_name() + PrefixData.from_name()"
)
def validate_prefix_name(
    prefix_name: str, ctx: Context, allow_base: bool = True
) -> PathType:
    """Run various validations to make sure prefix_name is valid"""
    from ..exceptions import CondaValueError

    if PREFIX_NAME_DISALLOWED_CHARS.intersection(prefix_name):
        raise CondaValueError(
            dals(
                f"""
                Invalid environment name: {prefix_name!r}
                Characters not allowed: {PREFIX_NAME_DISALLOWED_CHARS}
                If you are specifying a path to an environment, the `-p`
                flag should be used instead.
                """
            )
        )

    if prefix_name in (ROOT_ENV_NAME, "root"):
        if allow_base:
            return ctx.root_prefix
        else:
            raise CondaValueError(
                "Use of 'base' as environment name is not allowed here."
            )

    else:
        from ..exceptions import EnvironmentNameNotFound
        from ..gateways.disk.create import first_writable_envs_dir

        try:
            return locate_prefix_by_name(prefix_name)
        except EnvironmentNameNotFound:
            return join(first_writable_envs_dir(), prefix_name)


def determine_target_prefix(ctx: Context, args: Namespace | None = None) -> PathType:
    """Get the prefix to operate in.  The prefix may not yet exist.

    Args:
        ctx: the context of conda
        args: the argparse args from the command line

    Returns: the prefix
    Raises: CondaEnvironmentNotFoundError if the prefix is invalid
    """
    argparse_args = args or ctx._argparse_args
    try:
        prefix_name = argparse_args.name
    except AttributeError:
        prefix_name = None
    try:
        prefix_path = argparse_args.prefix
    except AttributeError:
        prefix_path = None

    if prefix_name is not None and not prefix_name.strip():  # pragma: no cover
        from ..exceptions import ArgumentError

        raise ArgumentError("Argument --name requires a value.")

    if prefix_path is not None and not prefix_path.strip():  # pragma: no cover
        from ..exceptions import ArgumentError

        raise ArgumentError("Argument --prefix requires a value.")

    if prefix_name is None and prefix_path is None:
        return ctx.default_prefix
    elif prefix_path is not None:
        return expand(prefix_path)
    else:
        from ..core.prefix_data import PrefixData

        return str(PrefixData.from_name(prefix_name).prefix_path)


@deprecated(
    "25.9", "26.3", addendum="Use conda.gateways.disk.create.first_writable_envs_dir"
)
def _first_writable_envs_dir() -> PathType:
    from conda.gateways.disk.create import first_writable_envs_dir

    return first_writable_envs_dir()


def get_plugin_config_data(
    data: dict[Path, dict[str, RawParameter]],
) -> dict[Path, dict[str, RawParameter]]:
    """
    This is used to move everything under the key "plugins" from the provided dictionary
    to the top level of the returned dictionary. The returned dictionary is then passed
    to :class:`PluginConfig`.
    """
    new_data = defaultdict(dict)

    for source, config in data.items():
        if plugin_data := config.get("plugins"):
            plugin_data_value = plugin_data.value(None)

            if not isinstance(plugin_data_value, Mapping):
                continue

            for param_name, raw_param in plugin_data_value.items():
                new_data[source][param_name] = raw_param

        elif source == EnvRawParameter.source:
            for env_var, raw_param in config.items():
                if env_var.startswith("plugins_"):
                    _, param_name = env_var.split("plugins_")
                    new_data[source][param_name] = raw_param

    return new_data


class PluginConfig(metaclass=ConfigurationType):
    """
    Class used to hold settings for conda plugins.

    The object created by this class should only be accessed via
    :class:`conda.base.context.Context.plugins`.

    When this class is updated via the :func:`add_plugin_setting` function it adds new setting
    properties which can be accessed later via the context object.

    We currently call that function in
    :meth:`conda.plugins.manager.CondaPluginManager.load_settings`.
    because ``CondaPluginManager`` has access to all registered plugin settings via the settings
    plugin hook.
    """

    def __init__(self, data):
        self._cache_ = {}
        self.raw_data = get_plugin_config_data(data)


def add_plugin_setting(name: str, parameter: Parameter, aliases: tuple[str, ...] = ()):
    """
    Adds a setting to the :class:`PluginConfig` class
    """
    PluginConfig.parameter_names = PluginConfig.parameter_names + (name,)
    loader = ParameterLoader(parameter, aliases=aliases)
    name = loader._set_name(name)
    setattr(PluginConfig, name, loader)


def remove_all_plugin_settings() -> None:
    """
    Removes all attached settings from the :class:`PluginConfig` class
    """
    for name in PluginConfig.parameter_names:
        try:
            delattr(PluginConfig, name)
        except AttributeError:
            continue

    PluginConfig.parameter_names = tuple()


try:
    context = Context((), None)
except ConfigurationLoadError as e:  # pragma: no cover
    print(repr(e), file=sys.stderr)
    # Exception handler isn't loaded so use sys.exit
    sys.exit(1)<|MERGE_RESOLUTION|>--- conflicted
+++ resolved
@@ -187,20 +187,7 @@
     return f"default_python value '{value}' not of the form '[23].[0-9][0-9]?' or ''"
 
 
-<<<<<<< HEAD
-def list_fields_validation(value):
-    if invalid := set(value).difference(CONDA_LIST_FIELDS):
-        return (
-            f"Invalid value(s): {sorted(invalid)}. "
-            f"Valid values are: {sorted(CONDA_LIST_FIELDS)}"
-        )
-    return True
-
-
-def ssl_verify_validation(value):
-=======
 def ssl_verify_validation(value: str) -> str | Literal[True]:
->>>>>>> 07a2d639
     if isinstance(value, str):
         if sys.version_info < (3, 10) and value == "truststore":
             return "`ssl_verify: truststore` is only supported on Python 3.10 or later"
@@ -214,7 +201,7 @@
     return True
 
 
-def _warn_defaults_deprecation():
+def _warn_defaults_deprecation() -> None:
     deprecated.topic(
         "24.9",
         "25.9",
