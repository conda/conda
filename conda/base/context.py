# -*- coding: utf-8 -*-
from __future__ import absolute_import, division, print_function, unicode_literals

from logging import getLogger
import os
from os.path import (abspath, basename, dirname, expanduser, isdir, isfile, join, normpath,
                     split as path_split)
from platform import machine
import sys

from .constants import (APP_NAME, DEFAULTS_CHANNEL_NAME, DEFAULT_CHANNELS, DEFAULT_CHANNEL_ALIAS,
                        PathConflict, ROOT_ENV_NAME, SEARCH_PATH)
from .. import CondaError
from .._vendor.appdirs import user_data_dir
from .._vendor.auxlib.collection import first, frozendict
from .._vendor.auxlib.decorators import memoize, memoizedproperty
from .._vendor.auxlib.ish import dals
from .._vendor.auxlib.path import expand
from .._vendor.boltons.setutils import IndexedSet
from ..common.compat import NoneType, iteritems, itervalues, odict, on_win, string_types, text_type
from ..common.configuration import (Configuration, LoadError, MapParameter, PrimitiveParameter,
                                    SequenceParameter, ValidationError)
from ..common.disk import conda_bld_ensure_dir
from ..common.url import has_scheme, path_to_url, split_scheme_auth_token
from ..exceptions import CondaEnvironmentNotFoundError, CondaValueError

try:
    from cytoolz.itertoolz import concat, concatv, unique
except ImportError:
    from .._vendor.toolz.itertoolz import concat, concatv, unique

log = getLogger(__name__)

try:
    import cio_test  # NOQA
except ImportError:
    log.info("No cio_test package found.")

_platform_map = {
    'linux2': 'linux',
    'linux': 'linux',
    'darwin': 'osx',
    'win32': 'win',
    'zos': 'zos',
}
non_x86_linux_machines = {
    'armv6l',
    'armv7l',
    'ppc64le',
}
_arch_names = {
    32: 'x86',
    64: 'x86_64',
}


def channel_alias_validation(value):
    if value and not has_scheme(value):
        return "channel_alias value '%s' must have scheme/protocol." % value
    return True


def default_python_default():
    ver = sys.version_info
    return '%d.%d' % (ver.major, ver.minor)


def default_python_validation(value):
    if value and len(value) == 3 and value[1] == '.':
        try:
            value = float(value)
            if 2.0 <= value < 4.0:
                return True
        except ValueError:
            pass
    return "default_python value '%s' not of the form '[23].[0-9]'" % value


def ssl_verify_validation(value):
    if isinstance(value, string_types):
        if not isfile(value):
            return ("ssl_verify value '%s' must be a boolean or a path to a "
                    "certificate bundle." % value)
    return True


class Context(Configuration):

    add_pip_as_python_dependency = PrimitiveParameter(True)
    allow_softlinks = PrimitiveParameter(True)
    auto_update_conda = PrimitiveParameter(True, aliases=('self_update',))
    clobber = PrimitiveParameter(False)
    changeps1 = PrimitiveParameter(True)
    concurrent = PrimitiveParameter(False)
    create_default_packages = SequenceParameter(string_types)
    default_python = PrimitiveParameter('%d.%d' % sys.version_info[:2],
                                        element_type=string_types + (NoneType,))
    disallow = SequenceParameter(string_types)
    force_32bit = PrimitiveParameter(False)
    path_conflict = PrimitiveParameter(PathConflict.clobber)
    pinned_packages = SequenceParameter(string_types, string_delimiter='/')  # TODO: consider a different string delimiter  # NOQA
    rollback_enabled = PrimitiveParameter(True)
    track_features = SequenceParameter(string_types)
    use_pip = PrimitiveParameter(True)
    skip_safety_checks = PrimitiveParameter(False)

    _root_dir = PrimitiveParameter("", aliases=('root_dir',))
    _envs_dirs = SequenceParameter(string_types, aliases=('envs_dirs', 'envs_path'),
                                   string_delimiter=os.pathsep)
    _pkgs_dirs = SequenceParameter(string_types, aliases=('pkgs_dirs',))
    _subdir = PrimitiveParameter('', aliases=('subdir',))

    local_repodata_ttl = PrimitiveParameter(1, element_type=(bool, int))
    # number of seconds to cache repodata locally
    #   True/1: respect Cache-Control max-age header
    #   False/0: always fetch remote repodata (HTTP 304 responses respected)

    # remote connection details
    ssl_verify = PrimitiveParameter(True, element_type=string_types + (bool,),
                                    validation=ssl_verify_validation)
    client_ssl_cert = PrimitiveParameter('', aliases=('client_cert',))
    client_ssl_cert_key = PrimitiveParameter('', aliases=('client_cert_key',))
    proxy_servers = MapParameter(string_types)
    remote_connect_timeout_secs = PrimitiveParameter(9.15)
    remote_read_timeout_secs = PrimitiveParameter(60.)
    remote_max_retries = PrimitiveParameter(3)

    add_anaconda_token = PrimitiveParameter(True, aliases=('add_binstar_token',))
    _channel_alias = PrimitiveParameter(DEFAULT_CHANNEL_ALIAS,
                                        aliases=('channel_alias',),
                                        validation=channel_alias_validation)
    allow_non_channel_urls = PrimitiveParameter(True)

    # channels
    _channels = SequenceParameter(string_types, default=(DEFAULTS_CHANNEL_NAME,),
                                  aliases=('channels', 'channel',))  # channel for args.channel
    _migrated_channel_aliases = SequenceParameter(string_types,
                                                  aliases=('migrated_channel_aliases',))  # TODO: also take a list of strings # NOQA
    _default_channels = SequenceParameter(string_types, DEFAULT_CHANNELS,
                                          aliases=('default_channels',))
    _custom_channels = MapParameter(string_types, aliases=('custom_channels',))
    migrated_custom_channels = MapParameter(string_types)  # TODO: also take a list of strings
    _custom_multichannels = MapParameter(list, aliases=('custom_multichannels',))

    # command line
    default_python = PrimitiveParameter(default_python_default(),
                                        validation=default_python_validation)
    always_softlink = PrimitiveParameter(False, aliases=('softlink',))
    always_copy = PrimitiveParameter(False, aliases=('copy',))
    always_yes = PrimitiveParameter(False, aliases=('yes',))
    channel_priority = PrimitiveParameter(True)
    debug = PrimitiveParameter(False)
    force = PrimitiveParameter(False)
    json = PrimitiveParameter(False)
    offline = PrimitiveParameter(False)
    quiet = PrimitiveParameter(False)
    shortcuts = PrimitiveParameter(True)
    show_channel_urls = PrimitiveParameter(None, element_type=(bool, NoneType))
    update_dependencies = PrimitiveParameter(True, aliases=('update_deps',))
    verbosity = PrimitiveParameter(0, aliases=('verbose',), element_type=int)

    # conda_build
    bld_path = PrimitiveParameter('')
    anaconda_upload = PrimitiveParameter(None, aliases=('binstar_upload',),
                                         element_type=(bool, NoneType))
    _croot = PrimitiveParameter('', aliases=('croot',))
    conda_build = MapParameter(string_types, aliases=('conda-build',))

    def post_build_validation(self):
        errors = []
        if self.client_ssl_cert_key and not self.client_ssl_cert:
            error = ValidationError('client_ssl_cert', self.client_ssl_cert, "<<merged>>",
                                    "'client_ssl_cert' is required when 'client_ssl_cert_key' "
                                    "is defined")
            errors.append(error)
        if self.always_copy and self.always_softlink:
            error = ValidationError('always_copy', self.always_copy, "<<merged>>",
                                    "'always_copy' and 'always_softlink' are mutually exclusive. "
                                    "Only one can be set to 'True'.")
            errors.append(error)
        return errors

    @property
    def conda_build_local_paths(self):
        # does file system reads to make sure paths actually exist
        return tuple(unique(full_path for full_path in (
            expand(d) for d in (
                self._croot,
                self.bld_path,
                self.conda_build.get('root-dir'),
                join(self.root_prefix, 'conda-bld'),
                '~/conda-bld',
            ) if d
        ) if isdir(full_path)))

    @property
    def conda_build_local_urls(self):
        return tuple(path_to_url(p) for p in self.conda_build_local_paths)

    @property
    def croot(self):
        """This is where source caches and work folders live"""
        if self._croot:
            return abspath(expanduser(self._croot))
        elif self.bld_path:
            return abspath(expanduser(self.bld_path))
        elif 'root-dir' in self.conda_build:
            return abspath(expanduser(self.conda_build['root-dir']))
        elif self.root_writable:
            return join(self.root_prefix, 'conda-bld')
        else:
            return expand('~/conda-bld')

    @property
    def src_cache(self):
        path = join(self.croot, 'src_cache')
        conda_bld_ensure_dir(path)
        return path

    @property
    def git_cache(self):
        path = join(self.croot, 'git_cache')
        conda_bld_ensure_dir(path)
        return path

    @property
    def hg_cache(self):
        path = join(self.croot, 'hg_cache')
        conda_bld_ensure_dir(path)
        return path

    @property
    def svn_cache(self):
        path = join(self.croot, 'svn_cache')
        conda_bld_ensure_dir(path)
        return path

    @property
    def arch_name(self):
        m = machine()
        if self.platform == 'linux' and m in non_x86_linux_machines:
            return m
        else:
            return _arch_names[self.bits]

    @property
    def platform(self):
        return _platform_map.get(sys.platform, 'unknown')

    @property
    def subdir(self):
        if self._subdir:
            return self._subdir
        m = machine()
        if m in non_x86_linux_machines:
            return 'linux-%s' % m
        elif self.platform == 'zos':
            return 'zos-z'
        else:
            return '%s-%d' % (self.platform, self.bits)

    @property
    def bits(self):
        if self.force_32bit:
            return 32
        else:
            return 8 * tuple.__itemsize__

    @property
    def local_build_root(self):
        # TODO: import from conda_build, and fall back to something incredibly simple
        if self.bld_path:
            return expand(self.bld_path)
        elif self.root_writable:
            return join(self.conda_prefix, 'conda-bld')
        else:
            return expand('~/conda-bld')

    @property
    def root_dir(self):
        # root_dir is an alias for root_prefix, we prefer the name "root_prefix"
        # because it is more consistent with other names
        return self.root_prefix

    @property
    def root_writable(self):
        from ..gateways.disk.test import prefix_is_writable
        return prefix_is_writable(self.root_prefix)

    @property
    def envs_dirs(self):
        if self.root_writable:
            fixed_dirs = (
                join(self.root_prefix, 'envs'),
                join(self._user_data_dir, 'envs'),
                join('~', '.conda', 'envs'),
            )
        else:
            fixed_dirs = (
                join(self._user_data_dir, 'envs'),
                join(self.root_prefix, 'envs'),
                join('~', '.conda', 'envs'),
            )
        return tuple(IndexedSet(expand(p) for p in concatv(self._envs_dirs, fixed_dirs)))

    @property
    def pkgs_dirs(self):
        if self._pkgs_dirs:
            return tuple(IndexedSet(expand(p) for p in self._pkgs_dirs))
        else:
            cache_dir_name = 'pkgs32' if context.force_32bit else 'pkgs'
            return tuple(IndexedSet(expand(join(p, cache_dir_name)) for p in (
                self.root_prefix,
                self._user_data_dir,
            )))

    @memoizedproperty
    def trash_dir(self):
        # TODO: this inline import can be cleaned up by moving pkgs_dir write detection logic
        from ..core.package_cache import PackageCache
        pkgs_dir = PackageCache.first_writable().pkgs_dir
        trash_dir = join(pkgs_dir, '.trash')
        from ..gateways.disk.create import mkdir_p
        mkdir_p(trash_dir)
        return trash_dir

    @property
    def _user_data_dir(self):
        if on_win:
            return user_data_dir(APP_NAME, APP_NAME)
        else:
            return expand(join('~', '.conda'))

    @property
    def private_envs_json_path(self):
        return join(self.root_prefix, "conda-meta", "private_envs")

    @property
    def default_prefix(self):
        _default_env = os.getenv('CONDA_DEFAULT_ENV')
        if _default_env in (None, ROOT_ENV_NAME):
            return self.root_prefix
        elif os.sep in _default_env:
            return abspath(_default_env)
        else:
            for envs_dir in self.envs_dirs:
                default_prefix = join(envs_dir, _default_env)
                if isdir(default_prefix):
                    return default_prefix
        return join(self.envs_dirs[0], _default_env)

    @property
    def prefix(self):
        return get_prefix(self, self._argparse_args, False)

    @property
    def prefix_w_legacy_search(self):
        return get_prefix(self, self._argparse_args, True)

    @property
    def clone_src(self):
        assert self._argparse_args.clone is not None
        return locate_prefix_by_name(self, self._argparse_args.clone)

    @property
    def conda_in_root(self):
        return not conda_in_private_env()

    @property
    def conda_private(self):
        return conda_in_private_env()

    @property
    def root_prefix(self):
        if self._root_dir:
            return abspath(expanduser(self._root_dir))
        elif conda_in_private_env():
            return normpath(join(self.conda_prefix, '..', '..'))
        else:
            return self.conda_prefix

    @property
    def conda_prefix(self):
        return sys.prefix

    @memoizedproperty
    def channel_alias(self):
        from ..models.channel import Channel
        location, scheme, auth, token = split_scheme_auth_token(self._channel_alias)
        return Channel(scheme=scheme, auth=auth, location=location, token=token)

    @property
    def migrated_channel_aliases(self):
        from ..models.channel import Channel
        return tuple(Channel(scheme=scheme, auth=auth, location=location, token=token)
                     for location, scheme, auth, token in
                     (split_scheme_auth_token(c) for c in self._migrated_channel_aliases))

    @property
    def prefix_specified(self):
        return (self._argparse_args.get("prefix") is not None and
                self._argparse_args.get("name") is not None)

    @memoizedproperty
    def default_channels(self):
        # the format for 'default_channels' is a list of strings that either
        #   - start with a scheme
        #   - are meant to be prepended with channel_alias
        return self.custom_multichannels[DEFAULTS_CHANNEL_NAME]

    @memoizedproperty
    def custom_multichannels(self):
        from ..models.channel import Channel

        reserved_multichannel_urls = odict((
            (DEFAULTS_CHANNEL_NAME, self._default_channels),
            ('local', self.conda_build_local_urls),
        ))
        reserved_multichannels = odict(
            (name, tuple(
                Channel.make_simple_channel(self.channel_alias, url) for url in urls)
             ) for name, urls in iteritems(reserved_multichannel_urls)
        )
        custom_multichannels = odict(
            (name, tuple(
                Channel.make_simple_channel(self.channel_alias, url) for url in urls)
             ) for name, urls in iteritems(self._custom_multichannels)
        )
        all_multichannels = odict(
            (name, channels)
            for name, channels in concat(map(iteritems, (
                custom_multichannels,
                reserved_multichannels,  # reserved comes last, so reserved overrides custom
            )))
        )
        return all_multichannels

    @memoizedproperty
    def custom_channels(self):
        from ..models.channel import Channel
        custom_channels = (Channel.make_simple_channel(self.channel_alias, url, name)
                           for name, url in iteritems(self._custom_channels))
        channels_from_multichannels = concat(channel for channel
                                             in itervalues(self.custom_multichannels))
        all_channels = odict((x.name, x) for x in (ch for ch in concatv(
            channels_from_multichannels,
            custom_channels,
        )))
        return all_channels

    @property
    def channels(self):
        # add 'defaults' channel when necessary if --channel is given via the command line
        if self._argparse_args and 'channel' in self._argparse_args:
            # TODO: it's args.channel right now, not channels
            argparse_channels = tuple(self._argparse_args['channel'] or ())
            if argparse_channels and argparse_channels == self._channels:
                return argparse_channels + (DEFAULTS_CHANNEL_NAME,)
        return self._channels

    def get_descriptions(self):
        return get_help_dict()

    def list_parameters(self):
        UNLISTED_PARAMETERS = (
            'bld_path',
            'concurrent',
            'conda_build',
            'croot',
            'debug',
            'default_python',
            'force_32bit',
            'migrated_custom_channels',
            'root_dir',
            'skip_safety_checks',
            'subdir',
# https://conda.io/docs/config.html#disable-updating-of-dependencies-update-dependencies # NOQA
# I don't think this documentation is correct any longer. # NOQA
            'update_dependencies',
        )
        return tuple(p for p in super(Context, self).list_parameters()
                     if p not in UNLISTED_PARAMETERS)

    @property
    def binstar_upload(self):
        # backward compatibility for conda-build
        return self.anaconda_upload


def conda_in_private_env():
    # conda is located in its own private environment named '_conda_'
    envs_dir, env_name = path_split(sys.prefix)
    return env_name == '_conda_' and basename(envs_dir) == 'envs'


def reset_context(search_path=SEARCH_PATH, argparse_args=None):
    context.__init__(search_path, APP_NAME, argparse_args)
    from ..models.channel import Channel
    Channel._reset_state()
    return context


@memoize
def get_help_dict():
    # this is a function so that most of the time it's not evaluated and loaded into memory
    return frozendict({
        'add_anaconda_token': dals("""
            In conjunction with the anaconda command-line client (installed with
            `conda install anaconda-client`), and following logging into an Anaconda
            Server API site using `anaconda login`, automatically apply a matching
            private token to enable access to private packages and channels.
            """),
        'add_pip_as_python_dependency': dals("""
            Add pip, wheel and setuptools as dependencies of python. This ensures pip,
            wheel and setuptools will always be installed any time python is installed.
            """),
        'allow_non_channel_urls': dals("""
            Warn, but do not fail, when conda detects a channel url is not a valid channel.
            """),
        'allow_softlinks': dals("""
            When allow_softlinks is True, conda uses hard-links when possible, and soft-links
            (symlinks) when hard-links are not possible, such as when installing on a
            different filesystem than the one that the package cache is on. When
            allow_softlinks is False, conda still uses hard-links when possible, but when it
            is not possible, conda copies files. Individual packages can override
            this setting, specifying that certain files should never be soft-linked (see the
            no_link option in the build recipe documentation).
            """),
        'always_copy': dals("""
            Register a preference that files be copied into a prefix during install rather
            than hard-linked.
            """),
        'always_softlink': dals("""
            Register a preference that files be soft-linked (symlinked) into a prefix during
            install rather than hard-linked. The link source is the 'pkgs_dir' package cache
            from where the package is being linked.
            """),
        'always_yes': dals("""
            Automatically choose the 'yes' option whenever asked to proceed with a conda
            operation, such as when running `conda install`.
            """),
        'anaconda_upload': dals("""
            Automatically upload packages built with conda build to anaconda.org.
            """),
        'auto_update_conda': dals("""
            Automatically update conda when a newer or higher priority version is detected.
            """),
        'changeps1': dals("""
            When using activate, change the command prompt ($PS1) to include the
            activated environment.
            """),
        'channel_alias': dals("""
            The prepended url location to associate with channel names.
            """),
        'channel_priority': dals("""
            When True, the solver is instructed to prefer channel order over package
            version. When False, the solver is instructed to give package version
            preference over channel priority.
            """),
        'channels': dals("""
            The list of conda channels to include for relevant operations.
            """),
        'client_ssl_cert': dals("""
            A path to a single file containing a private key and certificate (e.g. .pem
            file). Alternately, use client_ssl_cert_key in conjuction with client_ssl_cert
            for individual files.
            """),
        'client_ssl_cert_key': dals("""
            Used in conjunction with client_ssl_cert for a matching key file.
            """),
        'clobber': dals("""
            Allow clobbering of overlapping file paths within packages, and suppress
            related warnings. Overrides the path_conflict configuration value when
            set to 'warn' or 'prevent'.
            """),
        'create_default_packages': dals("""
            Packages that are by default added to a newly created environments.
            """),  # TODO: This is a bad parameter name. Consider an alternate.
        'custom_channels': dals("""
            A map of key-value pairs where the key is a channel name and the value is
            a channel location. Channels defined here override the default
            'channel_alias' value. The channel name (key) is not included in the channel
            location (value).  For example, to override the location of the 'conda-forge'
            channel where the url to repodata is
            https://anaconda-repo.dev/packages/conda-forge/linux-64/repodata.json, add an
            entry 'conda-forge: https://anaconda-repo.dev/packages'.
            """),
        'custom_multichannels': dals("""
            A multichannel is a metachannel composed of multiple channels. The two reserved
            multichannels are 'defaults' and 'local'. The 'defaults' multichannel is
            customized using the 'default_channels' parameter. The 'local'
            multichannel is a list of file:// channel locations where conda-build stashes
            successfully-built packages.  Other multichannels can be defined with
            custom_multichannels, where the key is the multichannel name and the value is
            a list of channel names and/or channel urls.
            """),
        'default_channels': dals("""
            The list of channel names and/or urls used for the 'defaults' multichannel.
            """),
        'disallow': dals("""
            Package specifications to disallow installing. The default is to allow
            all packages.
            """),
        'envs_dirs': dals("""
            The list of directories to search for named environments. When creating a new
            named environment, the environment will be placed in the first writable
            location.
            """),
        'force': dals("""
            Override any of conda's objections and safeguards for installing packages and
            potentially breaking environments. Also re-installs the package, even if the
            package is already installed. Implies --no-deps.
            """),
        'json': dals("""
            Ensure all output written to stdout is structured json.
            """),
        'local_repodata_ttl': dals("""
            For a value of False or 0, always fetch remote repodata (HTTP 304 responses
            respected). For a value of True or 1, respect the HTTP Cache-Control max-age
            header. Any other positive integer values is the number of seconds to locally
            cache repodata before checking the remote server for an update.
            """),
        'migrated_channel_aliases': dals("""
            A list of previously-used channel_alias values, useful for example when switching
            between different Anaconda Repository instances.
            """),
        'offline': dals("""
            Restrict conda to cached download content and file:// based urls.
            """),
        'path_conflict': dals("""
            The method by which conda handle's conflicting/overlapping paths during a
            create, install, or update operation. The value must be one of 'clobber',
            'warn', or 'prevent'. The '--clobber' command-line flag or clobber
            configuration parameter overrides path_conflict set to 'prevent'.
            """),
        'pinned_packages': dals("""
            A list of package specs to pin for every environment resolution.
            This parameter is in BETA, and its behavior may change in a future release.
            """),
        'pkgs_dirs': dals("""
            The list of directories where locally-available packages are linked from at
            install time. Packages not locally available are downloaded and extracted
            into the first writable directory.
            """),
        'proxy_servers': dals("""
            A mapping to enable proxy settings. Keys can be either (1) a scheme://hostname
            form, which will match any request to the given scheme and exact hostname, or
            (2) just a scheme, which will match requests to that scheme. Values are are
            the actual proxy server, and are of the form
            'scheme://[user:password@]host[:port]'. The optional 'user:password' inclusion
            enables HTTP Basic Auth with your proxy.
            """),
        'quiet': dals("""
            Disable progress bar display and other output.
            """),
        'remote_connect_timeout_secs': dals("""
            The number seconds conda will wait for your client to establish a connection
            to a remote url resource.
            """),
        'remote_max_retries': dals("""
            The maximum number of retries each HTTP connection should attempt.
            """),
        'remote_read_timeout_secs': dals("""
            Once conda has connected to a remote resource and sent an HTTP request, the
            read timeout is the number of seconds conda will wait for the server to send
            a response.
            """),
        'rollback_enabled': dals("""
            Should any error occur during an unlink/link transaction, revert any disk
            mutations made to that point in the transaction.
            """),
        'shortcuts': dals("""
            Allow packages to create OS-specific shortcuts (e.g. in the Windows Start
            Menu) at install time.
            """),
        'show_channel_urls': dals("""
            Show channel URLs when displaying what is going to be downloaded.
            """),
        'ssl_verify': dals("""
            Conda verifies SSL certificates for HTTPS requests, just like a web
            browser. By default, SSL verification is enabled, and conda operations will
            fail if a required url's certificate cannot be verified. Setting ssl_verify to
            False disables certification verificaiton. The value for ssl_verify can also
            be (1) a path to a CA bundle file, or (2) a path to a directory containing
            certificates of trusted CA.
            """),
        'track_features': dals("""
            A list of features that are tracked by default. An entry here is similar to
            adding an entry to the create_default_packages list.
            """),
        'use_pip': dals("""
            Include non-conda-installed python packages with conda list. This does not
            affect any conda command or functionality other than the output of the
            command conda list.
            """),
        'verbosity': dals("""
            Sets output log level. 0 is warn. 1 is info. 2 is debug. 3 is trace.
            """),
<<<<<<< HEAD
        'default_python': dals("""
            specifies the default major & minor version of Python to be used when
            building packages with conda-build. Also used to determine the major
            version of Python (2/3) to be used in new environments. Defaults to
            the version used by conda itself.
            """),
        'force_32bit': dals("""
            CONDA_FORCE_32BIT should only be used when running conda-build (in order
            to build 32-bit packages on a 64-bit system).  We don't want to mention it
            in the documentation, because it can mess up a lot of things.
            """)
    }
=======
    })
>>>>>>> 769f5e86


def get_prefix(ctx, args, search=True):
    """Get the prefix to operate in

    Args:
        ctx: the context of conda
        args: the argparse args from the command line
        search: whether search for prefix

    Returns: the prefix
    Raises: CondaEnvironmentNotFoundError if the prefix is invalid
    """
    if getattr(args, 'name', None):
        if '/' in args.name:
            raise CondaValueError("'/' not allowed in environment name: %s" %
                                  args.name, getattr(args, 'json', False))
        if args.name == ROOT_ENV_NAME:
            return ctx.root_dir
        if search:
            return locate_prefix_by_name(ctx, args.name)
        else:
            # need first writable envs_dir
            envs_dir = first(ctx.envs_dirs, envs_dir_has_writable_pkg_cache)
            if not envs_dir:
                raise CondaError("No writable package envs directories found in\n"
                                 "%s" % text_type(context.envs_dirs))
            return join(envs_dir, args.name)
    elif getattr(args, 'prefix', None):
        return abspath(expanduser(args.prefix))
    else:
        return ctx.default_prefix


def envs_dir_has_writable_pkg_cache(envs_dir):
    from ..core.package_cache import PackageCache
    return PackageCache(join(dirname(envs_dir), 'pkgs')).is_writable


def locate_prefix_by_name(ctx, name):
    """ Find the location of a prefix given a conda env name.

    Args:
        ctx (Context): the context object
        name (str): the name of prefix to find

    Returns:
        str: the location of the prefix found, or CondaValueError will raise if not found

    Raises:
        CondaValueError: when no prefix is found
    """
    if name == ROOT_ENV_NAME:
        return ctx.root_dir

    # look for a directory named `name` in all envs_dirs AND in CWD
    for envs_dir in concatv(ctx.envs_dirs, (os.getcwd(),)):
        prefix = join(envs_dir, name)
        if isdir(prefix):
            return prefix

    raise CondaEnvironmentNotFoundError(name)


try:
    context = Context(SEARCH_PATH, APP_NAME, None)
except LoadError as e:
    print(e, file=sys.stderr)
    # Exception handler isn't loaded so use sys.exit
    sys.exit(1)<|MERGE_RESOLUTION|>--- conflicted
+++ resolved
@@ -597,6 +597,12 @@
         'default_channels': dals("""
             The list of channel names and/or urls used for the 'defaults' multichannel.
             """),
+        # 'default_python': dals("""
+        #     specifies the default major & minor version of Python to be used when
+        #     building packages with conda-build. Also used to determine the major
+        #     version of Python (2/3) to be used in new environments. Defaults to
+        #     the version used by conda itself.
+        #     """),
         'disallow': dals("""
             Package specifications to disallow installing. The default is to allow
             all packages.
@@ -611,6 +617,11 @@
             potentially breaking environments. Also re-installs the package, even if the
             package is already installed. Implies --no-deps.
             """),
+        # 'force_32bit': dals("""
+        #     CONDA_FORCE_32BIT should only be used when running conda-build (in order
+        #     to build 32-bit packages on a 64-bit system).  We don't want to mention it
+        #     in the documentation, because it can mess up a lot of things.
+        #     """),
         'json': dals("""
             Ensure all output written to stdout is structured json.
             """),
@@ -696,22 +707,7 @@
         'verbosity': dals("""
             Sets output log level. 0 is warn. 1 is info. 2 is debug. 3 is trace.
             """),
-<<<<<<< HEAD
-        'default_python': dals("""
-            specifies the default major & minor version of Python to be used when
-            building packages with conda-build. Also used to determine the major
-            version of Python (2/3) to be used in new environments. Defaults to
-            the version used by conda itself.
-            """),
-        'force_32bit': dals("""
-            CONDA_FORCE_32BIT should only be used when running conda-build (in order
-            to build 32-bit packages on a 64-bit system).  We don't want to mention it
-            in the documentation, because it can mess up a lot of things.
-            """)
-    }
-=======
     })
->>>>>>> 769f5e86
 
 
 def get_prefix(ctx, args, search=True):
