# -*- coding: utf-8 -*-
# Copyright (C) 2012 Anaconda, Inc
# SPDX-License-Identifier: BSD-3-Clause
from __future__ import absolute_import, division, print_function, unicode_literals

from collections import OrderedDict
from contextlib import contextmanager
from datetime import datetime
from errno import ENOENT
from logging import getLogger
import os
from os.path import abspath, basename, expanduser, isdir, isfile, join, split as path_split
import platform
import sys
import struct

from .constants import (
    APP_NAME,
    ChannelPriority,
    DEFAULTS_CHANNEL_NAME,
    REPODATA_FN,
    DEFAULT_AGGRESSIVE_UPDATE_PACKAGES,
    DEFAULT_CHANNELS,
    DEFAULT_CHANNEL_ALIAS,
    DEFAULT_CUSTOM_CHANNELS,
    DepsModifier,
    ERROR_UPLOAD_URL,
    KNOWN_SUBDIRS,
    PREFIX_MAGIC_FILE,
    PathConflict,
    ROOT_ENV_NAME,
    SEARCH_PATH,
    SafetyChecks,
    SatSolverChoice,
    SolverLogicChoice,
    UpdateModifier,
)
from .. import __version__ as CONDA_VERSION
from .._vendor.appdirs import user_data_dir
from ..auxlib.decorators import memoize, memoizedproperty
from ..auxlib.ish import dals
from .._vendor.boltons.setutils import IndexedSet
from .._vendor.frozendict import frozendict
from .._vendor.toolz import concat, concatv, unique
from ..common.compat import NoneType, iteritems, itervalues, odict, on_win, string_types
from ..common.configuration import (
    Configuration,
    ConfigurationLoadError,
    MapParameter,
    ParameterLoader,
    PrimitiveParameter,
    SequenceParameter,
    ValidationError,
)
from ..common._os.linux import linux_get_libc_version
from ..common.path import expand, paths_equal
from ..common.url import has_scheme, path_to_url, split_scheme_auth_token
from ..common.decorators import env_override

from .. import CONDA_SOURCE_ROOT

try:
    os.getcwd()
except (IOError, OSError) as e:
    if e.errno == ENOENT:
        # FileNotFoundError can occur when cwd has been deleted out from underneath the process.
        # To resolve #6584, let's go with setting cwd to sys.prefix, and see how far we get.
        os.chdir(sys.prefix)
    else:
        raise

log = getLogger(__name__)

_platform_map = {
    "linux2": "linux",
    "linux": "linux",
    "darwin": "osx",
    "win32": "win",
    "zos": "zos",
}
non_x86_machines = {
    "armv6l",
    "armv7l",
    "aarch64",
    "arm64",
    "ppc64",
    "ppc64le",
    "s390x",
}
_arch_names = {
    32: "x86",
    64: "x86_64",
}

user_rc_path = abspath(expanduser("~/.condarc"))
sys_rc_path = join(sys.prefix, ".condarc")


def mockable_context_envs_dirs(root_writable, root_prefix, _envs_dirs):
    if root_writable:
        fixed_dirs = (
            join(root_prefix, "envs"),
            join("~", ".conda", "envs"),
        )
    else:
        fixed_dirs = (
            join("~", ".conda", "envs"),
            join(root_prefix, "envs"),
        )
    if on_win:
        fixed_dirs += (join(user_data_dir(APP_NAME, APP_NAME), "envs"),)
    return tuple(IndexedSet(expand(p) for p in concatv(_envs_dirs, fixed_dirs)))


def channel_alias_validation(value):
    if value and not has_scheme(value):
        return "channel_alias value '%s' must have scheme/protocol." % value
    return True


def default_python_default():
    ver = sys.version_info
    return "%d.%d" % (ver.major, ver.minor)


def default_python_validation(value):
    if value:
        if len(value) >= 3 and value[1] == ".":
            try:
                value = float(value)
                if 2.0 <= value < 4.0:
                    return True
            except ValueError:  # pragma: no cover
                pass
    else:
        # Set to None or '' meaning no python pinning
        return True

    return "default_python value '%s' not of the form '[23].[0-9][0-9]?' or ''" % value


def ssl_verify_validation(value):
    if isinstance(value, string_types):
        if not isfile(value) and not isdir(value):
            return (
                "ssl_verify value '%s' must be a boolean, a path to a "
                "certificate bundle file, or a path to a directory containing "
                "certificates of trusted CAs." % value
            )
    return True


class Context(Configuration):

    add_pip_as_python_dependency = ParameterLoader(PrimitiveParameter(True))
    allow_conda_downgrades = ParameterLoader(PrimitiveParameter(False))
    # allow cyclical dependencies, or raise
    allow_cycles = ParameterLoader(PrimitiveParameter(True))
    allow_softlinks = ParameterLoader(PrimitiveParameter(False))
    auto_update_conda = ParameterLoader(PrimitiveParameter(True), aliases=("self_update",))
    auto_activate_base = ParameterLoader(PrimitiveParameter(True))
    auto_stack = ParameterLoader(PrimitiveParameter(0))
    notify_outdated_conda = ParameterLoader(PrimitiveParameter(True))
    clobber = ParameterLoader(PrimitiveParameter(False))
    changeps1 = ParameterLoader(PrimitiveParameter(True))
    env_prompt = ParameterLoader(PrimitiveParameter("({default_env}) "))
    create_default_packages = ParameterLoader(
        SequenceParameter(PrimitiveParameter("", element_type=string_types))
    )
    default_python = ParameterLoader(
        PrimitiveParameter(
            default_python_default(),
            element_type=string_types + (NoneType,),
            validation=default_python_validation,
        )
    )
    download_only = ParameterLoader(PrimitiveParameter(False))
    enable_private_envs = ParameterLoader(PrimitiveParameter(False))
    force_32bit = ParameterLoader(PrimitiveParameter(False))
    non_admin_enabled = ParameterLoader(PrimitiveParameter(True))

    pip_interop_enabled = ParameterLoader(PrimitiveParameter(False))

    # multithreading in various places
    _default_threads = ParameterLoader(
        PrimitiveParameter(0, element_type=int), aliases=("default_threads",)
    )
    _repodata_threads = ParameterLoader(
        PrimitiveParameter(0, element_type=int), aliases=("repodata_threads",)
    )
    _verify_threads = ParameterLoader(
        PrimitiveParameter(0, element_type=int), aliases=("verify_threads",)
    )
    # this one actually defaults to 1 - that is handled in the property below
    _execute_threads = ParameterLoader(
        PrimitiveParameter(0, element_type=int), aliases=("execute_threads",)
    )

    # Safety & Security
    _aggressive_update_packages = ParameterLoader(
        SequenceParameter(
            PrimitiveParameter("", element_type=string_types), DEFAULT_AGGRESSIVE_UPDATE_PACKAGES
        ),
        aliases=("aggressive_update_packages",),
    )
    safety_checks = ParameterLoader(PrimitiveParameter(SafetyChecks.warn))
    extra_safety_checks = ParameterLoader(PrimitiveParameter(False))
    _signing_metadata_url_base = ParameterLoader(
        PrimitiveParameter(None, element_type=string_types + (NoneType,)),
        aliases=("signing_metadata_url_base",),
    )
    path_conflict = ParameterLoader(PrimitiveParameter(PathConflict.clobber))

    pinned_packages = ParameterLoader(
        SequenceParameter(PrimitiveParameter("", element_type=string_types), string_delimiter="&")
    )  # TODO: consider a different string delimiter  # NOQA
    disallowed_packages = ParameterLoader(
        SequenceParameter(PrimitiveParameter("", element_type=string_types), string_delimiter="&"),
        aliases=("disallow",),
    )
    rollback_enabled = ParameterLoader(PrimitiveParameter(True))
    track_features = ParameterLoader(
        SequenceParameter(PrimitiveParameter("", element_type=string_types))
    )
    use_index_cache = ParameterLoader(PrimitiveParameter(False))

    separate_format_cache = ParameterLoader(PrimitiveParameter(False))

    _root_prefix = ParameterLoader(PrimitiveParameter(""), aliases=("root_dir", "root_prefix"))
    _envs_dirs = ParameterLoader(
        SequenceParameter(
            PrimitiveParameter("", element_type=string_types), string_delimiter=os.pathsep
        ),
        aliases=("envs_dirs", "envs_path"),
        expandvars=True,
    )
    _pkgs_dirs = ParameterLoader(
        SequenceParameter(PrimitiveParameter("", string_types)),
        aliases=("pkgs_dirs",),
        expandvars=True,
    )
    _subdir = ParameterLoader(PrimitiveParameter(""), aliases=("subdir",))
    _subdirs = ParameterLoader(
        SequenceParameter(PrimitiveParameter("", string_types)), aliases=("subdirs",)
    )

    local_repodata_ttl = ParameterLoader(PrimitiveParameter(1, element_type=(bool, int)))
    # number of seconds to cache repodata locally
    #   True/1: respect Cache-Control max-age header
    #   False/0: always fetch remote repodata (HTTP 304 responses respected)

    # remote connection details
    ssl_verify = ParameterLoader(
        PrimitiveParameter(
            True, element_type=string_types + (bool,), validation=ssl_verify_validation
        ),
        aliases=("verify_ssl",),
        expandvars=True,
    )
    client_ssl_cert = ParameterLoader(
        PrimitiveParameter(None, element_type=string_types + (NoneType,)),
        aliases=("client_cert",),
        expandvars=True,
    )
    client_ssl_cert_key = ParameterLoader(
        PrimitiveParameter(None, element_type=string_types + (NoneType,)),
        aliases=("client_cert_key",),
        expandvars=True,
    )
    proxy_servers = ParameterLoader(
        MapParameter(PrimitiveParameter(None, string_types + (NoneType,))), expandvars=True
    )
    remote_connect_timeout_secs = ParameterLoader(PrimitiveParameter(9.15))
    remote_read_timeout_secs = ParameterLoader(PrimitiveParameter(60.0))
    remote_max_retries = ParameterLoader(PrimitiveParameter(3))
    remote_backoff_factor = ParameterLoader(PrimitiveParameter(1))

    add_anaconda_token = ParameterLoader(PrimitiveParameter(True), aliases=("add_binstar_token",))

    # #############################
    # channels
    # #############################
    allow_non_channel_urls = ParameterLoader(PrimitiveParameter(False))
    _channel_alias = ParameterLoader(
        PrimitiveParameter(DEFAULT_CHANNEL_ALIAS, validation=channel_alias_validation),
        aliases=("channel_alias",),
        expandvars=True,
    )
    channel_priority = ParameterLoader(PrimitiveParameter(ChannelPriority.FLEXIBLE))
    _channels = ParameterLoader(
        SequenceParameter(
            PrimitiveParameter("", element_type=string_types), default=(DEFAULTS_CHANNEL_NAME,)
        ),
        aliases=(
            "channels",
            "channel",
        ),
        expandvars=True,
    )  # channel for args.channel
    _custom_channels = ParameterLoader(
        MapParameter(PrimitiveParameter("", element_type=string_types), DEFAULT_CUSTOM_CHANNELS),
        aliases=("custom_channels",),
        expandvars=True,
    )
    _custom_multichannels = ParameterLoader(
        MapParameter(SequenceParameter(PrimitiveParameter("", element_type=string_types))),
        aliases=("custom_multichannels",),
        expandvars=True,
    )
    _default_channels = ParameterLoader(
        SequenceParameter(PrimitiveParameter("", element_type=string_types), DEFAULT_CHANNELS),
        aliases=("default_channels",),
        expandvars=True,
    )
    _migrated_channel_aliases = ParameterLoader(
        SequenceParameter(PrimitiveParameter("", element_type=string_types)),
        aliases=("migrated_channel_aliases",),
    )
    migrated_custom_channels = ParameterLoader(
        MapParameter(PrimitiveParameter("", element_type=string_types)), expandvars=True
    )  # TODO: also take a list of strings
    override_channels_enabled = ParameterLoader(PrimitiveParameter(True))
    show_channel_urls = ParameterLoader(PrimitiveParameter(None, element_type=(bool, NoneType)))
    use_local = ParameterLoader(PrimitiveParameter(False))
    whitelist_channels = ParameterLoader(
        SequenceParameter(PrimitiveParameter("", element_type=string_types)), expandvars=True
    )
    restore_free_channel = ParameterLoader(PrimitiveParameter(False))
    repodata_fns = ParameterLoader(
        SequenceParameter(
            PrimitiveParameter("", element_type=string_types),
            ("current_repodata.json", REPODATA_FN),
        )
    )
    _use_only_tar_bz2 = ParameterLoader(
        PrimitiveParameter(None, element_type=(bool, NoneType)), aliases=("use_only_tar_bz2",)
    )

    always_softlink = ParameterLoader(PrimitiveParameter(False), aliases=("softlink",))
    always_copy = ParameterLoader(PrimitiveParameter(False), aliases=("copy",))
    always_yes = ParameterLoader(
        PrimitiveParameter(None, element_type=(bool, NoneType)), aliases=("yes",)
    )
    debug = ParameterLoader(PrimitiveParameter(False))
    dev = ParameterLoader(PrimitiveParameter(False))
    dry_run = ParameterLoader(PrimitiveParameter(False))
    error_upload_url = ParameterLoader(PrimitiveParameter(ERROR_UPLOAD_URL))
    force = ParameterLoader(PrimitiveParameter(False))
    json = ParameterLoader(PrimitiveParameter(False))
    offline = ParameterLoader(PrimitiveParameter(False))
    quiet = ParameterLoader(PrimitiveParameter(False))
    ignore_pinned = ParameterLoader(PrimitiveParameter(False))
    report_errors = ParameterLoader(PrimitiveParameter(None, element_type=(bool, NoneType)))
    shortcuts = ParameterLoader(PrimitiveParameter(True))
    _verbosity = ParameterLoader(
        PrimitiveParameter(0, element_type=int), aliases=("verbose", "verbosity")
    )

    # ######################################################
    # ##              Solver Logic Configuration          ##
    # ######################################################
    solver_logic = ParameterLoader(PrimitiveParameter(SolverLogicChoice.CLASSIC))

    # ######################################################
    # ##           (Classic) Solver Configuration         ##
    # ######################################################
    deps_modifier = ParameterLoader(PrimitiveParameter(DepsModifier.NOT_SET))
    update_modifier = ParameterLoader(PrimitiveParameter(UpdateModifier.UPDATE_SPECS))
    sat_solver = ParameterLoader(PrimitiveParameter(SatSolverChoice.PYCOSAT))
    solver_ignore_timestamps = ParameterLoader(PrimitiveParameter(False))

    # # CLI-only
    # no_deps = ParameterLoader(PrimitiveParameter(NULL, element_type=(type(NULL), bool)))
    # # CLI-only
    # only_deps = ParameterLoader(PrimitiveParameter(NULL, element_type=(type(NULL), bool)))
    #
    # freeze_installed = ParameterLoader(PrimitiveParameter(False))
    # update_deps = ParameterLoader(PrimitiveParameter(False), aliases=('update_dependencies',))
    # update_specs = ParameterLoader(PrimitiveParameter(False))
    # update_all = ParameterLoader(PrimitiveParameter(False))

    force_remove = ParameterLoader(PrimitiveParameter(False))
    force_reinstall = ParameterLoader(PrimitiveParameter(False))

    target_prefix_override = ParameterLoader(PrimitiveParameter(""))

    unsatisfiable_hints = ParameterLoader(PrimitiveParameter(True))
    unsatisfiable_hints_check_depth = ParameterLoader(PrimitiveParameter(2))

    # conda_build
    bld_path = ParameterLoader(PrimitiveParameter(""))
    anaconda_upload = ParameterLoader(
        PrimitiveParameter(None, element_type=(bool, NoneType)), aliases=("binstar_upload",)
    )
    _croot = ParameterLoader(PrimitiveParameter(""), aliases=("croot",))
    _conda_build = ParameterLoader(
        MapParameter(PrimitiveParameter("", element_type=string_types)),
        aliases=("conda-build", "conda_build"),
    )

    def __init__(self, search_path=None, argparse_args=None):
        if search_path is None:
            search_path = SEARCH_PATH

        if argparse_args:
            # This block of code sets CONDA_PREFIX based on '-n' and '-p' flags, so that
            # configuration can be properly loaded from those locations
            func_name = ("func" in argparse_args and argparse_args.func or "").rsplit(".", 1)[-1]
            if func_name in ("create", "install", "update", "remove", "uninstall", "upgrade"):
                if "prefix" in argparse_args and argparse_args.prefix:
                    os.environ["CONDA_PREFIX"] = argparse_args.prefix
                elif "name" in argparse_args and argparse_args.name:
                    # Currently, usage of the '-n' flag is inefficient, with all configuration
                    # files being loaded/re-loaded at least two times.
                    target_prefix = determine_target_prefix(context, argparse_args)
                    if target_prefix != context.root_prefix:
                        os.environ["CONDA_PREFIX"] = determine_target_prefix(
                            context, argparse_args
                        )

        super(Context, self).__init__(
            search_path=search_path, app_name=APP_NAME, argparse_args=argparse_args
        )

    def post_build_validation(self):
        errors = []
        if self.client_ssl_cert_key and not self.client_ssl_cert:
            error = ValidationError(
                "client_ssl_cert",
                self.client_ssl_cert,
                "<<merged>>",
                "'client_ssl_cert' is required when 'client_ssl_cert_key' " "is defined",
            )
            errors.append(error)
        if self.always_copy and self.always_softlink:
            error = ValidationError(
                "always_copy",
                self.always_copy,
                "<<merged>>",
                "'always_copy' and 'always_softlink' are mutually exclusive. "
                "Only one can be set to 'True'.",
            )
            errors.append(error)
        return errors

    @property
    def conda_build_local_paths(self):
        # does file system reads to make sure paths actually exist
        return tuple(
            unique(
                full_path
                for full_path in (
                    expand(d)
                    for d in (
                        self._croot,
                        self.bld_path,
                        self.conda_build.get("root-dir"),
                        join(self.root_prefix, "conda-bld"),
                        "~/conda-bld",
                    )
                    if d
                )
                if isdir(full_path)
            )
        )

    @property
    def conda_build_local_urls(self):
        return tuple(path_to_url(p) for p in self.conda_build_local_paths)

    @property
    def croot(self):
        """This is where source caches and work folders live"""
        if self._croot:
            return abspath(expanduser(self._croot))
        elif self.bld_path:
            return abspath(expanduser(self.bld_path))
        elif "root-dir" in self.conda_build:
            return abspath(expanduser(self.conda_build["root-dir"]))
        elif self.root_writable:
            return join(self.root_prefix, "conda-bld")
        else:
            return expand("~/conda-bld")

    @property
    def local_build_root(self):
        return self.croot

    @property
    def conda_build(self):
        # conda-build needs its config map to be mutable
        try:
            return self.__conda_build
        except AttributeError:
            self.__conda_build = __conda_build = dict(self._conda_build)
            return __conda_build

    @property
    def arch_name(self):
        m = platform.machine()
        if m in non_x86_machines:
            return m
        else:
            return _arch_names[self.bits]

    @property
    def conda_private(self):
        return conda_in_private_env()

    @property
    def platform(self):
        return _platform_map.get(sys.platform, "unknown")

    @property
    def default_threads(self):
        return self._default_threads if self._default_threads else None

    @property
    def repodata_threads(self):
        return self._repodata_threads if self._repodata_threads else self.default_threads

    @property
    def verify_threads(self):
        if self._verify_threads:
            threads = self._verify_threads
        elif self.default_threads:
            threads = self.default_threads
        else:
            threads = 1
        return threads

    @property
    def execute_threads(self):
        if self._execute_threads:
            threads = self._execute_threads
        elif self.default_threads:
            threads = self.default_threads
        else:
            threads = 1
        return threads

    @property
    def subdir(self):
        if self._subdir:
            return self._subdir
        m = platform.machine()
        if m in non_x86_machines:
            return "%s-%s" % (self.platform, m)
        elif self.platform == "zos":
            return "zos-z"
        else:
            return "%s-%d" % (self.platform, self.bits)

    @property
    def subdirs(self):
        return self._subdirs if self._subdirs else (self.subdir, "noarch")

    @memoizedproperty
    def known_subdirs(self):
        return frozenset(concatv(KNOWN_SUBDIRS, self.subdirs))

    @property
    def bits(self):
        if self.force_32bit:
            return 32
        else:
            return 8 * struct.calcsize("P")

    @property
    def root_dir(self):
        # root_dir is an alias for root_prefix, we prefer the name "root_prefix"
        # because it is more consistent with other names
        return self.root_prefix

    @property
    def root_writable(self):
        # rather than using conda.gateways.disk.test.prefix_is_writable
        # let's shortcut and assume the root prefix exists
        path = join(self.root_prefix, PREFIX_MAGIC_FILE)
        if isfile(path):
            try:
                fh = open(path, "a+")
            except (IOError, OSError) as e:
                log.debug(e)
                return False
            else:
                fh.close()
                return True
        return False

    @property
    def envs_dirs(self):
        return mockable_context_envs_dirs(self.root_writable, self.root_prefix, self._envs_dirs)

    @property
    def pkgs_dirs(self):
        if self._pkgs_dirs:
            return tuple(IndexedSet(expand(p) for p in self._pkgs_dirs))
        else:
            cache_dir_name = "pkgs32" if context.force_32bit else "pkgs"
            fixed_dirs = (
                self.root_prefix,
                join("~", ".conda"),
            )
            if on_win:
                fixed_dirs += (user_data_dir(APP_NAME, APP_NAME),)
            return tuple(IndexedSet(expand(join(p, cache_dir_name)) for p in (fixed_dirs)))

    @memoizedproperty
    def trash_dir(self):
        # TODO: this inline import can be cleaned up by moving pkgs_dir write detection logic
        from ..core.package_cache_data import PackageCacheData

        pkgs_dir = PackageCacheData.first_writable().pkgs_dir
        trash_dir = join(pkgs_dir, ".trash")
        from ..gateways.disk.create import mkdir_p

        mkdir_p(trash_dir)
        return trash_dir

    @memoizedproperty
    def logfile_path(self):
        # TODO: this inline import can be cleaned up by moving pkgs_dir write detection logic
        from ..core.package_cache_data import PackageCacheData

        pkgs_dir = PackageCacheData.first_writable().pkgs_dir
        logs = join(pkgs_dir, ".logs")
        from ..gateways.disk.create import mkdir_p

        mkdir_p(logs)

        timestamp = datetime.utcnow().strftime("%Y%m%d-%H%M%S-%f")
        return os.path.join(logs, f"{timestamp}.log")

    @property
    def default_prefix(self):
        if self.active_prefix:
            return self.active_prefix
        _default_env = os.getenv("CONDA_DEFAULT_ENV")
        if _default_env in (None, ROOT_ENV_NAME, "root"):
            return self.root_prefix
        elif os.sep in _default_env:
            return abspath(_default_env)
        else:
            for envs_dir in self.envs_dirs:
                default_prefix = join(envs_dir, _default_env)
                if isdir(default_prefix):
                    return default_prefix
        return join(self.envs_dirs[0], _default_env)

    @property
    def active_prefix(self):
        return os.getenv("CONDA_PREFIX")

    @property
    def shlvl(self):
        return int(os.getenv("CONDA_SHLVL", -1))

    @property
    def aggressive_update_packages(self):
        from ..models.match_spec import MatchSpec

        return tuple(MatchSpec(s) for s in self._aggressive_update_packages)

    @property
    def target_prefix(self):
        # used for the prefix that is the target of the command currently being executed
        # different from the active prefix, which is sometimes given by -p or -n command line flags
        return determine_target_prefix(self)

    @memoizedproperty
    def root_prefix(self):
        if self._root_prefix:
            return abspath(expanduser(self._root_prefix))
        elif conda_in_private_env():
            return abspath(join(self.conda_prefix, "..", ".."))
        else:
            return self.conda_prefix

    @property
    def conda_prefix(self):
        return abspath(sys.prefix)

    @property
    # This is deprecated, please use conda_exe_vars_dict instead.
    def conda_exe(self):
        bin_dir = "Scripts" if on_win else "bin"
        exe = "conda.exe" if on_win else "conda"
        return join(self.conda_prefix, bin_dir, exe)

    @property
    def av_data_dir(self):
        """Directory where critical data for artifact verification (e.g.,
        various public keys) can be found."""
        # TODO (AV): Find ways to make this user configurable?
        return join(self.conda_prefix, "etc", "conda")

    @property
    def signing_metadata_url_base(self):
        """Base URL where artifact verification signing metadata (*.root.json,
        key_mgr.json) can be obtained."""
        if self._signing_metadata_url_base:
            return self._signing_metadata_url_base
        else:
            return None

    @property
    def conda_exe_vars_dict(self):
        """
        An OrderedDict so the vars can refer to each other if necessary.
        None means unset it.
        """

        if context.dev:
            return OrderedDict(
                [
                    ("CONDA_EXE", sys.executable),
                    (
                        "PYTHONPATH",
<<<<<<< HEAD
                        os.path.dirname(CONDA_PACKAGE_ROOT)
                        + "{}{}".format(os.pathsep, os.environ.get("PYTHONPATH", "")),
=======
                        # [warning] Do not confuse with os.path.join, we are joining paths
                        # with ; or : delimiters.
                        os.pathsep.join((CONDA_SOURCE_ROOT, os.environ.get("PYTHONPATH", ""))),
>>>>>>> 35cd4795
                    ),
                    ("_CE_M", "-m"),
                    ("_CE_CONDA", "conda"),
                    ("CONDA_PYTHON_EXE", sys.executable),
                ]
            )
        else:
            bin_dir = "Scripts" if on_win else "bin"
            exe = "conda.exe" if on_win else "conda"
            # I was going to use None to indicate a variable to unset, but that gets tricky with
            # error-on-undefined.
            return OrderedDict(
                [
                    ("CONDA_EXE", os.path.join(sys.prefix, bin_dir, exe)),
                    ("_CE_M", ""),
                    ("_CE_CONDA", ""),
                    ("CONDA_PYTHON_EXE", sys.executable),
                ]
            )

    @memoizedproperty
    def channel_alias(self):
        from ..models.channel import Channel

        location, scheme, auth, token = split_scheme_auth_token(self._channel_alias)
        return Channel(scheme=scheme, auth=auth, location=location, token=token)

    @property
    def migrated_channel_aliases(self):
        from ..models.channel import Channel

        return tuple(
            Channel(scheme=scheme, auth=auth, location=location, token=token)
            for location, scheme, auth, token in (
                split_scheme_auth_token(c) for c in self._migrated_channel_aliases
            )
        )

    @property
    def prefix_specified(self):
        return (
            self._argparse_args.get("prefix") is not None
            or self._argparse_args.get("name") is not None
        )

    @memoizedproperty
    def default_channels(self):
        # the format for 'default_channels' is a list of strings that either
        #   - start with a scheme
        #   - are meant to be prepended with channel_alias
        return self.custom_multichannels[DEFAULTS_CHANNEL_NAME]

    @memoizedproperty
    def custom_multichannels(self):
        from ..models.channel import Channel

        default_channels = list(self._default_channels)
        if self.restore_free_channel:
            default_channels.insert(1, "https://repo.anaconda.com/pkgs/free")

        reserved_multichannel_urls = odict(
            (
                (DEFAULTS_CHANNEL_NAME, default_channels),
                ("local", self.conda_build_local_urls),
            )
        )
        reserved_multichannels = odict(
            (name, tuple(Channel.make_simple_channel(self.channel_alias, url) for url in urls))
            for name, urls in iteritems(reserved_multichannel_urls)
        )
        custom_multichannels = odict(
            (name, tuple(Channel.make_simple_channel(self.channel_alias, url) for url in urls))
            for name, urls in iteritems(self._custom_multichannels)
        )
        all_multichannels = odict(
            (name, channels)
            for name, channels in concat(
                map(
                    iteritems,
                    (
                        custom_multichannels,
                        # reserved comes last, so reserved overrides custom
                        reserved_multichannels,
                    ),
                )
            )
        )
        return all_multichannels

    @memoizedproperty
    def custom_channels(self):
        from ..models.channel import Channel

        custom_channels = (
            Channel.make_simple_channel(self.channel_alias, url, name)
            for name, url in iteritems(self._custom_channels)
        )
        channels_from_multichannels = concat(
            channel for channel in itervalues(self.custom_multichannels)
        )
        all_channels = odict(
            (x.name, x)
            for x in (
                ch
                for ch in concatv(
                    channels_from_multichannels,
                    custom_channels,
                )
            )
        )
        return all_channels

    @property
    def channels(self):
        local_add = ("local",) if self.use_local else ()
        if (
            self._argparse_args
            and "override_channels" in self._argparse_args
            and self._argparse_args["override_channels"]
        ):
            if not self.override_channels_enabled:
                from ..exceptions import OperationNotAllowed

                raise OperationNotAllowed(
                    dals(
                        """
                Overriding channels has been disabled.
                """
                    )
                )
            elif not (
                self._argparse_args
                and "channel" in self._argparse_args
                and self._argparse_args["channel"]
            ):
                from ..exceptions import CommandArgumentError

                raise CommandArgumentError(
                    dals(
                        """
                At least one -c / --channel flag must be supplied when using --override-channels.
                """
                    )
                )
            else:
                return tuple(IndexedSet(concatv(local_add, self._argparse_args["channel"])))

        # add 'defaults' channel when necessary if --channel is given via the command line
        if self._argparse_args and "channel" in self._argparse_args:
            # TODO: it's args.channel right now, not channels
            argparse_channels = tuple(self._argparse_args["channel"] or ())
            # Add condition to make sure that sure that we add the 'defaults'
            # channel only when no channels are defined in condarc
            # We needs to get the config_files and then check that they
            # don't define channels
            channel_in_config_files = any(
                "channels" in context.raw_data[rc_file].keys() for rc_file in self.config_files
            )
            if argparse_channels and not channel_in_config_files:
                return tuple(
                    IndexedSet(concatv(local_add, argparse_channels, (DEFAULTS_CHANNEL_NAME,)))
                )

        return tuple(IndexedSet(concatv(local_add, self._channels)))

    @property
    def config_files(self):
        return tuple(path for path in context.collect_all() if path not in ("envvars", "cmd_line"))

    @property
    def use_only_tar_bz2(self):
        from ..models.version import VersionOrder

        # we avoid importing this at the top to avoid PATH issues.  Ensure that this
        #    is only called when use_only_tar_bz2 is first called.
        import conda_package_handling.api

        use_only_tar_bz2 = False
        if self._use_only_tar_bz2 is None:
            try:
                import conda_build

                use_only_tar_bz2 = VersionOrder(conda_build.__version__) < VersionOrder("3.18.3")

            except ImportError:
                pass
            if self._argparse_args and "use_only_tar_bz2" in self._argparse_args:
                use_only_tar_bz2 &= self._argparse_args["use_only_tar_bz2"]
        return (
            (
                hasattr(conda_package_handling.api, "libarchive_enabled")
                and not conda_package_handling.api.libarchive_enabled
            )
            or self._use_only_tar_bz2
            or use_only_tar_bz2
        )

    @property
    def binstar_upload(self):
        # backward compatibility for conda-build
        return self.anaconda_upload

    @property
    def verbosity(self):
        return 2 if self.debug else self._verbosity

    @contextmanager
    def override(self, key, value):
        old = getattr(self, key)
        setattr(self, key, value)
        try:
            yield
        finally:
            setattr(self, key, old)

    @memoizedproperty
    def user_agent(self):
        builder = ["conda/%s requests/%s" % (CONDA_VERSION, self.requests_version)]
        builder.append("%s/%s" % self.python_implementation_name_version)
        builder.append("%s/%s" % self.platform_system_release)
        builder.append("%s/%s" % self.os_distribution_name_version)
        if self.libc_family_version[0]:
            builder.append("%s/%s" % self.libc_family_version)
        return " ".join(builder)

    @memoizedproperty
    def requests_version(self):
        try:
            from requests import __version__ as REQUESTS_VERSION
        except ImportError:  # pragma: no cover
            try:
                from pip._vendor.requests import __version__ as REQUESTS_VERSION
            except ImportError:
                REQUESTS_VERSION = "unknown"
        return REQUESTS_VERSION

    @memoizedproperty
    def python_implementation_name_version(self):
        # CPython, Jython
        # '2.7.14'
        return platform.python_implementation(), platform.python_version()

    @memoizedproperty
    def platform_system_release(self):
        # tuple of system name and release version
        #
        # `uname -s` Linux, Windows, Darwin, Java
        #
        # `uname -r`
        # '17.4.0' for macOS
        # '10' or 'NT' for Windows
        return platform.system(), platform.release()

    @memoizedproperty
    def os_distribution_name_version(self):
        # tuple of os distribution name and version
        # e.g.
        #   'debian', '9'
        #   'OSX', '10.13.6'
        #   'Windows', '10.0.17134'
        platform_name = self.platform_system_release[0]
        if platform_name == "Linux":
            from conda._vendor.distro import id, version

            try:
                distinfo = id(), version(best=True)
            except Exception as e:
                log.debug("%r", e, exc_info=True)
                distinfo = ("Linux", "unknown")
            distribution_name, distribution_version = distinfo[0], distinfo[1]
        elif platform_name == "Darwin":
            distribution_name = "OSX"
            distribution_version = platform.mac_ver()[0]
        else:
            distribution_name = platform.system()
            distribution_version = platform.version()
        return distribution_name, distribution_version

    @memoizedproperty
    def libc_family_version(self):
        # tuple of lic_family and libc_version
        # None, None if not on Linux
        libc_family, libc_version = linux_get_libc_version()
        return libc_family, libc_version

    @memoizedproperty
    def cpu_flags(self):
        # DANGER: This is rather slow
        info = _get_cpu_info()
        return info["flags"]

    @memoizedproperty
    @env_override("CONDA_OVERRIDE_CUDA", convert_empty_to_none=True)
    def cuda_version(self):
        from conda.common.cuda import cuda_detect

        return cuda_detect()

    @property
    def category_map(self):
        return odict(
            (
                (
                    "Channel Configuration",
                    (
                        "channels",
                        "channel_alias",
                        "default_channels",
                        "override_channels_enabled",
                        "whitelist_channels",
                        "custom_channels",
                        "custom_multichannels",
                        "migrated_channel_aliases",
                        "migrated_custom_channels",
                        "add_anaconda_token",
                        "allow_non_channel_urls",
                        "restore_free_channel",
                        "repodata_fns",
                        "use_only_tar_bz2",
                        "repodata_threads",
                    ),
                ),
                (
                    "Basic Conda Configuration",
                    (  # TODO: Is there a better category name here?
                        "envs_dirs",
                        "pkgs_dirs",
                        "default_threads",
                    ),
                ),
                (
                    "Network Configuration",
                    (
                        "client_ssl_cert",
                        "client_ssl_cert_key",
                        "local_repodata_ttl",
                        "offline",
                        "proxy_servers",
                        "remote_connect_timeout_secs",
                        "remote_max_retries",
                        "remote_backoff_factor",
                        "remote_read_timeout_secs",
                        "ssl_verify",
                    ),
                ),
                (
                    "Solver Configuration",
                    (
                        "aggressive_update_packages",
                        "auto_update_conda",
                        "channel_priority",
                        "create_default_packages",
                        "disallowed_packages",
                        "force_reinstall",
                        "pinned_packages",
                        "pip_interop_enabled",
                        "track_features",
                        "solver_logic",
                    ),
                ),
                (
                    "Package Linking and Install-time Configuration",
                    (
                        "allow_softlinks",
                        "always_copy",
                        "always_softlink",
                        "path_conflict",
                        "rollback_enabled",
                        "safety_checks",
                        "extra_safety_checks",
                        "signing_metadata_url_base",
                        "shortcuts",
                        "non_admin_enabled",
                        "separate_format_cache",
                        "verify_threads",
                        "execute_threads",
                    ),
                ),
                (
                    "Conda-build Configuration",
                    (
                        "bld_path",
                        "croot",
                        "anaconda_upload",
                        "conda_build",
                    ),
                ),
                (
                    "Output, Prompt, and Flow Control Configuration",
                    (
                        "always_yes",
                        "auto_activate_base",
                        "auto_stack",
                        "changeps1",
                        "env_prompt",
                        "json",
                        "notify_outdated_conda",
                        "quiet",
                        "report_errors",
                        "show_channel_urls",
                        "verbosity",
                        "unsatisfiable_hints",
                        "unsatisfiable_hints_check_depth",
                    ),
                ),
                (
                    "CLI-only",
                    (
                        "deps_modifier",
                        "update_modifier",
                        "force",
                        "force_remove",
                        "clobber",
                        "dry_run",
                        "download_only",
                        "ignore_pinned",
                        "use_index_cache",
                        "use_local",
                    ),
                ),
                (
                    "Hidden and Undocumented",
                    (
                        "allow_cycles",  # allow cyclical dependencies, or raise
                        "allow_conda_downgrades",
                        "add_pip_as_python_dependency",
                        "debug",
                        "dev",
                        "default_python",
                        "enable_private_envs",
                        "error_upload_url",  # should remain undocumented
                        "force_32bit",
                        "root_prefix",
                        "sat_solver",
                        "solver_ignore_timestamps",
                        "subdir",
                        "subdirs",
                        # https://conda.io/docs/config.html#disable-updating-of-dependencies-update-dependencies # NOQA
                        # I don't think this documentation is correct any longer. # NOQA
                        "target_prefix_override",
                        # used to override prefix rewriting, for e.g. building docker containers or RPMs  # NOQA
                    ),
                ),
            )
        )

    def get_descriptions(self):
        return self.description_map

    @memoizedproperty
    def description_map(self):
        return frozendict(
            {
                "add_anaconda_token": dals(
                    """
                    In conjunction with the anaconda command-line client (installed with
                    `conda install anaconda-client`), and following logging into an Anaconda
                    Server API site using `anaconda login`, automatically apply a matching
                    private token to enable access to private packages and channels.
                    """
                ),
                # 'add_pip_as_python_dependency': dals("""
                #     Add pip, wheel and setuptools as dependencies of python. This ensures pip,
                #     wheel and setuptools will always be installed any time python is installed.
                #     """),
                "aggressive_update_packages": dals(
                    """
                    A list of packages that, if installed, are always updated to the latest
                    possible version.
                    """
                ),
                "allow_non_channel_urls": dals(
                    """
                    Warn, but do not fail, when conda detects a channel url is not a valid
                    channel.
                    """
                ),
                "allow_softlinks": dals(
                    """
                    When allow_softlinks is True, conda uses hard-links when possible, and
                    soft-links (symlinks) when hard-links are not possible, such as when
                    installing on a different filesystem than the one that the package cache is
                    on. When allow_softlinks is False, conda still uses hard-links when
                    possible, but when it is not possible, conda copies files. Individual
                    packages can override this setting, specifying that certain files should
                    never be soft-linked (see the no_link option in the build recipe
                    documentation).
                    """
                ),
                "always_copy": dals(
                    """
                    Register a preference that files be copied into a prefix during install
                    rather than hard-linked.
                    """
                ),
                "always_softlink": dals(
                    """
                    Register a preference that files be soft-linked (symlinked) into a prefix
                    during install rather than hard-linked. The link source is the 'pkgs_dir'
                    package cache from where the package is being linked. WARNING: Using this
                    option can result in corruption of long-lived conda environments. Package
                    caches are *caches*, which means there is some churn and invalidation. With
                    this option, the contents of environments can be switched out (or erased)
                    via operations on other environments.
                    """
                ),
                "always_yes": dals(
                    """
                    Automatically choose the 'yes' option whenever asked to proceed with a
                    conda operation, such as when running `conda install`.
                    """
                ),
                "anaconda_upload": dals(
                    """
                    Automatically upload packages built with conda build to anaconda.org.
                    """
                ),
                "auto_activate_base": dals(
                    """
                    Automatically activate the base environment during shell initialization.
                    """
                ),
                "auto_update_conda": dals(
                    """
                    Automatically update conda when a newer or higher priority version is
                    detected.
                    """
                ),
                "auto_stack": dals(
                    """
                    Implicitly use --stack when using activate if current level of nesting (as
                    indicated by CONDA_SHLVL environment variable) is less than or equal to
                    specified value. 0 or false disables automatic stacking, 1 or true enables
                    it for one level.
                    """
                ),
                "bld_path": dals(
                    """
                    The location where conda-build will put built packages. Same as 'croot',
                    but 'croot' takes precedence when both are defined. Also used in
                    construction of the 'local' multichannel.
                    """
                ),
                "changeps1": dals(
                    """
                    When using activate, change the command prompt ($PS1) to include the
                    activated environment.
                    """
                ),
                "channel_alias": dals(
                    """
                    The prepended url location to associate with channel names.
                    """
                ),
                "channel_priority": dals(
                    """
                    Accepts values of 'strict', 'flexible', and 'disabled'. The default value
                    is 'flexible'. With strict channel priority, packages in lower priority
                    channels are not considered if a package with the same name appears in a
                    higher priority channel. With flexible channel priority, the solver may
                    reach into lower priority channels to fulfill dependencies, rather than
                    raising an unsatisfiable error. With channel priority disabled, package
                    version takes precedence, and the configured priority of channels is used
                    only to break ties. In previous versions of conda, this parameter was
                    configured as either True or False. True is now an alias to 'flexible'.
                    """
                ),
                "channels": dals(
                    """
                    The list of conda channels to include for relevant operations.
                    """
                ),
                "client_ssl_cert": dals(
                    """
                    A path to a single file containing a private key and certificate (e.g. .pem
                    file). Alternately, use client_ssl_cert_key in conjuction with
                    client_ssl_cert for individual files.
                    """
                ),
                "client_ssl_cert_key": dals(
                    """
                    Used in conjunction with client_ssl_cert for a matching key file.
                    """
                ),
                # 'clobber': dals("""
                #     Allow clobbering of overlapping file paths within packages, and suppress
                #     related warnings. Overrides the path_conflict configuration value when
                #     set to 'warn' or 'prevent'.
                #     """),
                "conda_build": dals(
                    """
                    General configuration parameters for conda-build.
                    """
                ),
                # TODO: add shortened link to docs for conda_build at
                # See https://conda.io/docs/user-guide/configuration/use-condarc.html#conda-build-configuration  # NOQA
                "create_default_packages": dals(
                    """
                    Packages that are by default added to a newly created environments.
                    """
                ),  # TODO: This is a bad parameter name. Consider an alternate.
                "croot": dals(
                    """
                    The location where conda-build will put built packages. Same as 'bld_path',
                    but 'croot' takes precedence when both are defined. Also used in
                    construction of the 'local' multichannel.
                    """
                ),
                "custom_channels": dals(
                    """
                    A map of key-value pairs where the key is a channel name and the value is a
                    channel location. Channels defined here override the default
                    'channel_alias' value. The channel name (key) is not included in the
                    channel location (value).  For example, to override the location of the
                    'conda-forge' channel where the url to repodata is
                    https://anaconda-repo.dev/packages/conda-forge/linux-64/repodata.json, add
                    an entry 'conda-forge: https://anaconda-repo.dev/packages'.
                    """
                ),
                "custom_multichannels": dals(
                    """
                    A multichannel is a metachannel composed of multiple channels. The two
                    reserved multichannels are 'defaults' and 'local'. The 'defaults'
                    multichannel is customized using the 'default_channels' parameter. The
                    'local' multichannel is a list of file:// channel locations where
                    conda-build stashes successfully-built packages.  Other multichannels can
                    be defined with custom_multichannels, where the key is the multichannel
                    name and the value is a list of channel names and/or channel urls.
                    """
                ),
                "default_channels": dals(
                    """
                    The list of channel names and/or urls used for the 'defaults' multichannel.
                    """
                ),
                # 'default_python': dals("""
                #     specifies the default major & minor version of Python to be used when
                #     building packages with conda-build. Also used to determine the major
                #     version of Python (2/3) to be used in new environments. Defaults to
                #     the version used by conda itself.
                #     """),
                "default_threads": dals(
                    """
                    Threads to use by default for parallel operations.  Default is None,
                    which allows operations to choose themselves.  For more specific
                    control, see the other *_threads parameters:
                        * repodata_threads - for fetching/loading repodata
                        * verify_threads - for verifying package contents in transactions
                        * execute_threads - for carrying out the unlinking and linking steps
                    """
                ),
                "disallowed_packages": dals(
                    """
                    Package specifications to disallow installing. The default is to allow
                    all packages.
                    """
                ),
                "download_only": dals(
                    """
                    Solve an environment and ensure package caches are populated, but exit
                    prior to unlinking and linking packages into the prefix
                    """
                ),
                "envs_dirs": dals(
                    """
                    The list of directories to search for named environments. When creating a new
                    named environment, the environment will be placed in the first writable
                    location.
                    """
                ),
                "env_prompt": dals(
                    """
                    Template for prompt modification based on the active environment. Currently
                    supported template variables are '{prefix}', '{name}', and '{default_env}'.
                    '{prefix}' is the absolute path to the active environment. '{name}' is the
                    basename of the active environment prefix. '{default_env}' holds the value
                    of '{name}' if the active environment is a conda named environment ('-n'
                    flag), or otherwise holds the value of '{prefix}'. Templating uses python's
                    str.format() method.
                    """
                ),
                "execute_threads": dals(
                    """
                    Threads to use when performing the unlink/link transaction.  When not set,
                    defaults to 1.  This step is pretty strongly I/O limited, and you may not
                    see much benefit here.
                    """
                ),
                "force_reinstall": dals(
                    """
                    Ensure that any user-requested package for the current operation is
                    uninstalled and reinstalled, even if that package already exists in the
                    environment.
                    """
                ),
                # 'force': dals("""
                #     Override any of conda's objections and safeguards for installing packages
                #     and potentially breaking environments. Also re-installs the package, even
                #     if the package is already installed. Implies --no-deps.
                #     """),
                # 'force_32bit': dals("""
                #     CONDA_FORCE_32BIT should only be used when running conda-build (in order
                #     to build 32-bit packages on a 64-bit system).  We don't want to mention it
                #     in the documentation, because it can mess up a lot of things.
                #     """),
                "json": dals(
                    """
                    Ensure all output written to stdout is structured json.
                    """
                ),
                "local_repodata_ttl": dals(
                    """
                    For a value of False or 0, always fetch remote repodata (HTTP 304 responses
                    respected). For a value of True or 1, respect the HTTP Cache-Control max-age
                    header. Any other positive integer values is the number of seconds to locally
                    cache repodata before checking the remote server for an update.
                    """
                ),
                "migrated_channel_aliases": dals(
                    """
                    A list of previously-used channel_alias values. Useful when switching between
                    different Anaconda Repository instances.
                    """
                ),
                "migrated_custom_channels": dals(
                    """
                    A map of key-value pairs where the key is a channel name and the value is
                    the previous location of the channel.
                    """
                ),
                # 'no_deps': dals("""
                #     Do not install, update, remove, or change dependencies. This WILL lead to
                #     broken environments and inconsistent behavior. Use at your own risk.
                #     """),
                "non_admin_enabled": dals(
                    """
                    Allows completion of conda's create, install, update, and remove
                    operations, for non-privileged (non-root or non-administrator) users.
                    """
                ),
                "notify_outdated_conda": dals(
                    """
                    Notify if a newer version of conda is detected during a create, install,
                    update, or remove operation.
                    """
                ),
                "offline": dals(
                    """
                    Restrict conda to cached download content and file:// based urls.
                    """
                ),
                "override_channels_enabled": dals(
                    """
                    Permit use of the --overide-channels command-line flag.
                    """
                ),
                "path_conflict": dals(
                    """
                    The method by which conda handle's conflicting/overlapping paths during a
                    create, install, or update operation. The value must be one of 'clobber',
                    'warn', or 'prevent'. The '--clobber' command-line flag or clobber
                    configuration parameter overrides path_conflict set to 'prevent'.
                    """
                ),
                "pinned_packages": dals(
                    """
                    A list of package specs to pin for every environment resolution.
                    This parameter is in BETA, and its behavior may change in a future release.
                    """
                ),
                "pip_interop_enabled": dals(
                    """
                    Allow the conda solver to interact with non-conda-installed python packages.
                    """
                ),
                "pkgs_dirs": dals(
                    """
                    The list of directories where locally-available packages are linked from at
                    install time. Packages not locally available are downloaded and extracted
                    into the first writable directory.
                    """
                ),
                "proxy_servers": dals(
                    """
                    A mapping to enable proxy settings. Keys can be either (1) a scheme://hostname
                    form, which will match any request to the given scheme and exact hostname, or
                    (2) just a scheme, which will match requests to that scheme. Values are are
                    the actual proxy server, and are of the form
                    'scheme://[user:password@]host[:port]'. The optional 'user:password' inclusion
                    enables HTTP Basic Auth with your proxy.
                    """
                ),
                "quiet": dals(
                    """
                    Disable progress bar display and other output.
                    """
                ),
                "remote_connect_timeout_secs": dals(
                    """
                    The number seconds conda will wait for your client to establish a connection
                    to a remote url resource.
                    """
                ),
                "remote_max_retries": dals(
                    """
                    The maximum number of retries each HTTP connection should attempt.
                    """
                ),
                "remote_backoff_factor": dals(
                    """
                    The factor determines the time HTTP connection should wait for attempt.
                    """
                ),
                "remote_read_timeout_secs": dals(
                    """
                    Once conda has connected to a remote resource and sent an HTTP request, the
                    read timeout is the number of seconds conda will wait for the server to send
                    a response.
                    """
                ),
                "repodata_threads": dals(
                    """
                    Threads to use when downloading and reading repodata.  When not set,
                    defaults to None, which uses the default ThreadPoolExecutor behavior.
                    """
                ),
                "report_errors": dals(
                    """
                    Opt in, or opt out, of automatic error reporting to core maintainers. Error
                    reports are anonymous, with only the error stack trace and information given
                    by `conda info` being sent.
                    """
                ),
                "restore_free_channel": dals(
                    """"
                    Add the "free" channel back into defaults, behind "main" in priority. The
                    "free" channel was removed from the collection of default channels in conda
                    4.7.0.
                    """
                ),
                "rollback_enabled": dals(
                    """
                    Should any error occur during an unlink/link transaction, revert any disk
                    mutations made to that point in the transaction.
                    """
                ),
                "safety_checks": dals(
                    """
                    Enforce available safety guarantees during package installation.
                    The value must be one of 'enabled', 'warn', or 'disabled'.
                    """
                ),
                "separate_format_cache": dals(
                    """
                    Treat .tar.bz2 files as different from .conda packages when
                    filenames are otherwise similar. This defaults to False, so
                    that your package cache doesn't churn when rolling out the new
                    package format. If you'd rather not assume that a .tar.bz2 and
                    .conda from the same place represent the same content, set this
                    to True.
                    """
                ),
                "extra_safety_checks": dals(
                    """
                    Spend extra time validating package contents.  Currently, runs sha256
                    verification on every file within each package during installation.
                    """
                ),
                "signing_metadata_url_base": dals(
                    """
                    Base URL for obtaining trust metadata updates (i.e., the `*.root.json` and
                    `key_mgr.json` files) used to verify metadata and (eventually) package
                    signatures.
                    """
                ),
                "shortcuts": dals(
                    """
                    Allow packages to create OS-specific shortcuts (e.g. in the Windows Start
                    Menu) at install time.
                    """
                ),
                "show_channel_urls": dals(
                    """
                    Show channel URLs when displaying what is going to be downloaded.
                    """
                ),
                "ssl_verify": dals(
                    """
                    Conda verifies SSL certificates for HTTPS requests, just like a web
                    browser. By default, SSL verification is enabled, and conda operations will
                    fail if a required url's certificate cannot be verified. Setting ssl_verify
                    to False disables certification verification. The value for ssl_verify can
                    also be (1) a path to a CA bundle file, or (2) a path to a directory
                    containing certificates of trusted CA.
                    """
                ),
                "track_features": dals(
                    """
                    A list of features that are tracked by default. An entry here is similar to
                    adding an entry to the create_default_packages list.
                    """
                ),
                "repodata_fns": dals(
                    """
                    Specify filenames for repodata fetching. The default is
                    ('current_repodata.json', 'repodata.json'), which tries a subset of the
                    full index containing only the latest version for each package, then falls
                    back to repodata.json.  You may want to specify something else to use an
                    alternate index that has been reduced somehow.
                    """
                ),
                "use_index_cache": dals(
                    """
                    Use cache of channel index files, even if it has expired.
                    """
                ),
                "use_only_tar_bz2": dals(
                    """
                    A boolean indicating that only .tar.bz2 conda packages should be
                    downloaded. This is forced to True if conda-build is installed and older
                    than 3.18.3, because older versions of conda break when conda feeds it the
                    new file format.
                    """
                ),
                "verbosity": dals(
                    """
                    Sets output log level. 0 is warn. 1 is info. 2 is debug. 3 is trace.
                    """
                ),
                "verify_threads": dals(
                    """
                    Threads to use when performing the transaction verification step.  When not
                    set, defaults to 1.
                    """
                ),
                "whitelist_channels": dals(
                    """
                    The exclusive list of channels allowed to be used on the system. Use of any
                    other channels will result in an error. If conda-build channels are to be
                    allowed, along with the --use-local command line flag, be sure to include the
                    'local' channel in the list. If the list is empty or left undefined, no
                    channel exclusions will be enforced.
                    """
                ),
                "unsatisfiable_hints": dals(
                    """
                    A boolean to determine if conda should find conflicting packages in the case
                    of a failed install.
                    """
                ),
                "unsatisfiable_hints_check_depth": dals(
                    """
                    An integer that specifies how many levels deep to search for unsatisfiable
                    dependencies. If this number is 1 it will complete the unsatisfiable hints
                    fastest (but perhaps not the most complete). The higher this number, the
                    longer the generation of the unsat hint will take. Defaults to 3.
                    """
                ),
                "solver_logic": dals(
                    """
                    A string to choose between the different solver logics implemented in
                    conda. A solver logic takes care of turning your requested packages into a
                    list of specs to add and/or remove from a given environment, based on their
                    dependencies and specified constraints.
                    """
                ),
            }
        )


def conda_in_private_env():
    # conda is located in its own private environment named '_conda_'
    envs_dir, env_name = path_split(sys.prefix)
    return env_name == "_conda_" and basename(envs_dir) == "envs"


def reset_context(search_path=SEARCH_PATH, argparse_args=None):
    global context
    context.__init__(search_path, argparse_args)
    context.__dict__.pop("_Context__conda_build", None)
    from ..models.channel import Channel

    Channel._reset_state()
    # need to import here to avoid circular dependency
    return context


@contextmanager
def fresh_context(env=None, search_path=SEARCH_PATH, argparse_args=None, **kwargs):
    if env or kwargs:
        old_env = os.environ.copy()
        os.environ.update(env or {})
        os.environ.update(kwargs)
    yield reset_context(search_path=search_path, argparse_args=argparse_args)
    if env or kwargs:
        os.environ.clear()
        os.environ.update(old_env)
        reset_context()


class ContextStackObject(object):
    def __init__(self, search_path=SEARCH_PATH, argparse_args=None):
        self.set_value(search_path, argparse_args)

    def set_value(self, search_path=SEARCH_PATH, argparse_args=None):
        self.search_path = search_path
        self.argparse_args = argparse_args

    def apply(self):
        reset_context(self.search_path, self.argparse_args)


class ContextStack(object):
    def __init__(self):
        self._stack = [ContextStackObject() for _ in range(3)]
        self._stack_idx = 0
        self._last_search_path = None
        self._last_argparse_args = None

    def push(self, search_path, argparse_args):
        self._stack_idx += 1
        old_len = len(self._stack)
        if self._stack_idx >= old_len:
            self._stack.extend([ContextStackObject() for _ in range(old_len)])
        self._stack[self._stack_idx].set_value(search_path, argparse_args)
        self.apply()

    def apply(self):
        if (
            self._last_search_path != self._stack[self._stack_idx].search_path
            or self._last_argparse_args != self._stack[self._stack_idx].argparse_args
        ):
            # Expensive:
            self._stack[self._stack_idx].apply()
            self._last_search_path = self._stack[self._stack_idx].search_path
            self._last_argparse_args = self._stack[self._stack_idx].argparse_args

    def pop(self):
        self._stack_idx -= 1
        self._stack[self._stack_idx].apply()

    def replace(self, search_path, argparse_args):
        self._stack[self._stack_idx].set_value(search_path, argparse_args)
        self._stack[self._stack_idx].apply()


context_stack = ContextStack()


def stack_context(pushing, search_path=SEARCH_PATH, argparse_args=None):
    if pushing:
        # Fast
        context_stack.push(search_path, argparse_args)
    else:
        # Slow
        context_stack.pop()


# Default means "The configuration when there are no condarc files present". It is
# all the settings and defaults that are built in to the code and *not* the default
# value of search_path=SEARCH_PATH. It means search_path=().
def stack_context_default(pushing, argparse_args=None):
    return stack_context(pushing, search_path=(), argparse_args=argparse_args)


def replace_context(pushing=None, search_path=SEARCH_PATH, argparse_args=None):
    # pushing arg intentionally not used here, but kept for API compatibility
    return context_stack.replace(search_path, argparse_args)


def replace_context_default(pushing=None, argparse_args=None):
    # pushing arg intentionally not used here, but kept for API compatibility
    return context_stack.replace(search_path=(), argparse_args=argparse_args)


# Tests that want to only declare 'I support the project-wide default for how to
# manage stacking of contexts'. Tests that are known to be careful with context
# can use `replace_context_default` which might be faster, though it should
# be a stated goal to set conda_tests_ctxt_mgmt_def_pol to replace_context_default
# and not to stack_context_default.
conda_tests_ctxt_mgmt_def_pol = replace_context_default


@memoize
def _get_cpu_info():
    # DANGER: This is rather slow
    from .._vendor.cpuinfo import get_cpu_info

    return frozendict(get_cpu_info())


def env_name(prefix):
    # counter part to `locate_prefix_by_name()` below
    if not prefix:
        return None
    if paths_equal(prefix, context.root_prefix):
        return ROOT_ENV_NAME
    maybe_envs_dir, maybe_name = path_split(prefix)
    for envs_dir in context.envs_dirs:
        if paths_equal(envs_dir, maybe_envs_dir):
            return maybe_name
    return prefix


def locate_prefix_by_name(name, envs_dirs=None):
    """Find the location of a prefix given a conda env name.  If the location does not exist, an
    error is raised.
    """
    assert name
    if name in (ROOT_ENV_NAME, "root"):
        return context.root_prefix
    if envs_dirs is None:
        envs_dirs = context.envs_dirs
    for envs_dir in envs_dirs:
        if not isdir(envs_dir):
            continue
        prefix = join(envs_dir, name)
        if isdir(prefix):
            return abspath(prefix)

    from ..exceptions import EnvironmentNameNotFound

    raise EnvironmentNameNotFound(name)


def determine_target_prefix(ctx, args=None):
    """Get the prefix to operate in.  The prefix may not yet exist.

    Args:
        ctx: the context of conda
        args: the argparse args from the command line

    Returns: the prefix
    Raises: CondaEnvironmentNotFoundError if the prefix is invalid
    """

    argparse_args = args or ctx._argparse_args
    try:
        prefix_name = argparse_args.name
    except AttributeError:
        prefix_name = None
    try:
        prefix_path = argparse_args.prefix
    except AttributeError:
        prefix_path = None

    if prefix_name is not None and not prefix_name.strip():  # pragma: no cover
        from ..exceptions import ArgumentError

        raise ArgumentError("Argument --name requires a value.")

    if prefix_path is not None and not prefix_path.strip():  # pragma: no cover
        from ..exceptions import ArgumentError

        raise ArgumentError("Argument --prefix requires a value.")

    if prefix_name is None and prefix_path is None:
        return ctx.default_prefix
    elif prefix_path is not None:
        return expand(prefix_path)
    else:
        disallowed_chars = ("/", " ", ":", "#")
        if any(_ in prefix_name for _ in disallowed_chars):
            from ..exceptions import CondaValueError

            builder = ["Invalid environment name: '" + prefix_name + "'"]
            builder.append("  Characters not allowed: {}".format(disallowed_chars))
            raise CondaValueError("\n".join(builder))
        if prefix_name in (ROOT_ENV_NAME, "root"):
            return ctx.root_prefix
        else:
            from ..exceptions import EnvironmentNameNotFound

            try:
                return locate_prefix_by_name(prefix_name)
            except EnvironmentNameNotFound:
                return join(_first_writable_envs_dir(), prefix_name)


def _first_writable_envs_dir():
    # Calling this function will *create* an envs directory if one does not already
    # exist. Any caller should intend to *use* that directory for *writing*, not just reading.
    for envs_dir in context.envs_dirs:

        if envs_dir == os.devnull:
            continue

        # The magic file being used here could change in the future.  Don't write programs
        # outside this code base that rely on the presence of this file.
        # This value is duplicated in conda.gateways.disk.create.create_envs_directory().
        envs_dir_magic_file = join(envs_dir, ".conda_envs_dir_test")

        if isfile(envs_dir_magic_file):
            try:
                open(envs_dir_magic_file, "a").close()
                return envs_dir
            except (IOError, OSError):
                log.trace("Tried envs_dir but not writable: %s", envs_dir)
        else:
            from ..gateways.disk.create import create_envs_directory

            was_created = create_envs_directory(envs_dir)
            if was_created:
                return envs_dir

    from ..exceptions import NoWritableEnvsDirError

    raise NoWritableEnvsDirError(context.envs_dirs)


# backward compatibility for conda-build
def get_prefix(ctx, args, search=True):  # pragma: no cover
    return determine_target_prefix(ctx or context, args)


try:
    context = Context((), None)
except ConfigurationLoadError as e:  # pragma: no cover
    print(repr(e), file=sys.stderr)
    # Exception handler isn't loaded so use sys.exit
    sys.exit(1)<|MERGE_RESOLUTION|>--- conflicted
+++ resolved
@@ -717,14 +717,9 @@
                     ("CONDA_EXE", sys.executable),
                     (
                         "PYTHONPATH",
-<<<<<<< HEAD
-                        os.path.dirname(CONDA_PACKAGE_ROOT)
-                        + "{}{}".format(os.pathsep, os.environ.get("PYTHONPATH", "")),
-=======
                         # [warning] Do not confuse with os.path.join, we are joining paths
                         # with ; or : delimiters.
                         os.pathsep.join((CONDA_SOURCE_ROOT, os.environ.get("PYTHONPATH", ""))),
->>>>>>> 35cd4795
                     ),
                     ("_CE_M", "-m"),
                     ("_CE_CONDA", "conda"),
