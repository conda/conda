--- conflicted
+++ resolved
@@ -467,11 +467,8 @@
             'croot',
             'debug',
             'default_python',
-<<<<<<< HEAD
+            'dry_run',
             'enable_private_envs',
-=======
-            'dry_run',
->>>>>>> 052a5e73
             'force_32bit',
             'max_shlvl',
             'migrated_custom_channels',
