--- conflicted
+++ resolved
@@ -224,13 +224,9 @@
     auto_activate = ParameterLoader(
         PrimitiveParameter(True), aliases=("auto_activate_base",)
     )
-<<<<<<< HEAD
-    default_activation_env = ParameterLoader(PrimitiveParameter(ROOT_ENV_NAME))
-=======
     _default_activation_env = ParameterLoader(
         PrimitiveParameter(ROOT_ENV_NAME), aliases=("default_activation_env",)
     )
->>>>>>> 63f4c2d8
     auto_stack = ParameterLoader(PrimitiveParameter(0))
     notify_outdated_conda = ParameterLoader(PrimitiveParameter(True))
     clobber = ParameterLoader(PrimitiveParameter(False))
@@ -1198,26 +1194,14 @@
 
     @property
     @deprecated(
-<<<<<<< HEAD
-        "25.5",
-        "26.1",
-=======
         "25.9",
         "26.3",
->>>>>>> 63f4c2d8
         addendum="Please use `conda.base.context.context.auto_activate` instead",
     )
     def auto_activate_base(self) -> bool:
         return self.auto_activate
 
     @property
-<<<<<<< HEAD
-=======
-    def default_activation_env(self) -> str:
-        return self._default_activation_env or ROOT_ENV_NAME
-
-    @property
->>>>>>> 63f4c2d8
     def category_map(self):
         return {
             "Channel Configuration": (
