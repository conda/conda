# Copyright (C) 2012 Anaconda, Inc
# SPDX-License-Identifier: BSD-3-Clause
from __future__ import annotations

from collections import OrderedDict
from collections.abc import Mapping

import functools
from errno import ENOENT
from functools import lru_cache
from logging import getLogger
import os
from os.path import abspath, basename, expanduser, isdir, isfile, join, split as path_split
import platform
import pluggy
import sys
import struct
from contextlib import contextmanager
from datetime import datetime
import warnings

try:
    from tlz.itertoolz import concat, unique
except ImportError:
    from conda._vendor.toolz.itertoolz import concat, unique

from .constants import (
    APP_NAME,
    ChannelPriority,
    DEFAULTS_CHANNEL_NAME,
    REPODATA_FN,
    DEFAULT_AGGRESSIVE_UPDATE_PACKAGES,
    DEFAULT_CHANNELS,
    DEFAULT_CHANNEL_ALIAS,
    DEFAULT_CUSTOM_CHANNELS,
    DepsModifier,
    ERROR_UPLOAD_URL,
    KNOWN_SUBDIRS,
    PREFIX_MAGIC_FILE,
    PathConflict,
    ROOT_ENV_NAME,
    SEARCH_PATH,
    SafetyChecks,
    SatSolverChoice,
    SolverChoice,
    UpdateModifier,
    CONDA_LOGS_DIR,
    PREFIX_NAME_DISALLOWED_CHARS,
)
from .. import __version__ as CONDA_VERSION
from .._vendor.appdirs import user_data_dir
from ..auxlib.decorators import memoizedproperty
from ..auxlib.ish import dals
from .._vendor.boltons.setutils import IndexedSet
from .._vendor.frozendict import frozendict
from ..common.compat import NoneType, odict, on_win
from ..common.configuration import (
    Configuration,
    ConfigurationLoadError,
    MapParameter,
    ParameterLoader,
    PrimitiveParameter,
    SequenceParameter,
    ValidationError,
    UnionSequenceParameter,
)
from ..common._os.linux import linux_get_libc_version
from ..common.path import expand, paths_equal
from ..common.url import has_scheme, path_to_url, split_scheme_auth_token
from ..common.decorators import env_override

from .. import CONDA_SOURCE_ROOT

from .. import plugins

try:
    os.getcwd()
except OSError as e:
    if e.errno == ENOENT:
        # FileNotFoundError can occur when cwd has been deleted out from underneath the process.
        # To resolve #6584, let's go with setting cwd to sys.prefix, and see how far we get.
        os.chdir(sys.prefix)
    else:
        raise

log = getLogger(__name__)

_platform_map = {
    'linux2': 'linux',
    'linux': 'linux',
    'darwin': 'osx',
    'win32': 'win',
    'zos': 'zos',
}
non_x86_machines = {
    'armv6l',
    'armv7l',
    'aarch64',
    'arm64',
    'ppc64',
    'ppc64le',
    's390x',
}
_arch_names = {
    32: 'x86',
    64: 'x86_64',
}

user_rc_path = abspath(expanduser('~/.condarc'))
sys_rc_path = join(sys.prefix, '.condarc')


def mockable_context_envs_dirs(root_writable, root_prefix, _envs_dirs):
    if root_writable:
        fixed_dirs = [
            join(root_prefix, 'envs'),
            join('~', '.conda', 'envs'),
        ]
    else:
        fixed_dirs = [
            join('~', '.conda', 'envs'),
            join(root_prefix, 'envs'),
        ]
    if on_win:
        fixed_dirs.append(join(user_data_dir(APP_NAME, APP_NAME), "envs"))
    return tuple(IndexedSet(expand(path) for path in (*_envs_dirs, *fixed_dirs)))


def channel_alias_validation(value):
    if value and not has_scheme(value):
        return "channel_alias value '%s' must have scheme/protocol." % value
    return True


def default_python_default():
    ver = sys.version_info
    return '%d.%d' % (ver.major, ver.minor)


def default_python_validation(value):
    if value:
        if len(value) >= 3 and value[1] == '.':
            try:
                value = float(value)
                if 2.0 <= value < 4.0:
                    return True
            except ValueError:  # pragma: no cover
                pass
    else:
        # Set to None or '' meaning no python pinning
        return True

    return "default_python value '%s' not of the form '[23].[0-9][0-9]?' or ''" % value


def ssl_verify_validation(value):
    if isinstance(value, str):
        if not isfile(value) and not isdir(value):
            return ("ssl_verify value '%s' must be a boolean, a path to a "
                    "certificate bundle file, or a path to a directory containing "
                    "certificates of trusted CAs." % value)
    return True


@functools.lru_cache(maxsize=None)  # FUTURE: Python 3.9+, replace w/ functools.cache
def get_plugin_manager():
    pm = pluggy.PluginManager('conda')
    pm.add_hookspecs(plugins)
    pm.load_setuptools_entrypoints('conda')
    return pm


class Context(Configuration):

    add_pip_as_python_dependency = ParameterLoader(PrimitiveParameter(True))
    allow_conda_downgrades = ParameterLoader(PrimitiveParameter(False))
    # allow cyclical dependencies, or raise
    allow_cycles = ParameterLoader(PrimitiveParameter(True))
    allow_softlinks = ParameterLoader(PrimitiveParameter(False))
    auto_update_conda = ParameterLoader(PrimitiveParameter(True), aliases=('self_update',))
    auto_activate_base = ParameterLoader(PrimitiveParameter(True))
    auto_stack = ParameterLoader(PrimitiveParameter(0))
    notify_outdated_conda = ParameterLoader(PrimitiveParameter(True))
    clobber = ParameterLoader(PrimitiveParameter(False))
    changeps1 = ParameterLoader(PrimitiveParameter(True))
    env_prompt = ParameterLoader(PrimitiveParameter("({default_env}) "))
    create_default_packages = ParameterLoader(
        SequenceParameter(PrimitiveParameter("", element_type=str)))
    default_python = ParameterLoader(
        PrimitiveParameter(default_python_default(),
                           element_type=(str, NoneType),
                           validation=default_python_validation))
    download_only = ParameterLoader(PrimitiveParameter(False))
    enable_private_envs = ParameterLoader(PrimitiveParameter(False))
    force_32bit = ParameterLoader(PrimitiveParameter(False))
    non_admin_enabled = ParameterLoader(PrimitiveParameter(True))

    pip_interop_enabled = ParameterLoader(PrimitiveParameter(False))

    # multithreading in various places
    _default_threads = ParameterLoader(PrimitiveParameter(0, element_type=int),
                                       aliases=('default_threads',))
    # download repodata
    _repodata_threads = ParameterLoader(PrimitiveParameter(0, element_type=int),
                                        aliases=('repodata_threads',))
    # download packages; determined experimentally
    _fetch_threads = ParameterLoader(
        PrimitiveParameter(5, element_type=int), aliases=("fetch_threads",)
    )
    _verify_threads = ParameterLoader(
        PrimitiveParameter(0, element_type=int), aliases=("verify_threads",)
    )
    # this one actually defaults to 1 - that is handled in the property below
    _execute_threads = ParameterLoader(PrimitiveParameter(0, element_type=int),
                                       aliases=('execute_threads',))

    # Safety & Security
    _aggressive_update_packages = ParameterLoader(
        SequenceParameter(
            PrimitiveParameter("", element_type=str),
            DEFAULT_AGGRESSIVE_UPDATE_PACKAGES),
        aliases=('aggressive_update_packages',))
    safety_checks = ParameterLoader(PrimitiveParameter(SafetyChecks.warn))
    extra_safety_checks = ParameterLoader(PrimitiveParameter(False))
    _signing_metadata_url_base = ParameterLoader(
        PrimitiveParameter(None, element_type=(str, NoneType)),
        aliases=('signing_metadata_url_base',))
    path_conflict = ParameterLoader(PrimitiveParameter(PathConflict.clobber))

    pinned_packages = ParameterLoader(SequenceParameter(
        PrimitiveParameter("", element_type=str),
        string_delimiter='&'))  # TODO: consider a different string delimiter  # NOQA
    disallowed_packages = ParameterLoader(
        SequenceParameter(
            PrimitiveParameter("", element_type=str), string_delimiter='&'),
        aliases=('disallow',))
    rollback_enabled = ParameterLoader(PrimitiveParameter(True))
    track_features = ParameterLoader(
        SequenceParameter(PrimitiveParameter("", element_type=str)))
    use_index_cache = ParameterLoader(PrimitiveParameter(False))

    separate_format_cache = ParameterLoader(PrimitiveParameter(False))

    _root_prefix = ParameterLoader(PrimitiveParameter(""), aliases=('root_dir', 'root_prefix'))
    _envs_dirs = ParameterLoader(
        SequenceParameter(PrimitiveParameter("", element_type=str),
                          string_delimiter=os.pathsep),
        aliases=('envs_dirs', 'envs_path'),
        expandvars=True)
    _pkgs_dirs = ParameterLoader(SequenceParameter(PrimitiveParameter("", str)),
                                 aliases=('pkgs_dirs',),
                                 expandvars=True)
    _subdir = ParameterLoader(PrimitiveParameter(''), aliases=('subdir',))
    _subdirs = ParameterLoader(
        SequenceParameter(PrimitiveParameter("", str)), aliases=('subdirs',))

    local_repodata_ttl = ParameterLoader(PrimitiveParameter(1, element_type=(bool, int)))
    # number of seconds to cache repodata locally
    #   True/1: respect Cache-Control max-age header
    #   False/0: always fetch remote repodata (HTTP 304 responses respected)

    # remote connection details
    ssl_verify = ParameterLoader(
        PrimitiveParameter(True,
                           element_type=(str, bool),
                           validation=ssl_verify_validation),
        aliases=('verify_ssl',),
        expandvars=True)
    client_ssl_cert = ParameterLoader(
        PrimitiveParameter(None, element_type=(str, NoneType)),
        aliases=('client_cert',),
        expandvars=True)
    client_ssl_cert_key = ParameterLoader(
        PrimitiveParameter(None, element_type=(str, NoneType)),
        aliases=('client_cert_key',),
        expandvars=True)
    proxy_servers = ParameterLoader(
        MapParameter(PrimitiveParameter(None, (str, NoneType))),
        expandvars=True)
    remote_connect_timeout_secs = ParameterLoader(PrimitiveParameter(9.15))
    remote_read_timeout_secs = ParameterLoader(PrimitiveParameter(60.))
    remote_max_retries = ParameterLoader(PrimitiveParameter(3))
    remote_backoff_factor = ParameterLoader(PrimitiveParameter(1))

    add_anaconda_token = ParameterLoader(PrimitiveParameter(True), aliases=('add_binstar_token',))

    # #############################
    # channels
    # #############################
    allow_non_channel_urls = ParameterLoader(PrimitiveParameter(False))
    _channel_alias = ParameterLoader(
        PrimitiveParameter(DEFAULT_CHANNEL_ALIAS,
                           validation=channel_alias_validation),
        aliases=('channel_alias',),
        expandvars=True)
    channel_priority = ParameterLoader(PrimitiveParameter(ChannelPriority.FLEXIBLE))
    _channels = ParameterLoader(
        UnionSequenceParameter(
            {
                "sequence": SequenceParameter(PrimitiveParameter("", element_type=str)),
                "primitive": PrimitiveParameter("", element_type=str),
                "map": MapParameter(MapParameter(PrimitiveParameter("", element_type=str))),
            },
            default=(DEFAULTS_CHANNEL_NAME,),
        ),
        aliases=('channels', 'channel',),
        expandvars=True)  # channel for args.channel
    _custom_channels = ParameterLoader(
        MapParameter(PrimitiveParameter("", element_type=str), DEFAULT_CUSTOM_CHANNELS),
        aliases=('custom_channels',),
        expandvars=True)
    _custom_multichannels = ParameterLoader(
        MapParameter(SequenceParameter(PrimitiveParameter("", element_type=str))),
        aliases=('custom_multichannels',),
        expandvars=True)
    _default_channels = ParameterLoader(
        SequenceParameter(PrimitiveParameter("", element_type=str), DEFAULT_CHANNELS),
        aliases=('default_channels',),
        expandvars=True)
    _migrated_channel_aliases = ParameterLoader(
        SequenceParameter(PrimitiveParameter("", element_type=str)),
        aliases=('migrated_channel_aliases',))
    migrated_custom_channels = ParameterLoader(
        MapParameter(PrimitiveParameter("", element_type=str)),
        expandvars=True)  # TODO: also take a list of strings
    override_channels_enabled = ParameterLoader(PrimitiveParameter(True))
    show_channel_urls = ParameterLoader(PrimitiveParameter(None, element_type=(bool, NoneType)))
    use_local = ParameterLoader(PrimitiveParameter(False))
    allowlist_channels = ParameterLoader(
        SequenceParameter(PrimitiveParameter("", element_type=str)),
        aliases=("whitelist_channels",),
        expandvars=True)
    restore_free_channel = ParameterLoader(PrimitiveParameter(False))
    repodata_fns = ParameterLoader(
        SequenceParameter(
            PrimitiveParameter("", element_type=str),
            ("current_repodata.json", REPODATA_FN)))
    _use_only_tar_bz2 = ParameterLoader(PrimitiveParameter(None, element_type=(bool, NoneType)),
                                        aliases=('use_only_tar_bz2',))

    always_softlink = ParameterLoader(PrimitiveParameter(False), aliases=('softlink',))
    always_copy = ParameterLoader(PrimitiveParameter(False), aliases=('copy',))
    always_yes = ParameterLoader(
        PrimitiveParameter(None, element_type=(bool, NoneType)), aliases=('yes',))
    debug = ParameterLoader(PrimitiveParameter(False))
    dev = ParameterLoader(PrimitiveParameter(False))
    dry_run = ParameterLoader(PrimitiveParameter(False))
    error_upload_url = ParameterLoader(PrimitiveParameter(ERROR_UPLOAD_URL))
    force = ParameterLoader(PrimitiveParameter(False))
    json = ParameterLoader(PrimitiveParameter(False))
    offline = ParameterLoader(PrimitiveParameter(False))
    quiet = ParameterLoader(PrimitiveParameter(False))
    ignore_pinned = ParameterLoader(PrimitiveParameter(False))
    report_errors = ParameterLoader(PrimitiveParameter(None, element_type=(bool, NoneType)))
    shortcuts = ParameterLoader(PrimitiveParameter(True))
    number_channel_notices = ParameterLoader(PrimitiveParameter(5, element_type=int))
    _verbosity = ParameterLoader(
        PrimitiveParameter(0, element_type=int), aliases=('verbose', 'verbosity'))

    # ######################################################
    # ##               Solver Configuration               ##
    # ######################################################
    deps_modifier = ParameterLoader(PrimitiveParameter(DepsModifier.NOT_SET))
    update_modifier = ParameterLoader(PrimitiveParameter(UpdateModifier.UPDATE_SPECS))
    sat_solver = ParameterLoader(PrimitiveParameter(SatSolverChoice.PYCOSAT))
    solver_ignore_timestamps = ParameterLoader(PrimitiveParameter(False))
    solver = ParameterLoader(
        PrimitiveParameter(SolverChoice.CLASSIC, element_type=SolverChoice),
        aliases=('experimental_solver',),
    )

    @property
    def experimental_solver(self):
        # TODO: Remove in a later release
        warnings.warn(
            "'context.experimental_solver' is pending deprecation and will be removed. "
            "Please consider use 'context.solver' instead.",
            PendingDeprecationWarning
        )
        return self.solver

    # # CLI-only
    # no_deps = ParameterLoader(PrimitiveParameter(NULL, element_type=(type(NULL), bool)))
    # # CLI-only
    # only_deps = ParameterLoader(PrimitiveParameter(NULL, element_type=(type(NULL), bool)))
    #
    # freeze_installed = ParameterLoader(PrimitiveParameter(False))
    # update_deps = ParameterLoader(PrimitiveParameter(False), aliases=('update_dependencies',))
    # update_specs = ParameterLoader(PrimitiveParameter(False))
    # update_all = ParameterLoader(PrimitiveParameter(False))

    force_remove = ParameterLoader(PrimitiveParameter(False))
    force_reinstall = ParameterLoader(PrimitiveParameter(False))

    target_prefix_override = ParameterLoader(PrimitiveParameter(''))

    unsatisfiable_hints = ParameterLoader(PrimitiveParameter(True))
    unsatisfiable_hints_check_depth = ParameterLoader(PrimitiveParameter(2))

    # conda_build
    bld_path = ParameterLoader(PrimitiveParameter(''))
    anaconda_upload = ParameterLoader(
        PrimitiveParameter(None, element_type=(bool, NoneType)), aliases=('binstar_upload',))
    _croot = ParameterLoader(PrimitiveParameter(''), aliases=('croot',))
    _conda_build = ParameterLoader(
        MapParameter(PrimitiveParameter("", element_type=str)),
        aliases=('conda-build', 'conda_build'))

    def __init__(self, search_path=None, argparse_args=None):
        if search_path is None:
            search_path = SEARCH_PATH

        if argparse_args:
            # This block of code sets CONDA_PREFIX based on '-n' and '-p' flags, so that
            # configuration can be properly loaded from those locations
            func_name = ('func' in argparse_args and argparse_args.func or '').rsplit('.', 1)[-1]
            if func_name in ('create', 'install', 'update', 'remove', 'uninstall', 'upgrade'):
                if 'prefix' in argparse_args and argparse_args.prefix:
                    os.environ['CONDA_PREFIX'] = argparse_args.prefix
                elif 'name' in argparse_args and argparse_args.name:
                    # Currently, usage of the '-n' flag is inefficient, with all configuration
                    # files being loaded/re-loaded at least two times.
                    target_prefix = determine_target_prefix(context, argparse_args)
                    if target_prefix != context.root_prefix:
                        os.environ['CONDA_PREFIX'] = determine_target_prefix(context,
                                                                             argparse_args)

        super().__init__(search_path=search_path, app_name=APP_NAME, argparse_args=argparse_args)

        # Add plugin support
        self._plugin_manager = get_plugin_manager()

    def post_build_validation(self):
        errors = []
        if self.client_ssl_cert_key and not self.client_ssl_cert:
            error = ValidationError('client_ssl_cert', self.client_ssl_cert, "<<merged>>",
                                    "'client_ssl_cert' is required when 'client_ssl_cert_key' "
                                    "is defined")
            errors.append(error)
        if self.always_copy and self.always_softlink:
            error = ValidationError('always_copy', self.always_copy, "<<merged>>",
                                    "'always_copy' and 'always_softlink' are mutually exclusive. "
                                    "Only one can be set to 'True'.")
            errors.append(error)
        return errors

    @property
    def conda_build_local_paths(self):
        # does file system reads to make sure paths actually exist
        return tuple(unique(full_path for full_path in (
            expand(d) for d in (
                self._croot,
                self.bld_path,
                self.conda_build.get('root-dir'),
                join(self.root_prefix, 'conda-bld'),
                '~/conda-bld',
            ) if d
        ) if isdir(full_path)))

    @property
    def conda_build_local_urls(self):
        return tuple(path_to_url(p) for p in self.conda_build_local_paths)

    @property
    def croot(self):
        """This is where source caches and work folders live"""
        if self._croot:
            return abspath(expanduser(self._croot))
        elif self.bld_path:
            return abspath(expanduser(self.bld_path))
        elif 'root-dir' in self.conda_build:
            return abspath(expanduser(self.conda_build['root-dir']))
        elif self.root_writable:
            return join(self.root_prefix, 'conda-bld')
        else:
            return expand('~/conda-bld')

    @property
    def local_build_root(self):
        return self.croot

    @property
    def conda_build(self):
        # conda-build needs its config map to be mutable
        try:
            return self.__conda_build
        except AttributeError:
            self.__conda_build = __conda_build = dict(self._conda_build)
            return __conda_build

    @property
    def arch_name(self):
        m = platform.machine()
        if m in non_x86_machines:
            return m
        else:
            return _arch_names[self.bits]

    @property
    def conda_private(self):
        return conda_in_private_env()

    @property
    def platform(self):
        return _platform_map.get(sys.platform, 'unknown')

    @property
    def default_threads(self) -> int | None:
        return self._default_threads if self._default_threads else None

    @property
    def repodata_threads(self) -> int | None:
        return self._repodata_threads if self._repodata_threads else self.default_threads

    @property
    def fetch_threads(self) -> int | None:
        return self._fetch_threads if self._fetch_threads else self.default_threads

    @property
    def verify_threads(self) -> int | None:
        if self._verify_threads:
            threads = self._verify_threads
        elif self.default_threads:
            threads = self.default_threads
        else:
            threads = 1
        return threads

    @property
    def execute_threads(self):
        if self._execute_threads:
            threads = self._execute_threads
        elif self.default_threads:
            threads = self.default_threads
        else:
            threads = 1
        return threads

    @property
    def subdir(self):
        if self._subdir:
            return self._subdir
        m = platform.machine()
        if m in non_x86_machines:
            return f"{self.platform}-{m}"
        elif self.platform == "zos":
            return "zos-z"
        else:
            return '%s-%d' % (self.platform, self.bits)

    @property
    def subdirs(self):
        return self._subdirs if self._subdirs else (self.subdir, 'noarch')

    @memoizedproperty
    def known_subdirs(self):
        return frozenset((*KNOWN_SUBDIRS, *self.subdirs))

    @property
    def bits(self):
        if self.force_32bit:
            return 32
        else:
            return 8 * struct.calcsize("P")

    @property
    def root_dir(self):
        # root_dir is an alias for root_prefix, we prefer the name "root_prefix"
        # because it is more consistent with other names
        return self.root_prefix

    @property
    def root_writable(self):
        # rather than using conda.gateways.disk.test.prefix_is_writable
        # let's shortcut and assume the root prefix exists
        path = join(self.root_prefix, PREFIX_MAGIC_FILE)
        if isfile(path):
            try:
                fh = open(path, 'a+')
            except OSError as e:
                log.debug(e)
                return False
            else:
                fh.close()
                return True
        return False

    @property
    def envs_dirs(self):
        return mockable_context_envs_dirs(self.root_writable, self.root_prefix, self._envs_dirs)

    @property
    def pkgs_dirs(self):
        if self._pkgs_dirs:
            return tuple(IndexedSet(expand(p) for p in self._pkgs_dirs))
        else:
            cache_dir_name = 'pkgs32' if context.force_32bit else 'pkgs'
            fixed_dirs = (
                self.root_prefix,
                join('~', '.conda'),
            )
            if on_win:
                fixed_dirs += user_data_dir(APP_NAME, APP_NAME),
            return tuple(IndexedSet(expand(join(p, cache_dir_name)) for p in (fixed_dirs)))

    @memoizedproperty
    def trash_dir(self):
        # TODO: this inline import can be cleaned up by moving pkgs_dir write detection logic
        from ..core.package_cache_data import PackageCacheData
        pkgs_dir = PackageCacheData.first_writable().pkgs_dir
        trash_dir = join(pkgs_dir, '.trash')
        from ..gateways.disk.create import mkdir_p
        mkdir_p(trash_dir)
        return trash_dir

    @memoizedproperty
    def _logfile_path(self):
        # TODO: This property is only temporary during libmamba experimental release phase
        # TODO: this inline import can be cleaned up by moving pkgs_dir write detection logic
        from ..core.package_cache_data import PackageCacheData

        pkgs_dir = PackageCacheData.first_writable().pkgs_dir
        logs = join(pkgs_dir, CONDA_LOGS_DIR)
        from ..gateways.disk.create import mkdir_p

        mkdir_p(logs)

        timestamp = datetime.utcnow().strftime("%Y%m%d-%H%M%S-%f")
        return os.path.join(logs, f"{timestamp}.log")

    @property
    def default_prefix(self):
        if self.active_prefix:
            return self.active_prefix
        _default_env = os.getenv('CONDA_DEFAULT_ENV')
        if _default_env in (None, ROOT_ENV_NAME, 'root'):
            return self.root_prefix
        elif os.sep in _default_env:
            return abspath(_default_env)
        else:
            for envs_dir in self.envs_dirs:
                default_prefix = join(envs_dir, _default_env)
                if isdir(default_prefix):
                    return default_prefix
        return join(self.envs_dirs[0], _default_env)

    @property
    def active_prefix(self):
        return os.getenv('CONDA_PREFIX')

    @property
    def shlvl(self):
        return int(os.getenv('CONDA_SHLVL', -1))

    @property
    def aggressive_update_packages(self):
        from ..models.match_spec import MatchSpec
        return tuple(MatchSpec(s) for s in self._aggressive_update_packages)

    @property
    def target_prefix(self):
        # used for the prefix that is the target of the command currently being executed
        # different from the active prefix, which is sometimes given by -p or -n command line flags
        return determine_target_prefix(self)

    @memoizedproperty
    def root_prefix(self):
        if self._root_prefix:
            return abspath(expanduser(self._root_prefix))
        elif conda_in_private_env():
            return abspath(join(self.conda_prefix, '..', '..'))
        else:
            return self.conda_prefix

    @property
    def conda_prefix(self):
        return abspath(sys.prefix)

    @property
    # This is deprecated, please use conda_exe_vars_dict instead.
    def conda_exe(self):
        bin_dir = 'Scripts' if on_win else 'bin'
        exe = 'conda.exe' if on_win else 'conda'
        return join(self.conda_prefix, bin_dir, exe)

    @property
    def av_data_dir(self):
        """ Directory where critical data for artifact verification (e.g.,
        various public keys) can be found. """
        # TODO (AV): Find ways to make this user configurable?
        return join(self.conda_prefix, 'etc', 'conda')

    @property
    def signing_metadata_url_base(self):
        """ Base URL where artifact verification signing metadata (*.root.json,
        key_mgr.json) can be obtained. """
        if self._signing_metadata_url_base:
            return self._signing_metadata_url_base
        else:
            return None

    @property
    def conda_exe_vars_dict(self):
        '''
        An OrderedDict so the vars can refer to each other if necessary.
        None means unset it.
        '''

        if context.dev:
            return OrderedDict(
                [
                    ("CONDA_EXE", sys.executable),
                    (
                        "PYTHONPATH",
                        # [warning] Do not confuse with os.path.join, we are joining paths
                        # with ; or : delimiters.
                        os.pathsep.join((CONDA_SOURCE_ROOT, os.environ.get("PYTHONPATH", ""))),
                    ),
                    ("_CE_M", "-m"),
                    ("_CE_CONDA", "conda"),
                    ("CONDA_PYTHON_EXE", sys.executable),
                ]
            )
        else:
            bin_dir = 'Scripts' if on_win else 'bin'
            exe = 'conda.exe' if on_win else 'conda'
            # I was going to use None to indicate a variable to unset, but that gets tricky with
            # error-on-undefined.
            return OrderedDict([('CONDA_EXE', os.path.join(sys.prefix, bin_dir, exe)),
                                ('_CE_M', ''),
                                ('_CE_CONDA', ''),
                                ('CONDA_PYTHON_EXE', sys.executable)])

    @memoizedproperty
    def channel_alias(self):
        from ..models.channel import Channel
        location, scheme, auth, token = split_scheme_auth_token(self._channel_alias)
        return Channel(scheme=scheme, auth=auth, location=location, token=token)

    @property
    def migrated_channel_aliases(self):
        from ..models.channel import Channel
        return tuple(Channel(scheme=scheme, auth=auth, location=location, token=token)
                     for location, scheme, auth, token in
                     (split_scheme_auth_token(c) for c in self._migrated_channel_aliases))

    @property
    def prefix_specified(self):
        return (self._argparse_args.get("prefix") is not None
                or self._argparse_args.get("name") is not None)

    @memoizedproperty
    def default_channels(self):
        # the format for 'default_channels' is a list of strings that either
        #   - start with a scheme
        #   - are meant to be prepended with channel_alias
        return self.custom_multichannels[DEFAULTS_CHANNEL_NAME]

    @memoizedproperty
    def custom_multichannels(self):
        from ..models.channel import Channel

        default_channels = list(self._default_channels)
        if self.restore_free_channel:
            default_channels.insert(1, 'https://repo.anaconda.com/pkgs/free')

        reserved_multichannel_urls = odict((
            (DEFAULTS_CHANNEL_NAME, default_channels),
            ('local', self.conda_build_local_urls),
        ))
        reserved_multichannels = odict(
            (name, tuple(
                Channel.make_simple_channel(self.channel_alias, url) for url in urls)
             ) for name, urls in reserved_multichannel_urls.items()
        )
        custom_multichannels = odict(
            (name, tuple(
                Channel.make_simple_channel(self.channel_alias, url) for url in urls)
             ) for name, urls in self._custom_multichannels.items()
        )
        return odict(
            (name, channels)
            for name, channels in (
                *custom_multichannels.items(),
                *reserved_multichannels.items(),  # order maters, reserved overrides custom
            )
        )

    @memoizedproperty
    def custom_channels(self):
        from ..models.channel import Channel

        return odict(
            (channel.name, channel)
            for channel in (
                *concat(channel for channel in self.custom_multichannels.values()),
                *(
                    Channel.make_simple_channel(self.channel_alias, url, name)
                    for name, url in self._custom_channels.items()
                ),
            )
        )

    @property
    def channels(self):
        """
        Determines which channels are currently configured. How we do this differs
        based on the options we set at runtime:

        - "--override-channels" makes it so that we only use channels specified as runtime
          options
        - "--use-local" adds our default "local" channel location

        Additionally, if no channels are found in any configuration files or runtime options,
        the "defaults" channel is added.
        """
        local_add = ('local',) if self.use_local else ()
        if (self._argparse_args and 'override_channels' in self._argparse_args
                and self._argparse_args['override_channels']):
            if not self.override_channels_enabled:
                from ..exceptions import OperationNotAllowed
                raise OperationNotAllowed(dals("""
                Overriding channels has been disabled.
                """))
            elif not (self._argparse_args and 'channel' in self._argparse_args
                      and self._argparse_args['channel']):
                from ..exceptions import ArgumentError
                raise ArgumentError(
                    "At least one -c / --channel flag must be supplied when using "
                    "--override-channels."
                )
            else:
                return tuple(IndexedSet((*local_add, *self._argparse_args["channel"])))

        # add 'defaults' channel when necessary if --channel is given via the command line
        if self._argparse_args and 'channel' in self._argparse_args:
            # TODO: it's args.channel right now, not channels
            argparse_channels = tuple(self._argparse_args['channel'] or ())
            # Add condition to make sure that we add the 'defaults'
            # channel only when no channels are defined in condarc
            # We need to get the config_files and then check that they
            # don't define channels
            channel_in_config_files = any('channels' in context.raw_data[rc_file].keys()
                                          for rc_file in self.config_files)
            if argparse_channels and not channel_in_config_files:
                return tuple(IndexedSet((*local_add, *argparse_channels, DEFAULTS_CHANNEL_NAME)))

<<<<<<< HEAD
        channels = self._get_channel_names()

        return tuple(IndexedSet(concatv(local_add, channels)))

    def _get_channel_names(self) -> tuple[str, ...]:
        """
        Iterates through the self._channel property to retrieve  just the names of the
        channels. This is necessary because channels can appear as either strings or
        mappings in the config file. When they are set  as mappings, we grab the first
        key (there should only be one key) and use that as the channel name.
        """
        channel_names = []

        for channel in self._channels:
            if isinstance(channel, Mapping):
                keys = channel.keys()
                if len(keys) > 0:
                    name, *_ = keys
                    channel_names.append(name)
            else:
                channel_names.append(channel)

        return tuple(channel_names)

    @property
    def channel_parameters(self) -> frozendict:
        """
        Return parameters associated with all channels if there are any.
        It will be an empty frozendict if there are no parameters.
        """
        channel_params = {}
        channel_names = self._get_channel_names()

        for name, raw_value in zip(channel_names, self._channels):
            if isinstance(raw_value, Mapping):
                channel_params[name] = raw_value.get(name)
            else:
                channel_params[name] = frozendict()

        return frozendict(channel_params)
=======
        return tuple(IndexedSet((*local_add, *self._channels)))
>>>>>>> 8cc15f18

    @property
    def config_files(self):
        return tuple(path for path in context.collect_all()
                     if path not in ('envvars', 'cmd_line'))

    @property
    def use_only_tar_bz2(self):
        from ..models.version import VersionOrder
        # we avoid importing this at the top to avoid PATH issues.  Ensure that this
        #    is only called when use_only_tar_bz2 is first called.
        import conda_package_handling.api
        use_only_tar_bz2 = False
        if self._use_only_tar_bz2 is None:
            try:
                import conda_build
                use_only_tar_bz2 = VersionOrder(conda_build.__version__) < VersionOrder("3.18.3")

            except ImportError:
                pass
            if self._argparse_args and 'use_only_tar_bz2' in self._argparse_args:
                use_only_tar_bz2 &= self._argparse_args['use_only_tar_bz2']
        return ((hasattr(conda_package_handling.api, 'libarchive_enabled') and
                 not conda_package_handling.api.libarchive_enabled) or
                self._use_only_tar_bz2 or
                use_only_tar_bz2)

    @property
    def binstar_upload(self):
        # backward compatibility for conda-build
        return self.anaconda_upload

    @property
    def verbosity(self):
        return 2 if self.debug else self._verbosity

    @memoizedproperty
    def user_agent(self):
        builder = [f"conda/{CONDA_VERSION} requests/{self.requests_version}"]
        builder.append("%s/%s" % self.python_implementation_name_version)
        builder.append("%s/%s" % self.platform_system_release)
        builder.append("%s/%s" % self.os_distribution_name_version)
        if self.libc_family_version[0]:
            builder.append("%s/%s" % self.libc_family_version)
        if self.solver.value != "classic":
            from ..core.solve import _get_solver_class

            user_agent_str = "solver/%s" % self.solver.value
            try:
                # Solver.user_agent has to be a static or class method
                user_agent_str += f" {_get_solver_class().user_agent()}"
            except Exception as exc:
                log.debug(
                    "User agent could not be fetched from solver class '%s'.",
                    self.solver.value,
                    exc_info=exc
                )
            builder.append(user_agent_str)
        return " ".join(builder)

    @contextmanager
    def _override(self, key, value):
        """
        TODO: This might be broken in some ways. Unsure what happens if the `old`
        value is a property and gets set to a new value. Or if the new value
        overrides the validation logic on the underlying ParameterLoader instance.

        Investigate and implement in a safer way.
        """
        old = getattr(self, key)
        setattr(self, key, value)
        try:
            yield
        finally:
            setattr(self, key, old)

    @memoizedproperty
    def requests_version(self):
        try:
            from requests import __version__ as REQUESTS_VERSION
        except ImportError:  # pragma: no cover
            try:
                from pip._vendor.requests import __version__ as REQUESTS_VERSION
            except ImportError:
                REQUESTS_VERSION = "unknown"
        return REQUESTS_VERSION

    @memoizedproperty
    def python_implementation_name_version(self):
        # CPython, Jython
        # '2.7.14'
        return platform.python_implementation(), platform.python_version()

    @memoizedproperty
    def platform_system_release(self):
        # tuple of system name and release version
        #
        # `uname -s` Linux, Windows, Darwin, Java
        #
        # `uname -r`
        # '17.4.0' for macOS
        # '10' or 'NT' for Windows
        return platform.system(), platform.release()

    @memoizedproperty
    def os_distribution_name_version(self):
        # tuple of os distribution name and version
        # e.g.
        #   'debian', '9'
        #   'OSX', '10.13.6'
        #   'Windows', '10.0.17134'
        platform_name = self.platform_system_release[0]
        if platform_name == 'Linux':
            from conda._vendor.distro import id, version
            try:
                distinfo = id(), version(best=True)
            except Exception as e:
                log.debug('%r', e, exc_info=True)
                distinfo = ('Linux', 'unknown')
            distribution_name, distribution_version = distinfo[0], distinfo[1]
        elif platform_name == 'Darwin':
            distribution_name = 'OSX'
            distribution_version = platform.mac_ver()[0]
        else:
            distribution_name = platform.system()
            distribution_version = platform.version()
        return distribution_name, distribution_version

    @memoizedproperty
    def libc_family_version(self):
        # tuple of lic_family and libc_version
        # None, None if not on Linux
        libc_family, libc_version = linux_get_libc_version()
        return libc_family, libc_version

    @memoizedproperty
    def cpu_flags(self):
        # DANGER: This is rather slow
        info = _get_cpu_info()
        return info['flags']

    @memoizedproperty
    @env_override('CONDA_OVERRIDE_CUDA', convert_empty_to_none=True)
    def cuda_version(self):
        from conda.common.cuda import cuda_detect
        return cuda_detect()

    @property
    def category_map(self):
        return {
            "Channel Configuration": (
                "channels",
                "channel_alias",
                "default_channels",
                "override_channels_enabled",
                "allowlist_channels",
                "custom_channels",
                "custom_multichannels",
                "migrated_channel_aliases",
                "migrated_custom_channels",
                "add_anaconda_token",
                "allow_non_channel_urls",
                "restore_free_channel",
                "repodata_fns",
                "use_only_tar_bz2",
                "repodata_threads",
                "fetch_threads",
            ),
            "Basic Conda Configuration": (  # TODO: Is there a better category name here?
                "envs_dirs",
                "pkgs_dirs",
                "default_threads",
            ),
            "Network Configuration": (
                "client_ssl_cert",
                "client_ssl_cert_key",
                "local_repodata_ttl",
                "offline",
                "proxy_servers",
                "remote_connect_timeout_secs",
                "remote_max_retries",
                "remote_backoff_factor",
                "remote_read_timeout_secs",
                "ssl_verify",
            ),
            "Solver Configuration": (
                "aggressive_update_packages",
                "auto_update_conda",
                "channel_priority",
                "create_default_packages",
                "disallowed_packages",
                "force_reinstall",
                "pinned_packages",
                "pip_interop_enabled",
                "track_features",
                "solver",
            ),
            "Package Linking and Install-time Configuration": (
                "allow_softlinks",
                "always_copy",
                "always_softlink",
                "path_conflict",
                "rollback_enabled",
                "safety_checks",
                "extra_safety_checks",
                "signing_metadata_url_base",
                "shortcuts",
                "non_admin_enabled",
                "separate_format_cache",
                "verify_threads",
                "execute_threads",
            ),
            "Conda-build Configuration": (
                "bld_path",
                "croot",
                "anaconda_upload",
                "conda_build",
            ),
            "Output, Prompt, and Flow Control Configuration": (
                "always_yes",
                "auto_activate_base",
                "auto_stack",
                "changeps1",
                "env_prompt",
                "json",
                "notify_outdated_conda",
                "quiet",
                "report_errors",
                "show_channel_urls",
                "verbosity",
                "unsatisfiable_hints",
                "unsatisfiable_hints_check_depth",
                "number_channel_notices",
            ),
            "CLI-only": (
                "deps_modifier",
                "update_modifier",
                "force",
                "force_remove",
                "clobber",
                "dry_run",
                "download_only",
                "ignore_pinned",
                "use_index_cache",
                "use_local",
            ),
            "Hidden and Undocumented": (
                "allow_cycles",  # allow cyclical dependencies, or raise
                "allow_conda_downgrades",
                "add_pip_as_python_dependency",
                "channel_parameters",
                "debug",
                "dev",
                "default_python",
                "enable_private_envs",
                "error_upload_url",  # should remain undocumented
                "force_32bit",
                "root_prefix",
                "sat_solver",
                "solver_ignore_timestamps",
                "subdir",
                "subdirs",
                # https://conda.io/docs/config.html#disable-updating-of-dependencies-update-dependencies # NOQA
                # I don't think this documentation is correct any longer. # NOQA
                "target_prefix_override",
                # used to override prefix rewriting, for e.g. building docker containers or RPMs  # NOQA
            ),
        }

    def get_descriptions(self):
        return self.description_map

    @memoizedproperty
    def description_map(self):
        return frozendict(
            add_anaconda_token=dals(
                """
                In conjunction with the anaconda command-line client (installed with
                `conda install anaconda-client`), and following logging into an Anaconda
                Server API site using `anaconda login`, automatically apply a matching
                private token to enable access to private packages and channels.
                """
            ),
            # add_pip_as_python_dependency=dals(
            #     """
            #     Add pip, wheel and setuptools as dependencies of python. This ensures pip,
            #     wheel and setuptools will always be installed any time python is installed.
            #     """
            # ),
            aggressive_update_packages=dals(
                """
                A list of packages that, if installed, are always updated to the latest possible
                version.
                """
            ),
            allow_non_channel_urls=dals(
                """
                Warn, but do not fail, when conda detects a channel url is not a valid channel.
                """
            ),
            allow_softlinks=dals(
                """
                When allow_softlinks is True, conda uses hard-links when possible, and soft-links
                (symlinks) when hard-links are not possible, such as when installing on a
                different filesystem than the one that the package cache is on. When
                allow_softlinks is False, conda still uses hard-links when possible, but when it
                is not possible, conda copies files. Individual packages can override
                this setting, specifying that certain files should never be soft-linked (see the
                no_link option in the build recipe documentation).
                """
            ),
            always_copy=dals(
                """
                Register a preference that files be copied into a prefix during install rather
                than hard-linked.
                """
            ),
            always_softlink=dals(
                """
                Register a preference that files be soft-linked (symlinked) into a prefix during
                install rather than hard-linked. The link source is the 'pkgs_dir' package cache
                from where the package is being linked. WARNING: Using this option can result in
                corruption of long-lived conda environments. Package caches are *caches*, which
                means there is some churn and invalidation. With this option, the contents of
                environments can be switched out (or erased) via operations on other environments.
                """
            ),
            always_yes=dals(
                """
                Automatically choose the 'yes' option whenever asked to proceed with a conda
                operation, such as when running `conda install`.
                """
            ),
            anaconda_upload=dals(
                """
                Automatically upload packages built with conda build to anaconda.org.
                """
            ),
            auto_activate_base=dals(
                """
                Automatically activate the base environment during shell initialization.
                """
            ),
            auto_update_conda=dals(
                """
                Automatically update conda when a newer or higher priority version is detected.
                """
            ),
            auto_stack=dals(
                """
                Implicitly use --stack when using activate if current level of nesting
                (as indicated by CONDA_SHLVL environment variable) is less than or equal to
                specified value. 0 or false disables automatic stacking, 1 or true enables
                it for one level.
                """
            ),
            bld_path=dals(
                """
                The location where conda-build will put built packages. Same as 'croot', but
                'croot' takes precedence when both are defined. Also used in construction of the
                'local' multichannel.
                """
            ),
            changeps1=dals(
                """
                When using activate, change the command prompt ($PS1) to include the
                activated environment.
                """
            ),
            channel_alias=dals(
                """
                The prepended url location to associate with channel names.
                """
            ),
            channel_priority=dals(
                """
                Accepts values of 'strict', 'flexible', and 'disabled'. The default value
                is 'flexible'. With strict channel priority, packages in lower priority channels
                are not considered if a package with the same name appears in a higher
                priority channel. With flexible channel priority, the solver may reach into
                lower priority channels to fulfill dependencies, rather than raising an
                unsatisfiable error. With channel priority disabled, package version takes
                precedence, and the configured priority of channels is used only to break ties.
                In previous versions of conda, this parameter was configured as either True or
                False. True is now an alias to 'flexible'.
                """
            ),
            channels=dals(
                """
                The list of conda channels to include for relevant operations.
                """
            ),
            client_ssl_cert=dals(
                """
                A path to a single file containing a private key and certificate (e.g. .pem
                file). Alternately, use client_ssl_cert_key in conjunction with client_ssl_cert
                for individual files.
                """
            ),
            client_ssl_cert_key=dals(
                """
                Used in conjunction with client_ssl_cert for a matching key file.
                """
            ),
            # clobber=dals(
            #     """
            #     Allow clobbering of overlapping file paths within packages, and suppress
            #     related warnings. Overrides the path_conflict configuration value when
            #     set to 'warn' or 'prevent'.
            #     """
            # ),
            # TODO: add shortened link to docs for conda_build at See https://conda.io/docs/user-guide/configuration/use-condarc.html#conda-build-configuration  # NOQA
            conda_build=dals(
                """
                General configuration parameters for conda-build.
                """
            ),
            # TODO: This is a bad parameter name. Consider an alternate.
            create_default_packages=dals(
                """
                Packages that are by default added to a newly created environments.
                """
            ),
            croot=dals(
                """
                The location where conda-build will put built packages. Same as 'bld_path', but
                'croot' takes precedence when both are defined. Also used in construction of the
                'local' multichannel.
                """
            ),
            custom_channels=dals(
                """
                A map of key-value pairs where the key is a channel name and the value is
                a channel location. Channels defined here override the default
                'channel_alias' value. The channel name (key) is not included in the channel
                location (value).  For example, to override the location of the 'conda-forge'
                channel where the url to repodata is
                https://anaconda-repo.dev/packages/conda-forge/linux-64/repodata.json, add an
                entry 'conda-forge: https://anaconda-repo.dev/packages'.
                """
            ),
            custom_multichannels=dals(
                """
                A multichannel is a metachannel composed of multiple channels. The two reserved
                multichannels are 'defaults' and 'local'. The 'defaults' multichannel is
                customized using the 'default_channels' parameter. The 'local'
                multichannel is a list of file:// channel locations where conda-build stashes
                successfully-built packages.  Other multichannels can be defined with
                custom_multichannels, where the key is the multichannel name and the value is
                a list of channel names and/or channel urls.
                """
            ),
            default_channels=dals(
                """
                The list of channel names and/or urls used for the 'defaults' multichannel.
                """
            ),
            # default_python=dals(
            #     """
            #     specifies the default major & minor version of Python to be used when
            #     building packages with conda-build. Also used to determine the major
            #     version of Python (2/3) to be used in new environments. Defaults to
            #     the version used by conda itself.
            #     """
            # ),
            default_threads=dals(
                """
                Threads to use by default for parallel operations.  Default is None,
                which allows operations to choose themselves.  For more specific
                control, see the other *_threads parameters:
                    * repodata_threads - for fetching/loading repodata
                    * verify_threads - for verifying package contents in transactions
                    * execute_threads - for carrying out the unlinking and linking steps
                """
            ),
            disallowed_packages=dals(
                """
                Package specifications to disallow installing. The default is to allow
                all packages.
                """
            ),
            download_only=dals(
                """
                Solve an environment and ensure package caches are populated, but exit
                prior to unlinking and linking packages into the prefix
                """
            ),
            envs_dirs=dals(
                """
                The list of directories to search for named environments. When creating a new
                named environment, the environment will be placed in the first writable
                location.
                """
            ),
            env_prompt=dals(
                """
                Template for prompt modification based on the active environment. Currently
                supported template variables are '{prefix}', '{name}', and '{default_env}'.
                '{prefix}' is the absolute path to the active environment. '{name}' is the
                basename of the active environment prefix. '{default_env}' holds the value
                of '{name}' if the active environment is a conda named environment ('-n'
                flag), or otherwise holds the value of '{prefix}'. Templating uses python's
                str.format() method.
                """
            ),
            execute_threads=dals(
                """
                Threads to use when performing the unlink/link transaction.  When not set,
                defaults to 1.  This step is pretty strongly I/O limited, and you may not
                see much benefit here.
                """
            ),
            fetch_threads=dals(
                """
                Threads to use when downloading packages.  When not set,
                defaults to None, which uses the default ThreadPoolExecutor behavior.
                """
            ),
            force_reinstall=dals(
                """
                Ensure that any user-requested package for the current operation is uninstalled
                and reinstalled, even if that package already exists in the environment.
                """
            ),
            # force=dals(
            #     """
            #     Override any of conda's objections and safeguards for installing packages and
            #     potentially breaking environments. Also re-installs the package, even if the
            #     package is already installed. Implies --no-deps.
            #     """
            # ),
            # force_32bit=dals(
            #     """
            #     CONDA_FORCE_32BIT should only be used when running conda-build (in order
            #     to build 32-bit packages on a 64-bit system).  We don't want to mention it
            #     in the documentation, because it can mess up a lot of things.
            #     """
            # ),
            json=dals(
                """
                Ensure all output written to stdout is structured json.
                """
            ),
            local_repodata_ttl=dals(
                """
                For a value of False or 0, always fetch remote repodata (HTTP 304 responses
                respected). For a value of True or 1, respect the HTTP Cache-Control max-age
                header. Any other positive integer values is the number of seconds to locally
                cache repodata before checking the remote server for an update.
                """
            ),
            migrated_channel_aliases=dals(
                """
                A list of previously-used channel_alias values. Useful when switching between
                different Anaconda Repository instances.
                """
            ),
            migrated_custom_channels=dals(
                """
                A map of key-value pairs where the key is a channel name and the value is
                the previous location of the channel.
                """
            ),
            # no_deps=dals(
            #     """
            #     Do not install, update, remove, or change dependencies. This WILL lead to broken
            #     environments and inconsistent behavior. Use at your own risk.
            #     """
            # ),
            non_admin_enabled=dals(
                """
                Allows completion of conda's create, install, update, and remove operations, for
                non-privileged (non-root or non-administrator) users.
                """
            ),
            notify_outdated_conda=dals(
                """
                Notify if a newer version of conda is detected during a create, install, update,
                or remove operation.
                """
            ),
            offline=dals(
                """
                Restrict conda to cached download content and file:// based urls.
                """
            ),
            override_channels_enabled=dals(
                """
                Permit use of the --overide-channels command-line flag.
                """
            ),
            path_conflict=dals(
                """
                The method by which conda handle's conflicting/overlapping paths during a
                create, install, or update operation. The value must be one of 'clobber',
                'warn', or 'prevent'. The '--clobber' command-line flag or clobber
                configuration parameter overrides path_conflict set to 'prevent'.
                """
            ),
            pinned_packages=dals(
                """
                A list of package specs to pin for every environment resolution.
                This parameter is in BETA, and its behavior may change in a future release.
                """
            ),
            pip_interop_enabled=dals(
                """
                Allow the conda solver to interact with non-conda-installed python packages.
                """
            ),
            pkgs_dirs=dals(
                """
                The list of directories where locally-available packages are linked from at
                install time. Packages not locally available are downloaded and extracted
                into the first writable directory.
                """
            ),
            proxy_servers=dals(
                """
                A mapping to enable proxy settings. Keys can be either (1) a scheme://hostname
                form, which will match any request to the given scheme and exact hostname, or
                (2) just a scheme, which will match requests to that scheme. Values are are
                the actual proxy server, and are of the form
                'scheme://[user:password@]host[:port]'. The optional 'user:password' inclusion
                enables HTTP Basic Auth with your proxy.
                """
            ),
            quiet=dals(
                """
                Disable progress bar display and other output.
                """
            ),
            remote_connect_timeout_secs=dals(
                """
                The number seconds conda will wait for your client to establish a connection
                to a remote url resource.
                """
            ),
            remote_max_retries=dals(
                """
                The maximum number of retries each HTTP connection should attempt.
                """
            ),
            remote_backoff_factor=dals(
                """
                The factor determines the time HTTP connection should wait for attempt.
                """
            ),
            remote_read_timeout_secs=dals(
                """
                Once conda has connected to a remote resource and sent an HTTP request, the
                read timeout is the number of seconds conda will wait for the server to send
                a response.
                """
            ),
            repodata_threads=dals(
                """
                Threads to use when downloading and reading repodata.  When not set,
                defaults to None, which uses the default ThreadPoolExecutor behavior.
                """
            ),
            report_errors=dals(
                """
                Opt in, or opt out, of automatic error reporting to core maintainers. Error
                reports are anonymous, with only the error stack trace and information given
                by `conda info` being sent.
                """
            ),
            restore_free_channel=dals(
                """"
                Add the "free" channel back into defaults, behind "main" in priority. The "free"
                channel was removed from the collection of default channels in conda 4.7.0.
                """
            ),
            rollback_enabled=dals(
                """
                Should any error occur during an unlink/link transaction, revert any disk
                mutations made to that point in the transaction.
                """
            ),
            safety_checks=dals(
                """
                Enforce available safety guarantees during package installation.
                The value must be one of 'enabled', 'warn', or 'disabled'.
                """
            ),
            separate_format_cache=dals(
                """
                Treat .tar.bz2 files as different from .conda packages when
                filenames are otherwise similar. This defaults to False, so
                that your package cache doesn't churn when rolling out the new
                package format. If you'd rather not assume that a .tar.bz2 and
                .conda from the same place represent the same content, set this
                to True.
                """
            ),
            extra_safety_checks=dals(
                """
                Spend extra time validating package contents.  Currently, runs sha256 verification
                on every file within each package during installation.
                """
            ),
            signing_metadata_url_base=dals(
                """
                Base URL for obtaining trust metadata updates (i.e., the `*.root.json` and
                `key_mgr.json` files) used to verify metadata and (eventually) package signatures.
                """
            ),
            shortcuts=dals(
                """
                Allow packages to create OS-specific shortcuts (e.g. in the Windows Start
                Menu) at install time.
                """
            ),
            show_channel_urls=dals(
                """
                Show channel URLs when displaying what is going to be downloaded.
                """
            ),
            ssl_verify=dals(
                """
                Conda verifies SSL certificates for HTTPS requests, just like a web
                browser. By default, SSL verification is enabled, and conda operations will
                fail if a required url's certificate cannot be verified. Setting ssl_verify to
                False disables certification verification. The value for ssl_verify can also
                be (1) a path to a CA bundle file, or (2) a path to a directory containing
                certificates of trusted CA.
                """
            ),
            track_features=dals(
                """
                A list of features that are tracked by default. An entry here is similar to
                adding an entry to the create_default_packages list.
                """
            ),
            repodata_fns=dals(
                """
                Specify filenames for repodata fetching. The default is ('current_repodata.json',
                'repodata.json'), which tries a subset of the full index containing only the
                latest version for each package, then falls back to repodata.json.  You may
                want to specify something else to use an alternate index that has been reduced
                somehow.
                """
            ),
            use_index_cache=dals(
                """
                Use cache of channel index files, even if it has expired.
                """
            ),
            use_only_tar_bz2=dals(
                """
                A boolean indicating that only .tar.bz2 conda packages should be downloaded.
                This is forced to True if conda-build is installed and older than 3.18.3,
                because older versions of conda break when conda feeds it the new file format.
                """
            ),
            verbosity=dals(
                """
                Sets output log level. 0 is warn. 1 is info. 2 is debug. 3 is trace.
                """
            ),
            verify_threads=dals(
                """
                Threads to use when performing the transaction verification step.  When not set,
                defaults to 1.
                """
            ),
            allowlist_channels=dals(
                """
                The exclusive list of channels allowed to be used on the system. Use of any
                other channels will result in an error. If conda-build channels are to be
                allowed, along with the --use-local command line flag, be sure to include the
                'local' channel in the list. If the list is empty or left undefined, no
                channel exclusions will be enforced.
                """
            ),
            unsatisfiable_hints=dals(
                """
                A boolean to determine if conda should find conflicting packages in the case
                of a failed install.
                """
            ),
            unsatisfiable_hints_check_depth=dals(
                """
                An integer that specifies how many levels deep to search for unsatisfiable
                dependencies. If this number is 1 it will complete the unsatisfiable hints
                fastest (but perhaps not the most complete). The higher this number, the
                longer the generation of the unsat hint will take. Defaults to 3.
                """
            ),
            solver=dals(
                """
                A string to choose between the different solver logics implemented in
                conda. A solver logic takes care of turning your requested packages into a
                list of specs to add and/or remove from a given environment, based on their
                dependencies and specified constraints.
                """
            ),
            number_channel_notices=dals(
                """
                Sets the number of channel notices to be displayed when running commands
                the "install", "create", "update", "env create", and "env update" . Defaults
                to 5. In order to completely suppress channel notices, set this to 0.
                """
            ),
        )


def conda_in_private_env():
    # conda is located in its own private environment named '_conda_'
    envs_dir, env_name = path_split(sys.prefix)
    return env_name == '_conda_' and basename(envs_dir) == 'envs'


def reset_context(search_path=SEARCH_PATH, argparse_args=None):
    global context
    context.__init__(search_path, argparse_args)
    context.__dict__.pop('_Context__conda_build', None)
    from ..models.channel import Channel
    Channel._reset_state()
    # need to import here to avoid circular dependency
    return context


@contextmanager
def fresh_context(env=None, search_path=SEARCH_PATH, argparse_args=None, **kwargs):
    if env or kwargs:
        old_env = os.environ.copy()
        os.environ.update(env or {})
        os.environ.update(kwargs)
    yield reset_context(search_path=search_path, argparse_args=argparse_args)
    if env or kwargs:
        os.environ.clear()
        os.environ.update(old_env)
        reset_context()


class ContextStackObject:

    def __init__(self, search_path=SEARCH_PATH, argparse_args=None):
        self.set_value(search_path, argparse_args)

    def set_value(self, search_path=SEARCH_PATH, argparse_args=None):
        self.search_path = search_path
        self.argparse_args = argparse_args

    def apply(self):
        reset_context(self.search_path, self.argparse_args)


class ContextStack:

    def __init__(self):
        self._stack = [ContextStackObject() for _ in range(3)]
        self._stack_idx = 0
        self._last_search_path = None
        self._last_argparse_args = None

    def push(self, search_path, argparse_args):
        self._stack_idx += 1
        old_len = len(self._stack)
        if self._stack_idx >= old_len:
            self._stack.extend([ContextStackObject() for _ in range(old_len)])
        self._stack[self._stack_idx].set_value(search_path, argparse_args)
        self.apply()

    def apply(self):
        if self._last_search_path != self._stack[self._stack_idx].search_path or \
           self._last_argparse_args != self._stack[self._stack_idx].argparse_args:
            # Expensive:
            self._stack[self._stack_idx].apply()
            self._last_search_path = self._stack[self._stack_idx].search_path
            self._last_argparse_args = self._stack[self._stack_idx].argparse_args

    def pop(self):
        self._stack_idx -= 1
        self._stack[self._stack_idx].apply()

    def replace(self, search_path, argparse_args):
        self._stack[self._stack_idx].set_value(search_path, argparse_args)
        self._stack[self._stack_idx].apply()


context_stack = ContextStack()


def stack_context(pushing, search_path=SEARCH_PATH, argparse_args=None):
    if pushing:
        # Fast
        context_stack.push(search_path, argparse_args)
    else:
        # Slow
        context_stack.pop()


# Default means "The configuration when there are no condarc files present". It is
# all the settings and defaults that are built in to the code and *not* the default
# value of search_path=SEARCH_PATH. It means search_path=().
def stack_context_default(pushing, argparse_args=None):
    return stack_context(pushing, search_path=(), argparse_args=argparse_args)


def replace_context(pushing=None, search_path=SEARCH_PATH, argparse_args=None):
    # pushing arg intentionally not used here, but kept for API compatibility
    return context_stack.replace(search_path, argparse_args)


def replace_context_default(pushing=None, argparse_args=None):
    # pushing arg intentionally not used here, but kept for API compatibility
    return context_stack.replace(search_path=(), argparse_args=argparse_args)


# Tests that want to only declare 'I support the project-wide default for how to
# manage stacking of contexts'. Tests that are known to be careful with context
# can use `replace_context_default` which might be faster, though it should
# be a stated goal to set conda_tests_ctxt_mgmt_def_pol to replace_context_default
# and not to stack_context_default.
conda_tests_ctxt_mgmt_def_pol = replace_context_default


@lru_cache(maxsize=None)
def _get_cpu_info():
    # DANGER: This is rather slow
    from .._vendor.cpuinfo import get_cpu_info
    return frozendict(get_cpu_info())


def env_name(prefix):
    # counter part to `locate_prefix_by_name()` below
    if not prefix:
        return None
    if paths_equal(prefix, context.root_prefix):
        return ROOT_ENV_NAME
    maybe_envs_dir, maybe_name = path_split(prefix)
    for envs_dir in context.envs_dirs:
        if paths_equal(envs_dir, maybe_envs_dir):
            return maybe_name
    return prefix


def locate_prefix_by_name(name, envs_dirs=None):
    """Find the location of a prefix given a conda env name.  If the location does not exist, an
    error is raised.
    """
    assert name
    if name in (ROOT_ENV_NAME, 'root'):
        return context.root_prefix
    if envs_dirs is None:
        envs_dirs = context.envs_dirs
    for envs_dir in envs_dirs:
        if not isdir(envs_dir):
            continue
        prefix = join(envs_dir, name)
        if isdir(prefix):
            return abspath(prefix)

    from ..exceptions import EnvironmentNameNotFound
    raise EnvironmentNameNotFound(name)


def validate_prefix_name(prefix_name: str, ctx: Context, allow_base=True) -> str:
    """Run various validations to make sure prefix_name is valid"""
    from ..exceptions import CondaValueError

    if PREFIX_NAME_DISALLOWED_CHARS.intersection(prefix_name):
        raise CondaValueError(
            dals(
                f"""
                Invalid environment name: {prefix_name!r}
                Characters not allowed: {PREFIX_NAME_DISALLOWED_CHARS}
                """
            )
        )

    if prefix_name in (ROOT_ENV_NAME, "root"):
        if allow_base:
            return ctx.root_prefix
        else:
            raise CondaValueError("Use of 'base' as environment name is not allowed here.")

    else:
        from ..exceptions import EnvironmentNameNotFound
        try:
            return locate_prefix_by_name(prefix_name)
        except EnvironmentNameNotFound:
            return join(_first_writable_envs_dir(), prefix_name)


def determine_target_prefix(ctx, args=None):
    """Get the prefix to operate in.  The prefix may not yet exist.

    Args:
        ctx: the context of conda
        args: the argparse args from the command line

    Returns: the prefix
    Raises: CondaEnvironmentNotFoundError if the prefix is invalid
    """

    argparse_args = args or ctx._argparse_args
    try:
        prefix_name = argparse_args.name
    except AttributeError:
        prefix_name = None
    try:
        prefix_path = argparse_args.prefix
    except AttributeError:
        prefix_path = None

    if prefix_name is not None and not prefix_name.strip():  # pragma: no cover
        from ..exceptions import ArgumentError
        raise ArgumentError("Argument --name requires a value.")

    if prefix_path is not None and not prefix_path.strip():  # pragma: no cover
        from ..exceptions import ArgumentError
        raise ArgumentError("Argument --prefix requires a value.")

    if prefix_name is None and prefix_path is None:
        return ctx.default_prefix
    elif prefix_path is not None:
        return expand(prefix_path)
    else:
        return validate_prefix_name(prefix_name, ctx=ctx)


def _first_writable_envs_dir():
    # Calling this function will *create* an envs directory if one does not already
    # exist. Any caller should intend to *use* that directory for *writing*, not just reading.
    for envs_dir in context.envs_dirs:

        if envs_dir == os.devnull:
            continue

        # The magic file being used here could change in the future.  Don't write programs
        # outside this code base that rely on the presence of this file.
        # This value is duplicated in conda.gateways.disk.create.create_envs_directory().
        envs_dir_magic_file = join(envs_dir, '.conda_envs_dir_test')

        if isfile(envs_dir_magic_file):
            try:
                open(envs_dir_magic_file, 'a').close()
                return envs_dir
            except OSError:
                log.trace("Tried envs_dir but not writable: %s", envs_dir)
        else:
            from ..gateways.disk.create import create_envs_directory
            was_created = create_envs_directory(envs_dir)
            if was_created:
                return envs_dir

    from ..exceptions import NoWritableEnvsDirError
    raise NoWritableEnvsDirError(context.envs_dirs)


# backward compatibility for conda-build
def get_prefix(ctx, args, search=True):  # pragma: no cover
    warnings.warn(
        "`conda.base.context.get_prefix` is pending deprecation and will be removed in a future "
        "release. Please use `conda.base.context.determine_target_prefix` instead.",
        PendingDeprecationWarning,
    )
    return determine_target_prefix(ctx or context, args)


try:
    context = Context((), None)
except ConfigurationLoadError as e:  # pragma: no cover
    print(repr(e), file=sys.stderr)
    # Exception handler isn't loaded so use sys.exit
    sys.exit(1)<|MERGE_RESOLUTION|>--- conflicted
+++ resolved
@@ -845,10 +845,9 @@
             if argparse_channels and not channel_in_config_files:
                 return tuple(IndexedSet((*local_add, *argparse_channels, DEFAULTS_CHANNEL_NAME)))
 
-<<<<<<< HEAD
         channels = self._get_channel_names()
 
-        return tuple(IndexedSet(concatv(local_add, channels)))
+        return tuple(IndexedSet((*local_add, *channels)))
 
     def _get_channel_names(self) -> tuple[str, ...]:
         """
@@ -886,9 +885,6 @@
                 channel_params[name] = frozendict()
 
         return frozendict(channel_params)
-=======
-        return tuple(IndexedSet((*local_add, *self._channels)))
->>>>>>> 8cc15f18
 
     @property
     def config_files(self):
