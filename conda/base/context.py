--- conflicted
+++ resolved
@@ -826,18 +826,11 @@
             from ..core.solve import _get_solver_class
 
             user_agent_str = "solver/%s" % self.experimental_solver.value
-            Solver = _get_solver_class()
-<<<<<<< HEAD
-            if hasattr(Solver, "user_agent") and callable(Solver.user_agent):
-                # This has to be a static or class method
-                user_agent_str += f" {Solver.user_agent()}"
-=======
             try:
                 # Solver.user_agent has to be a static or class method
-                user_agent_str += f" {Solver.user_agent()}"
+                user_agent_str += f" {_get_solver_class().user_agent()}"
             except (AttributeError, TypeError):
                 pass
->>>>>>> 379cfcac
             builder.append(user_agent_str)
         return " ".join(builder)
 
