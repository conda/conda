# Copyright (C) 2012 Anaconda, Inc
# SPDX-License-Identifier: BSD-3-Clause
"""Conda's global configuration object.

The context aggregates all configuration files, environment variables, and command line arguments
into one global stateful object to be used across all of conda.
"""

from __future__ import annotations

import logging
import os
import platform
import struct
import sys
from collections import defaultdict
from collections.abc import Mapping
from contextlib import contextmanager, suppress
from errno import ENOENT
from functools import cache, cached_property
from itertools import chain
from os.path import abspath, exists, expanduser, isdir, isfile, join
from os.path import split as path_split
from typing import TYPE_CHECKING

from boltons.setutils import IndexedSet
from frozendict import frozendict

from .. import CONDA_SOURCE_ROOT
from .. import __version__ as CONDA_VERSION
from ..auxlib.decorators import memoizedproperty
from ..auxlib.ish import dals
from ..common._os.linux import linux_get_libc_version
from ..common._os.osx import mac_ver
from ..common.compat import NoneType, on_win
from ..common.configuration import (
    Configuration,
    ConfigurationLoadError,
    ConfigurationType,
    EnvRawParameter,
    MapParameter,
    ParameterLoader,
    PrimitiveParameter,
    SequenceParameter,
    ValidationError,
)
from ..common.constants import TRACE
from ..common.iterators import unique
from ..common.path import BIN_DIRECTORY, expand, paths_equal
from ..common.url import has_scheme, path_to_url, split_scheme_auth_token
from ..deprecations import deprecated
from .constants import (
    APP_NAME,
    DEFAULT_AGGRESSIVE_UPDATE_PACKAGES,
    DEFAULT_CHANNEL_ALIAS,
    DEFAULT_CHANNELS,
    DEFAULT_CHANNELS_UNIX,
    DEFAULT_CHANNELS_WIN,
    DEFAULT_CONSOLE_REPORTER_BACKEND,
    DEFAULT_CUSTOM_CHANNELS,
    DEFAULT_JSON_REPORTER_BACKEND,
    DEFAULT_SOLVER,
    DEFAULTS_CHANNEL_NAME,
    ERROR_UPLOAD_URL,
    KNOWN_SUBDIRS,
    NO_PLUGINS,
    PREFIX_MAGIC_FILE,
    PREFIX_NAME_DISALLOWED_CHARS,
    REPODATA_FN,
    ROOT_ENV_NAME,
    SEARCH_PATH,
    ChannelPriority,
    DepsModifier,
    PathConflict,
    SafetyChecks,
    SatSolverChoice,
    UpdateModifier,
)

if TYPE_CHECKING:
    from collections.abc import Iterator
    from pathlib import Path
    from typing import Literal

    from ..common.configuration import Parameter, RawParameter
    from ..plugins.manager import CondaPluginManager

try:
    os.getcwd()
except OSError as e:
    if e.errno == ENOENT:
        # FileNotFoundError can occur when cwd has been deleted out from underneath the process.
        # To resolve #6584, let's go with setting cwd to sys.prefix, and see how far we get.
        os.chdir(sys.prefix)
    else:
        raise

log = logging.getLogger(__name__)

_platform_map = {
    "freebsd13": "freebsd",
    "linux2": "linux",
    "linux": "linux",
    "darwin": "osx",
    "win32": "win",
    "zos": "zos",
}
non_x86_machines = {
    "armv6l",
    "armv7l",
    "aarch64",
    "arm64",
    "ppc64",
    "ppc64le",
    "riscv64",
    "s390x",
}
_arch_names = {
    32: "x86",
    64: "x86_64",
}

user_rc_path = abspath(expanduser("~/.condarc"))
sys_rc_path = join(sys.prefix, ".condarc")


def user_data_dir(  # noqa: F811
    appname: str | None = None,
    appauthor: str | None | Literal[False] = None,
    version: str | None = None,
    roaming: bool = False,
):
    # Defer platformdirs import to reduce import time for conda activate.
    global user_data_dir
    from platformdirs import user_data_dir

    return user_data_dir(appname, appauthor=appauthor, version=version, roaming=roaming)


def mockable_context_envs_dirs(root_writable, root_prefix, _envs_dirs):
    if root_writable:
        fixed_dirs = [
            join(root_prefix, "envs"),
            join("~", ".conda", "envs"),
        ]
    else:
        fixed_dirs = [
            join("~", ".conda", "envs"),
            join(root_prefix, "envs"),
        ]
    if on_win:
        fixed_dirs.append(join(user_data_dir(APP_NAME, APP_NAME), "envs"))
    return tuple(IndexedSet(expand(path) for path in (*_envs_dirs, *fixed_dirs)))


def channel_alias_validation(value):
    if value and not has_scheme(value):
        return f"channel_alias value '{value}' must have scheme/protocol."
    return True


def default_python_default():
    ver = sys.version_info
    return "%d.%d" % (ver.major, ver.minor)


def default_python_validation(value):
    if value:
        if len(value) >= 3 and value[1] == ".":
            try:
                value = float(value)
                if 2.0 <= value < 4.0:
                    return True
            except ValueError:  # pragma: no cover
                pass
    else:
        # Set to None or '' meaning no python pinning
        return True

    return f"default_python value '{value}' not of the form '[23].[0-9][0-9]?' or ''"


def ssl_verify_validation(value):
    if isinstance(value, str):
        if sys.version_info < (3, 10) and value == "truststore":
            return "`ssl_verify: truststore` is only supported on Python 3.10 or later"
        elif value != "truststore" and not exists(value):
            return (
                f"ssl_verify value '{value}' must be a boolean, a path to a "
                "certificate bundle file, a path to a directory containing "
                "certificates of trusted CAs, or 'truststore' to use the "
                "operating system certificate store."
            )
    return True


def _warn_defaults_deprecation():
    deprecated.topic(
        "24.9",
        "25.9",
        topic=f"Adding '{DEFAULTS_CHANNEL_NAME}' to channel list implicitly",
        addendum=(
            "\n\n"
            "To remove this warning, please choose a default channel explicitly "
            "with conda's regular configuration system, e.g. "
            f"by adding '{DEFAULTS_CHANNEL_NAME}' to the list of channels:\n\n"
            f"  conda config --add channels {DEFAULTS_CHANNEL_NAME}"
            "\n\n"
            "For more information see https://docs.conda.io/projects/conda/en/stable/user-guide/configuration/use-condarc.html\n"
        ),
        deprecation_type=FutureWarning,
    )


class Context(Configuration):
    add_pip_as_python_dependency = ParameterLoader(PrimitiveParameter(True))
    allow_conda_downgrades = ParameterLoader(PrimitiveParameter(False))
    # allow cyclical dependencies, or raise
    allow_cycles = ParameterLoader(PrimitiveParameter(True))
    allow_softlinks = ParameterLoader(PrimitiveParameter(False))
    auto_update_conda = ParameterLoader(
        PrimitiveParameter(True), aliases=("self_update",)
    )
    auto_activate = ParameterLoader(
        PrimitiveParameter(True), aliases=("auto_activate_base",)
    )
    default_activation_env = ParameterLoader(PrimitiveParameter(ROOT_ENV_NAME))
    auto_stack = ParameterLoader(PrimitiveParameter(0))
    notify_outdated_conda = ParameterLoader(PrimitiveParameter(True))
    clobber = ParameterLoader(PrimitiveParameter(False))
    changeps1 = ParameterLoader(PrimitiveParameter(True))
    env_prompt = ParameterLoader(PrimitiveParameter("({default_env}) "))
    create_default_packages = ParameterLoader(
        SequenceParameter(PrimitiveParameter("", element_type=str))
    )
    register_envs = ParameterLoader(PrimitiveParameter(True))
    default_python = ParameterLoader(
        PrimitiveParameter(
            default_python_default(),
            element_type=(str, NoneType),
            validation=default_python_validation,
        )
    )
    download_only = ParameterLoader(PrimitiveParameter(False))
    enable_private_envs = ParameterLoader(PrimitiveParameter(False))
    force_32bit = ParameterLoader(PrimitiveParameter(False))
    non_admin_enabled = ParameterLoader(PrimitiveParameter(True))
    pip_interop_enabled = ParameterLoader(PrimitiveParameter(False))

    # multithreading in various places
    _default_threads = ParameterLoader(
        PrimitiveParameter(0, element_type=int), aliases=("default_threads",)
    )
    # download repodata
    _repodata_threads = ParameterLoader(
        PrimitiveParameter(0, element_type=int), aliases=("repodata_threads",)
    )
    # download packages
    _fetch_threads = ParameterLoader(
        PrimitiveParameter(0, element_type=int), aliases=("fetch_threads",)
    )
    _verify_threads = ParameterLoader(
        PrimitiveParameter(0, element_type=int), aliases=("verify_threads",)
    )
    # this one actually defaults to 1 - that is handled in the property below
    _execute_threads = ParameterLoader(
        PrimitiveParameter(0, element_type=int), aliases=("execute_threads",)
    )

    # Safety & Security
    _aggressive_update_packages = ParameterLoader(
        SequenceParameter(
            PrimitiveParameter("", element_type=str), DEFAULT_AGGRESSIVE_UPDATE_PACKAGES
        ),
        aliases=("aggressive_update_packages",),
    )
    safety_checks = ParameterLoader(PrimitiveParameter(SafetyChecks.warn))
    extra_safety_checks = ParameterLoader(PrimitiveParameter(False))
    _signing_metadata_url_base = ParameterLoader(
        PrimitiveParameter(None, element_type=(str, NoneType)),
        aliases=("signing_metadata_url_base",),
    )
    path_conflict = ParameterLoader(PrimitiveParameter(PathConflict.clobber))

    pinned_packages = ParameterLoader(
        SequenceParameter(
            PrimitiveParameter("", element_type=str), string_delimiter="&"
        )
    )  # TODO: consider a different string delimiter
    disallowed_packages = ParameterLoader(
        SequenceParameter(
            PrimitiveParameter("", element_type=str), string_delimiter="&"
        ),
        aliases=("disallow",),
    )
    rollback_enabled = ParameterLoader(PrimitiveParameter(True))
    track_features = ParameterLoader(
        SequenceParameter(PrimitiveParameter("", element_type=str))
    )
    use_index_cache = ParameterLoader(PrimitiveParameter(False))

    separate_format_cache = ParameterLoader(PrimitiveParameter(False))

    _root_prefix = ParameterLoader(
        PrimitiveParameter(""), aliases=("root_dir", "root_prefix")
    )
    _envs_dirs = ParameterLoader(
        SequenceParameter(
            PrimitiveParameter("", element_type=str), string_delimiter=os.pathsep
        ),
        aliases=("envs_dirs", "envs_path"),
        expandvars=True,
    )
    _pkgs_dirs = ParameterLoader(
        SequenceParameter(PrimitiveParameter("", str)),
        aliases=("pkgs_dirs",),
        expandvars=True,
    )
    _subdir = ParameterLoader(PrimitiveParameter(""), aliases=("subdir",))
    _subdirs = ParameterLoader(
        SequenceParameter(PrimitiveParameter("", str)), aliases=("subdirs",)
    )

    local_repodata_ttl = ParameterLoader(
        PrimitiveParameter(1, element_type=(bool, int))
    )
    # number of seconds to cache repodata locally
    #   True/1: respect Cache-Control max-age header
    #   False/0: always fetch remote repodata (HTTP 304 responses respected)

    # remote connection details
    ssl_verify = ParameterLoader(
        PrimitiveParameter(
            True, element_type=(str, bool), validation=ssl_verify_validation
        ),
        aliases=("verify_ssl",),
        expandvars=True,
    )
    client_ssl_cert = ParameterLoader(
        PrimitiveParameter(None, element_type=(str, NoneType)),
        aliases=("client_cert",),
        expandvars=True,
    )
    client_ssl_cert_key = ParameterLoader(
        PrimitiveParameter(None, element_type=(str, NoneType)),
        aliases=("client_cert_key",),
        expandvars=True,
    )
    proxy_servers = ParameterLoader(
        MapParameter(PrimitiveParameter(None, (str, NoneType))), expandvars=True
    )
    remote_connect_timeout_secs = ParameterLoader(PrimitiveParameter(9.15))
    remote_read_timeout_secs = ParameterLoader(PrimitiveParameter(60.0))
    remote_max_retries = ParameterLoader(PrimitiveParameter(3))
    remote_backoff_factor = ParameterLoader(PrimitiveParameter(1))

    add_anaconda_token = ParameterLoader(
        PrimitiveParameter(True), aliases=("add_binstar_token",)
    )

    ####################################################
    #               Channel Configuration              #
    ####################################################
    allow_non_channel_urls = ParameterLoader(PrimitiveParameter(False))
    _channel_alias = ParameterLoader(
        PrimitiveParameter(DEFAULT_CHANNEL_ALIAS, validation=channel_alias_validation),
        aliases=("channel_alias",),
        expandvars=True,
    )
    channel_priority = ParameterLoader(PrimitiveParameter(ChannelPriority.FLEXIBLE))
    _channels = ParameterLoader(
        SequenceParameter(PrimitiveParameter("", element_type=str), default=()),
        aliases=(
            "channels",
            "channel",
        ),
        expandvars=True,
    )  # channel for args.channel
    channel_settings = ParameterLoader(
        SequenceParameter(MapParameter(PrimitiveParameter("", element_type=str)))
    )
    _custom_channels = ParameterLoader(
        MapParameter(PrimitiveParameter("", element_type=str), DEFAULT_CUSTOM_CHANNELS),
        aliases=("custom_channels",),
        expandvars=True,
    )
    _custom_multichannels = ParameterLoader(
        MapParameter(SequenceParameter(PrimitiveParameter("", element_type=str))),
        aliases=("custom_multichannels",),
        expandvars=True,
    )
    _default_channels = ParameterLoader(
        SequenceParameter(PrimitiveParameter("", element_type=str), DEFAULT_CHANNELS),
        aliases=("default_channels",),
        expandvars=True,
    )
    _migrated_channel_aliases = ParameterLoader(
        SequenceParameter(PrimitiveParameter("", element_type=str)),
        aliases=("migrated_channel_aliases",),
    )
    migrated_custom_channels = ParameterLoader(
        MapParameter(PrimitiveParameter("", element_type=str)), expandvars=True
    )  # TODO: also take a list of strings
    override_channels_enabled = ParameterLoader(PrimitiveParameter(True))
    show_channel_urls = ParameterLoader(
        PrimitiveParameter(None, element_type=(bool, NoneType))
    )
    use_local = ParameterLoader(PrimitiveParameter(False))
    allowlist_channels = ParameterLoader(
        SequenceParameter(PrimitiveParameter("", element_type=str)),
        aliases=("whitelist_channels",),
        expandvars=True,
    )
    denylist_channels = ParameterLoader(
        SequenceParameter(PrimitiveParameter("", element_type=str)),
        expandvars=True,
    )
    _restore_free_channel = ParameterLoader(
        PrimitiveParameter(False),
        aliases=("restore_free_channel",),
    )
    repodata_fns = ParameterLoader(
        SequenceParameter(
            PrimitiveParameter("", element_type=str),
            ("current_repodata.json", REPODATA_FN),
        )
    )
    _use_only_tar_bz2 = ParameterLoader(
        PrimitiveParameter(None, element_type=(bool, NoneType)),
        aliases=("use_only_tar_bz2",),
    )

    always_softlink = ParameterLoader(PrimitiveParameter(False), aliases=("softlink",))
    always_copy = ParameterLoader(PrimitiveParameter(False), aliases=("copy",))
    always_yes = ParameterLoader(
        PrimitiveParameter(None, element_type=(bool, NoneType)), aliases=("yes",)
    )
    _debug = ParameterLoader(PrimitiveParameter(False), aliases=["debug"])
    _trace = ParameterLoader(PrimitiveParameter(False), aliases=["trace"])
    dev = ParameterLoader(PrimitiveParameter(False))
    dry_run = ParameterLoader(PrimitiveParameter(False))
    error_upload_url = ParameterLoader(PrimitiveParameter(ERROR_UPLOAD_URL))
    force = ParameterLoader(PrimitiveParameter(False))
    json = ParameterLoader(PrimitiveParameter(False))
    _console = ParameterLoader(
        PrimitiveParameter(DEFAULT_CONSOLE_REPORTER_BACKEND, element_type=str),
        aliases=["console"],
    )
    offline = ParameterLoader(PrimitiveParameter(False))
    quiet = ParameterLoader(PrimitiveParameter(False))
    ignore_pinned = ParameterLoader(PrimitiveParameter(False))
    report_errors = ParameterLoader(
        PrimitiveParameter(None, element_type=(bool, NoneType))
    )
    shortcuts = ParameterLoader(PrimitiveParameter(True))
    number_channel_notices = ParameterLoader(PrimitiveParameter(5, element_type=int))
    shortcuts = ParameterLoader(PrimitiveParameter(True))
    shortcuts_only = ParameterLoader(
        SequenceParameter(PrimitiveParameter("", element_type=str)), expandvars=True
    )
    _verbosity = ParameterLoader(
        PrimitiveParameter(0, element_type=int), aliases=("verbose", "verbosity")
    )
    experimental = ParameterLoader(SequenceParameter(PrimitiveParameter("", str)))
    no_lock = ParameterLoader(PrimitiveParameter(False))
    repodata_use_zst = ParameterLoader(PrimitiveParameter(True))
    envvars_force_uppercase = ParameterLoader(PrimitiveParameter(True))

    ####################################################
    #               Solver Configuration               #
    ####################################################
    deps_modifier = ParameterLoader(PrimitiveParameter(DepsModifier.NOT_SET))
    update_modifier = ParameterLoader(PrimitiveParameter(UpdateModifier.UPDATE_SPECS))
    sat_solver = ParameterLoader(PrimitiveParameter(SatSolverChoice.PYCOSAT))
    solver_ignore_timestamps = ParameterLoader(PrimitiveParameter(False))
    solver = ParameterLoader(
        PrimitiveParameter(DEFAULT_SOLVER),
        aliases=("experimental_solver",),
    )

    # # CLI-only
    # no_deps = ParameterLoader(PrimitiveParameter(NULL, element_type=(type(NULL), bool)))
    # # CLI-only
    # only_deps = ParameterLoader(PrimitiveParameter(NULL, element_type=(type(NULL), bool)))
    #
    # freeze_installed = ParameterLoader(PrimitiveParameter(False))
    # update_deps = ParameterLoader(PrimitiveParameter(False), aliases=('update_dependencies',))
    # update_specs = ParameterLoader(PrimitiveParameter(False))
    # update_all = ParameterLoader(PrimitiveParameter(False))

    force_remove = ParameterLoader(PrimitiveParameter(False))
    force_reinstall = ParameterLoader(PrimitiveParameter(False))

    target_prefix_override = ParameterLoader(PrimitiveParameter(""))

    unsatisfiable_hints = ParameterLoader(PrimitiveParameter(True))
    unsatisfiable_hints_check_depth = ParameterLoader(PrimitiveParameter(2))

    # conda_build
    bld_path = ParameterLoader(PrimitiveParameter(""))
    anaconda_upload = ParameterLoader(
        PrimitiveParameter(None, element_type=(bool, NoneType)),
        aliases=("binstar_upload",),
    )
    _croot = ParameterLoader(PrimitiveParameter(""), aliases=("croot",))
    _conda_build = ParameterLoader(
        MapParameter(PrimitiveParameter("", element_type=str)),
        aliases=("conda-build", "conda_build"),
    )

    ####################################################
    #               Plugin Configuration               #
    ####################################################

    no_plugins = ParameterLoader(PrimitiveParameter(NO_PLUGINS))

    def __init__(self, search_path=None, argparse_args=None, **kwargs):
        super().__init__(argparse_args=argparse_args)

        self._set_search_path(
            SEARCH_PATH if search_path is None else search_path,
            # for proper search_path templating when --name/--prefix is used
            CONDA_PREFIX=determine_target_prefix(self, argparse_args),
        )
        self._set_env_vars(APP_NAME)
        self._set_argparse_args(argparse_args)

    def post_build_validation(self):
        errors = []
        if self.client_ssl_cert_key and not self.client_ssl_cert:
            error = ValidationError(
                "client_ssl_cert",
                self.client_ssl_cert,
                "<<merged>>",
                "'client_ssl_cert' is required when 'client_ssl_cert_key' is defined",
            )
            errors.append(error)
        if self.always_copy and self.always_softlink:
            error = ValidationError(
                "always_copy",
                self.always_copy,
                "<<merged>>",
                "'always_copy' and 'always_softlink' are mutually exclusive. "
                "Only one can be set to 'True'.",
            )
            errors.append(error)
        return errors

    @property
    def plugin_manager(self) -> CondaPluginManager:
        """
        This is the preferred way of accessing the ``PluginManager`` object for this application
        and is located here to avoid problems with cyclical imports elsewhere in the code.
        """
        from ..plugins.manager import get_plugin_manager

        return get_plugin_manager()

    @cached_property
    def plugins(self) -> PluginConfig:
        """
        Preferred way of accessing settings introduced by the settings plugin hook
        """
        self.plugin_manager.load_settings()
        return PluginConfig(self.raw_data)

    @property
    def conda_build_local_paths(self):
        # does file system reads to make sure paths actually exist
        return tuple(
            unique(
                full_path
                for full_path in (
                    expand(d)
                    for d in (
                        self._croot,
                        self.bld_path,
                        self.conda_build.get("root-dir"),
                        join(self.root_prefix, "conda-bld"),
                        "~/conda-bld",
                    )
                    if d
                )
                if isdir(full_path)
            )
        )

    @property
    def conda_build_local_urls(self):
        return tuple(path_to_url(p) for p in self.conda_build_local_paths)

    @property
    def croot(self):
        """This is where source caches and work folders live"""
        if self._croot:
            return abspath(expanduser(self._croot))
        elif self.bld_path:
            return abspath(expanduser(self.bld_path))
        elif "root-dir" in self.conda_build:
            return abspath(expanduser(self.conda_build["root-dir"]))
        elif self.root_writable:
            return join(self.root_prefix, "conda-bld")
        else:
            return expand("~/conda-bld")

    @property
    def local_build_root(self):
        return self.croot

    @property
    def conda_build(self):
        # conda-build needs its config map to be mutable
        try:
            return self.__conda_build
        except AttributeError:
            self.__conda_build = __conda_build = dict(self._conda_build)
            return __conda_build

    @property
    def arch_name(self):
        m = platform.machine()
        if m in non_x86_machines:
            return m
        else:
            return _arch_names[self.bits]

    @property
    def platform(self):
        return _platform_map.get(sys.platform, "unknown")

    @property
    def default_threads(self) -> int | None:
        return self._default_threads or None

    @property
    def repodata_threads(self) -> int | None:
        return self._repodata_threads or self.default_threads

    @property
    def fetch_threads(self) -> int | None:
        """
        If both are not overriden (0), return experimentally-determined value of 5
        """
        if self._fetch_threads == 0 and self._default_threads == 0:
            return 5
        return self._fetch_threads or self.default_threads

    @property
    def verify_threads(self) -> int | None:
        if self._verify_threads:
            threads = self._verify_threads
        elif self.default_threads:
            threads = self.default_threads
        else:
            threads = 1
        return threads

    @property
    def execute_threads(self):
        if self._execute_threads:
            threads = self._execute_threads
        elif self.default_threads:
            threads = self.default_threads
        else:
            threads = 1
        return threads

    @property
    def subdir(self):
        if self._subdir:
            return self._subdir
        return self._native_subdir()

    @cache
    def _native_subdir(self):
        m = platform.machine()
        if m in non_x86_machines:
            return f"{self.platform}-{m}"
        elif self.platform == "zos":
            return "zos-z"
        else:
            return "%s-%d" % (self.platform, self.bits)

    @property
    def subdirs(self):
        return self._subdirs or (self.subdir, "noarch")

    @memoizedproperty
    def known_subdirs(self):
        return frozenset((*KNOWN_SUBDIRS, *self.subdirs))

    @property
    def bits(self):
        if self.force_32bit:
            return 32
        else:
            return 8 * struct.calcsize("P")

    @property
    def root_writable(self):
        # rather than using conda.gateways.disk.test.prefix_is_writable
        # let's shortcut and assume the root prefix exists
        path = join(self.root_prefix, PREFIX_MAGIC_FILE)
        if isfile(path):
            try:
                fh = open(path, "a+")
            except OSError as e:
                log.debug(e)
                return False
            else:
                fh.close()
                return True
        return False

    @property
    def envs_dirs(self):
        return mockable_context_envs_dirs(
            self.root_writable, self.root_prefix, self._envs_dirs
        )

    @property
    def pkgs_dirs(self):
        if self._pkgs_dirs:
            return tuple(IndexedSet(expand(p) for p in self._pkgs_dirs))
        else:
            cache_dir_name = "pkgs32" if context.force_32bit else "pkgs"
            fixed_dirs = (
                self.root_prefix,
                join("~", ".conda"),
            )
            if on_win:
                fixed_dirs += (user_data_dir(APP_NAME, APP_NAME),)
            return tuple(
                IndexedSet(expand(join(p, cache_dir_name)) for p in (fixed_dirs))
            )

    @memoizedproperty
    def trash_dir(self):
        # TODO: this inline import can be cleaned up by moving pkgs_dir write detection logic
        from ..core.package_cache_data import PackageCacheData

        pkgs_dir = PackageCacheData.first_writable().pkgs_dir
        trash_dir = join(pkgs_dir, ".trash")
        from ..gateways.disk.create import mkdir_p

        mkdir_p(trash_dir)
        return trash_dir

    @property
    def default_prefix(self):
        if self.active_prefix:
            return self.active_prefix
        _default_env = os.getenv("CONDA_DEFAULT_ENV")
        if _default_env in (None, ROOT_ENV_NAME, "root"):
            return self.root_prefix
        elif os.sep in _default_env:
            return abspath(_default_env)
        else:
            for envs_dir in self.envs_dirs:
                default_prefix = join(envs_dir, _default_env)
                if isdir(default_prefix):
                    return default_prefix
        return join(self.envs_dirs[0], _default_env)

    @property
    def active_prefix(self):
        return os.getenv("CONDA_PREFIX")

    @property
    def shlvl(self):
        return int(os.getenv("CONDA_SHLVL", -1))

    @property
    def aggressive_update_packages(self):
        from ..models.match_spec import MatchSpec

        return tuple(MatchSpec(s) for s in self._aggressive_update_packages)

    @property
    def target_prefix(self):
        # used for the prefix that is the target of the command currently being executed
        # different from the active prefix, which is sometimes given by -p or -n command line flags
        return determine_target_prefix(self)

    @memoizedproperty
    def root_prefix(self):
        if self._root_prefix:
            return abspath(expanduser(self._root_prefix))
        else:
            return self.conda_prefix

    @property
    def conda_prefix(self):
        return abspath(sys.prefix)

    @property
    @deprecated(
        "23.9",
        "26.3",
        addendum="Please use `conda.base.context.context.conda_exe_vars_dict` instead",
    )
    def conda_exe(self):
        exe = "conda.exe" if on_win else "conda"
        return join(self.conda_prefix, BIN_DIRECTORY, exe)

    @property
    def av_data_dir(self):
        """Where critical artifact verification data (e.g., various public keys) can be found."""
        # TODO (AV): Find ways to make this user configurable?
        return join(self.conda_prefix, "etc", "conda")

    @property
    def signing_metadata_url_base(self):
        """Base URL for artifact verification signing metadata (*.root.json, key_mgr.json)."""
        if self._signing_metadata_url_base:
            return self._signing_metadata_url_base
        else:
            return None

    @property
    def conda_exe_vars_dict(self):
        """
        The vars can refer to each other if necessary since the dict is ordered.
        None means unset it.
        """
        if context.dev:
            return {
                "CONDA_EXE": sys.executable,
                # do not confuse with os.path.join, we are joining paths with ; or : delimiters
                "PYTHONPATH": os.pathsep.join(
                    (CONDA_SOURCE_ROOT, os.environ.get("PYTHONPATH", ""))
                ),
                "_CE_M": "-m",
                "_CE_CONDA": "conda",
                "CONDA_PYTHON_EXE": sys.executable,
            }
        else:
            exe = "conda.exe" if on_win else "conda"
            return {
                "CONDA_EXE": os.path.join(sys.prefix, BIN_DIRECTORY, exe),
                "_CE_M": None,
                "_CE_CONDA": None,
                "CONDA_PYTHON_EXE": sys.executable,
            }

    @memoizedproperty
    def channel_alias(self):
        from ..models.channel import Channel

        location, scheme, auth, token = split_scheme_auth_token(self._channel_alias)
        return Channel(scheme=scheme, auth=auth, location=location, token=token)

    @property
    def migrated_channel_aliases(self):
        from ..models.channel import Channel

        return tuple(
            Channel(scheme=scheme, auth=auth, location=location, token=token)
            for location, scheme, auth, token in (
                split_scheme_auth_token(c) for c in self._migrated_channel_aliases
            )
        )

    @property
    def prefix_specified(self):
        return (
            self._argparse_args.get("prefix") is not None
            or self._argparse_args.get("name") is not None
        )

    @memoizedproperty
    def default_channels(self):
        # the format for 'default_channels' is a list of strings that either
        #   - start with a scheme
        #   - are meant to be prepended with channel_alias
        return self.custom_multichannels[DEFAULTS_CHANNEL_NAME]

    @property
    @deprecated(
        "24.9",
        "25.9",
        addendum="See "
        "https://docs.conda.io/projects/conda/en/stable/user-guide/configuration/free-channel.html "
        "for more details.",
    )
    def restore_free_channel(self) -> bool:
        return self._restore_free_channel

    @memoizedproperty
    def custom_multichannels(self):
        from ..models.channel import Channel

        if (
            not on_win
            and self.subdir.startswith("win-")
            and self._default_channels == DEFAULT_CHANNELS_UNIX
        ):
            default_channels = list(DEFAULT_CHANNELS_WIN)
        else:
            default_channels = list(self._default_channels)

        if self._restore_free_channel:
            deprecated.topic(
                "24.9",
                "25.9",
                topic="Adding the 'free' channel using `restore_free_channel` config",
                addendum="See "
                "https://docs.conda.io/projects/conda/en/stable/user-guide/configuration/free-channel.html "
                "for more details.",
                deprecation_type=FutureWarning,
            )
            default_channels.insert(1, "https://repo.anaconda.com/pkgs/free")

        reserved_multichannel_urls = {
            DEFAULTS_CHANNEL_NAME: default_channels,
            "local": self.conda_build_local_urls,
        }
        reserved_multichannels = {
            name: tuple(
                Channel.make_simple_channel(self.channel_alias, url) for url in urls
            )
            for name, urls in reserved_multichannel_urls.items()
        }
        custom_multichannels = {
            name: tuple(
                Channel.make_simple_channel(self.channel_alias, url) for url in urls
            )
            for name, urls in self._custom_multichannels.items()
        }
        return {
            name: channels
            for name, channels in (
                *custom_multichannels.items(),
                *reserved_multichannels.items(),  # order maters, reserved overrides custom
            )
        }

    @memoizedproperty
    def custom_channels(self):
        from ..models.channel import Channel

        return {
            channel.name: channel
            for channel in (
                *chain.from_iterable(
                    channel for channel in self.custom_multichannels.values()
                ),
                *(
                    Channel.make_simple_channel(self.channel_alias, url, name)
                    for name, url in self._custom_channels.items()
                ),
            )
        }

    @property
    def channels(self):
        local_channels = ("local",) if self.use_local else ()
        argparse_args = dict(getattr(self, "_argparse_args", {}) or {})
        # TODO: it's args.channel right now, not channels
        cli_channels = argparse_args.get("channel") or ()

        if argparse_args.get("override_channels"):
            if not self.override_channels_enabled:
                from ..exceptions import OperationNotAllowed

                raise OperationNotAllowed("Overriding channels has been disabled.")

            if cli_channels:
                return validate_channels((*local_channels, *cli_channels))
            else:
                from ..exceptions import ArgumentError

                raise ArgumentError(
                    "At least one -c / --channel flag must be supplied when using "
                    "--override-channels."
                )

        # add 'defaults' channel when necessary if --channel is given via the command line
        if cli_channels:
            # Add condition to make sure that we add the 'defaults'
            # channel only when no channels are defined in condarc
            # We need to get the config_files and then check that they
            # don't define channels
            channel_in_config_files = any(
                "channels" in context.raw_data[rc_file] for rc_file in self.config_files
            )
            if cli_channels and not channel_in_config_files:
                _warn_defaults_deprecation()
                return validate_channels(
                    (*local_channels, *cli_channels, DEFAULTS_CHANNEL_NAME)
                )

        if self._channels:
            channels = self._channels
        else:
            _warn_defaults_deprecation()
            channels = [DEFAULTS_CHANNEL_NAME]

        return validate_channels((*local_channels, *channels))

    @property
    def config_files(self):
        return tuple(
            path
            for path in context.collect_all()
            if path not in ("envvars", "cmd_line")
        )

    @property
    def use_only_tar_bz2(self):
        # we avoid importing this at the top to avoid PATH issues.  Ensure that this
        #    is only called when use_only_tar_bz2 is first called.
        import conda_package_handling.api

        return (
            not conda_package_handling.api.libarchive_enabled
        ) or self._use_only_tar_bz2

    @property
    def binstar_upload(self):
        # backward compatibility for conda-build
        return self.anaconda_upload

    @property
    def trace(self) -> bool:
        """Alias for context.verbosity >=4."""
        return self.verbosity >= 4

    @property
    def debug(self) -> bool:
        """Alias for context.verbosity >=3."""
        return self.verbosity >= 3

    @property
    def info(self) -> bool:
        """Alias for context.verbosity >=2."""
        return self.verbosity >= 2

    @property
    def verbose(self) -> bool:
        """Alias for context.verbosity >=1."""
        return self.verbosity >= 1

    @property
    def verbosity(self) -> int:
        """Verbosity level.

        For cleaner and readable code it is preferable to use the following alias properties:
            context.trace
            context.debug
            context.info
            context.verbose
            context.log_level
        """
        #                   0 → logging.WARNING, standard output
        #           -v    = 1 → logging.WARNING, detailed output
        #           -vv   = 2 → logging.INFO
        # --debug = -vvv  = 3 → logging.DEBUG
        # --trace = -vvvv = 4 → conda.gateways.logging.TRACE
        if self._trace:
            return 4
        elif self._debug:
            return 3
        else:
            return self._verbosity

    @property
    def log_level(self) -> int:
        """Map context.verbosity to logging level."""
        if 4 < self.verbosity:
            return logging.NOTSET  # 0
        elif 3 < self.verbosity <= 4:
            return TRACE  # 5
        elif 2 < self.verbosity <= 3:
            return logging.DEBUG  # 10
        elif 1 < self.verbosity <= 2:
            return logging.INFO  # 20
        else:
            return logging.WARNING  # 30

    def solver_user_agent(self):
        user_agent = f"solver/{self.solver}"
        try:
            solver_backend = self.plugin_manager.get_cached_solver_backend()
            # Solver.user_agent has to be a static or class method
            user_agent += f" {solver_backend.user_agent()}"
        except Exception as exc:
            log.debug(
                "User agent could not be fetched from solver class '%s'.",
                self.solver,
                exc_info=exc,
            )
        return user_agent

    @memoizedproperty
    def user_agent(self):
        builder = [f"conda/{CONDA_VERSION} requests/{self.requests_version}"]
        builder.append("{}/{}".format(*self.python_implementation_name_version))
        builder.append("{}/{}".format(*self.platform_system_release))
        builder.append("{}/{}".format(*self.os_distribution_name_version))
        if self.libc_family_version[0]:
            builder.append("{}/{}".format(*self.libc_family_version))
        if self.solver != "classic":
            builder.append(self.solver_user_agent())
        return " ".join(builder)

    @contextmanager
    def _override(self, key, value):
        """
        TODO: This might be broken in some ways. Unsure what happens if the `old`
        value is a property and gets set to a new value. Or if the new value
        overrides the validation logic on the underlying ParameterLoader instance.

        Investigate and implement in a safer way.
        """
        old = getattr(self, key)
        setattr(self, key, value)
        try:
            yield
        finally:
            setattr(self, key, old)

    @memoizedproperty
    def requests_version(self):
        # used in User-Agent as "requests/<version>"
        # if unable to detect a version we expect "requests/unknown"
        try:
            from requests import __version__ as requests_version
        except ImportError as err:
            # ImportError: requests is not installed
            log.error("Unable to import requests: %s", err)
            requests_version = "unknown"
        except Exception as err:
            log.error("Error importing requests: %s", err)
            requests_version = "unknown"
        return requests_version

    @memoizedproperty
    def python_implementation_name_version(self):
        # CPython, Jython
        # '2.7.14'
        return platform.python_implementation(), platform.python_version()

    @memoizedproperty
    def platform_system_release(self):
        # tuple of system name and release version
        #
        # `uname -s` Linux, Windows, Darwin, Java
        #
        # `uname -r`
        # '17.4.0' for macOS
        # '10' or 'NT' for Windows
        return platform.system(), platform.release()

    @memoizedproperty
    def os_distribution_name_version(self):
        # tuple of os distribution name and version
        # e.g.
        #   'debian', '9'
        #   'OSX', '10.13.6'
        #   'Windows', '10.0.17134'
        platform_name = self.platform_system_release[0]
        if platform_name == "Linux":
            try:
                import distro

                distinfo = distro.id(), distro.version(best=True)
            except Exception as e:
                log.debug("%r", e, exc_info=True)
                distinfo = ("Linux", "unknown")
            distribution_name, distribution_version = distinfo[0], distinfo[1]
        elif platform_name == "Darwin":
            distribution_name = "OSX"
            distribution_version = mac_ver()
        else:
            distribution_name = platform_name
            distribution_version = platform.version()
        return distribution_name, distribution_version

    @memoizedproperty
    def libc_family_version(self):
        # tuple of lic_family and libc_version
        # None, None if not on Linux
        libc_family, libc_version = linux_get_libc_version()
        return libc_family, libc_version

    @property
    def console(self) -> str:
        if self.json:
            return DEFAULT_JSON_REPORTER_BACKEND
        return self._console

    @property
    @deprecated(
<<<<<<< HEAD
        "25.5",
        "26.1",
=======
        "25.9",
        "26.3",
>>>>>>> bc51e1bb
        addendum="Please use `conda.base.context.context.auto_activate` instead",
    )
    def auto_activate_base(self) -> bool:
        return self.auto_activate

    @property
    def category_map(self):
        return {
            "Channel Configuration": (
                "channels",
                "channel_alias",
                "channel_settings",
                "default_channels",
                "override_channels_enabled",
                "allowlist_channels",
                "denylist_channels",
                "custom_channels",
                "custom_multichannels",
                "migrated_channel_aliases",
                "migrated_custom_channels",
                "add_anaconda_token",
                "allow_non_channel_urls",
                "restore_free_channel",
                "repodata_fns",
                "use_only_tar_bz2",
                "repodata_threads",
                "fetch_threads",
                "experimental",
                "no_lock",
                "repodata_use_zst",
            ),
            "Basic Conda Configuration": (  # TODO: Is there a better category name here?
                "envs_dirs",
                "pkgs_dirs",
                "default_threads",
            ),
            "Network Configuration": (
                "client_ssl_cert",
                "client_ssl_cert_key",
                "local_repodata_ttl",
                "offline",
                "proxy_servers",
                "remote_connect_timeout_secs",
                "remote_max_retries",
                "remote_backoff_factor",
                "remote_read_timeout_secs",
                "ssl_verify",
            ),
            "Solver Configuration": (
                "aggressive_update_packages",
                "auto_update_conda",
                "channel_priority",
                "create_default_packages",
                "disallowed_packages",
                "force_reinstall",
                "pinned_packages",
                "pip_interop_enabled",
                "track_features",
                "solver",
            ),
            "Package Linking and Install-time Configuration": (
                "allow_softlinks",
                "always_copy",
                "always_softlink",
                "path_conflict",
                "rollback_enabled",
                "safety_checks",
                "extra_safety_checks",
                "signing_metadata_url_base",
                "shortcuts",
                "shortcuts_only",
                "non_admin_enabled",
                "separate_format_cache",
                "verify_threads",
                "execute_threads",
            ),
            "Conda-build Configuration": (
                "bld_path",
                "croot",
                "anaconda_upload",
                "conda_build",
            ),
            "Output, Prompt, and Flow Control Configuration": (
                "always_yes",
                "auto_activate",
                "default_activation_env",
                "auto_stack",
                "changeps1",
                "env_prompt",
                "json",
                "console",
                "notify_outdated_conda",
                "quiet",
                "report_errors",
                "show_channel_urls",
                "verbosity",
                "unsatisfiable_hints",
                "unsatisfiable_hints_check_depth",
                "number_channel_notices",
                "envvars_force_uppercase",
            ),
            "CLI-only": (
                "deps_modifier",
                "update_modifier",
                "force",
                "force_remove",
                "clobber",
                "dry_run",
                "download_only",
                "ignore_pinned",
                "use_index_cache",
                "use_local",
            ),
            "Hidden and Undocumented": (
                "allow_cycles",  # allow cyclical dependencies, or raise
                "allow_conda_downgrades",
                "add_pip_as_python_dependency",
                "debug",
                "trace",
                "dev",
                "default_python",
                "enable_private_envs",
                "error_upload_url",  # should remain undocumented
                "force_32bit",
                "root_prefix",
                "sat_solver",
                "solver_ignore_timestamps",
                "subdir",
                "subdirs",
                # https://conda.io/docs/config.html#disable-updating-of-dependencies-update-dependencies
                # I don't think this documentation is correct any longer.
                "target_prefix_override",
                # used to override prefix rewriting, for e.g. building docker containers or RPMs
                "register_envs",
                # whether to add the newly created prefix to ~/.conda/environments.txt
            ),
            "Plugin Configuration": ("no_plugins",),
        }

    def get_descriptions(self):
        return self.description_map

    @memoizedproperty
    def description_map(self):
        return frozendict(
            add_anaconda_token=dals(
                """
                In conjunction with the anaconda command-line client (installed with
                `conda install anaconda-client`), and following logging into an Anaconda
                Server API site using `anaconda login`, automatically apply a matching
                private token to enable access to private packages and channels.
                """
            ),
            # add_pip_as_python_dependency=dals(
            #     """
            #     Add pip, wheel and setuptools as dependencies of python. This ensures pip,
            #     wheel and setuptools will always be installed any time python is installed.
            #     """
            # ),
            aggressive_update_packages=dals(
                """
                A list of packages that, if installed, are always updated to the latest possible
                version.
                """
            ),
            allow_non_channel_urls=dals(
                """
                Warn, but do not fail, when conda detects a channel url is not a valid channel.
                """
            ),
            allow_softlinks=dals(
                """
                When allow_softlinks is True, conda uses hard-links when possible, and soft-links
                (symlinks) when hard-links are not possible, such as when installing on a
                different filesystem than the one that the package cache is on. When
                allow_softlinks is False, conda still uses hard-links when possible, but when it
                is not possible, conda copies files. Individual packages can override
                this setting, specifying that certain files should never be soft-linked (see the
                no_link option in the build recipe documentation).
                """
            ),
            always_copy=dals(
                """
                Register a preference that files be copied into a prefix during install rather
                than hard-linked.
                """
            ),
            always_softlink=dals(
                """
                Register a preference that files be soft-linked (symlinked) into a prefix during
                install rather than hard-linked. The link source is the 'pkgs_dir' package cache
                from where the package is being linked. WARNING: Using this option can result in
                corruption of long-lived conda environments. Package caches are *caches*, which
                means there is some churn and invalidation. With this option, the contents of
                environments can be switched out (or erased) via operations on other environments.
                """
            ),
            always_yes=dals(
                """
                Automatically choose the 'yes' option whenever asked to proceed with a conda
                operation, such as when running `conda install`.
                """
            ),
            anaconda_upload=dals(
                """
                Automatically upload packages built with conda build to anaconda.org.
                """
            ),
            auto_activate=dals(
                """
                Automatically activate the environment given at 'default_activation_env'
                during shell initialization.
                """
            ),
            auto_update_conda=dals(
                """
                Automatically update conda when a newer or higher priority version is detected.
                """
            ),
            auto_stack=dals(
                """
                Implicitly use --stack when using activate if current level of nesting
                (as indicated by CONDA_SHLVL environment variable) is less than or equal to
                specified value. 0 or false disables automatic stacking, 1 or true enables
                it for one level.
                """
            ),
            bld_path=dals(
                """
                The location where conda-build will put built packages. Same as 'croot', but
                'croot' takes precedence when both are defined. Also used in construction of the
                'local' multichannel.
                """
            ),
            changeps1=dals(
                """
                When using activate, change the command prompt ($PS1) to include the
                activated environment.
                """
            ),
            channel_alias=dals(
                """
                The prepended url location to associate with channel names.
                """
            ),
            channel_priority=dals(
                """
                Accepts values of 'strict', 'flexible', and 'disabled'. The default value
                is 'flexible'. With strict channel priority, packages in lower priority channels
                are not considered if a package with the same name appears in a higher
                priority channel. With flexible channel priority, the solver may reach into
                lower priority channels to fulfill dependencies, rather than raising an
                unsatisfiable error. With channel priority disabled, package version takes
                precedence, and the configured priority of channels is used only to break ties.
                In previous versions of conda, this parameter was configured as either True or
                False. True is now an alias to 'flexible'.
                """
            ),
            channels=dals(
                """
                The list of conda channels to include for relevant operations.
                """
            ),
            channel_settings=dals(
                """
                A list of mappings that allows overriding certain settings for a single channel.
                Each list item should include at least the "channel" key and the setting you would
                like to override.
                """
            ),
            client_ssl_cert=dals(
                """
                A path to a single file containing a private key and certificate (e.g. .pem
                file). Alternately, use client_ssl_cert_key in conjunction with client_ssl_cert
                for individual files.
                """
            ),
            client_ssl_cert_key=dals(
                """
                Used in conjunction with client_ssl_cert for a matching key file.
                """
            ),
            # clobber=dals(
            #     """
            #     Allow clobbering of overlapping file paths within packages, and suppress
            #     related warnings. Overrides the path_conflict configuration value when
            #     set to 'warn' or 'prevent'.
            #     """
            # ),
            # TODO: add shortened link to docs for conda_build at See https://conda.io/docs/user-guide/configuration/use-condarc.html#conda-build-configuration
            conda_build=dals(
                """
                General configuration parameters for conda-build.
                """
            ),
            # TODO: This is a bad parameter name. Consider an alternate.
            create_default_packages=dals(
                """
                Packages that are by default added to a newly created environments.
                """
            ),
            croot=dals(
                """
                The location where conda-build will put built packages. Same as 'bld_path', but
                'croot' takes precedence when both are defined. Also used in construction of the
                'local' multichannel.
                """
            ),
            custom_channels=dals(
                """
                A map of key-value pairs where the key is a channel name and the value is
                a channel location. Channels defined here override the default
                'channel_alias' value. The channel name (key) is not included in the channel
                location (value).  For example, to override the location of the 'conda-forge'
                channel where the url to repodata is
                https://anaconda-repo.dev/packages/conda-forge/linux-64/repodata.json, add an
                entry 'conda-forge: https://anaconda-repo.dev/packages'.
                """
            ),
            custom_multichannels=dals(
                """
                A multichannel is a metachannel composed of multiple channels. The two reserved
                multichannels are 'defaults' and 'local'. The 'defaults' multichannel is
                customized using the 'default_channels' parameter. The 'local'
                multichannel is a list of file:// channel locations where conda-build stashes
                successfully-built packages.  Other multichannels can be defined with
                custom_multichannels, where the key is the multichannel name and the value is
                a list of channel names and/or channel urls.
                """
            ),
            default_activation_env=dals(
                """
                The environment to be automatically activated on startup if 'auto_activate'
                is True. Also sets the default environment to activate when 'conda activate'
                receives no arguments.
                """
            ),
            default_channels=dals(
                """
                The list of channel names and/or urls used for the 'defaults' multichannel.
                """
            ),
            # default_python=dals(
            #     """
            #     specifies the default major & minor version of Python to be used when
            #     building packages with conda-build. Also used to determine the major
            #     version of Python (2/3) to be used in new environments. Defaults to
            #     the version used by conda itself.
            #     """
            # ),
            default_threads=dals(
                """
                Threads to use by default for parallel operations.  Default is None,
                which allows operations to choose themselves.  For more specific
                control, see the other *_threads parameters:
                    * repodata_threads - for fetching/loading repodata
                    * verify_threads - for verifying package contents in transactions
                    * execute_threads - for carrying out the unlinking and linking steps
                """
            ),
            disallowed_packages=dals(
                """
                Package specifications to disallow installing. The default is to allow
                all packages.
                """
            ),
            download_only=dals(
                """
                Solve an environment and ensure package caches are populated, but exit
                prior to unlinking and linking packages into the prefix
                """
            ),
            envs_dirs=dals(
                """
                The list of directories to search for named environments. When creating a new
                named environment, the environment will be placed in the first writable
                location.
                """
            ),
            env_prompt=dals(
                """
                Template for prompt modification based on the active environment. Currently
                supported template variables are '{prefix}', '{name}', and '{default_env}'.
                '{prefix}' is the absolute path to the active environment. '{name}' is the
                basename of the active environment prefix. '{default_env}' holds the value
                of '{name}' if the active environment is a conda named environment ('-n'
                flag), or otherwise holds the value of '{prefix}'. Templating uses python's
                str.format() method.
                """
            ),
            execute_threads=dals(
                """
                Threads to use when performing the unlink/link transaction.  When not set,
                defaults to 1.  This step is pretty strongly I/O limited, and you may not
                see much benefit here.
                """
            ),
            fetch_threads=dals(
                """
                Threads to use when downloading packages.  When not set,
                defaults to None, which uses the default ThreadPoolExecutor behavior.
                """
            ),
            force_reinstall=dals(
                """
                Ensure that any user-requested package for the current operation is uninstalled
                and reinstalled, even if that package already exists in the environment.
                """
            ),
            # force=dals(
            #     """
            #     Override any of conda's objections and safeguards for installing packages and
            #     potentially breaking environments. Also re-installs the package, even if the
            #     package is already installed. Implies --no-deps.
            #     """
            # ),
            # force_32bit=dals(
            #     """
            #     CONDA_FORCE_32BIT should only be used when running conda-build (in order
            #     to build 32-bit packages on a 64-bit system).  We don't want to mention it
            #     in the documentation, because it can mess up a lot of things.
            #     """
            # ),
            json=dals(
                """
                Ensure all output written to stdout is structured json.
                """
            ),
            local_repodata_ttl=dals(
                """
                For a value of False or 0, always fetch remote repodata (HTTP 304 responses
                respected). For a value of True or 1, respect the HTTP Cache-Control max-age
                header. Any other positive integer values is the number of seconds to locally
                cache repodata before checking the remote server for an update.
                """
            ),
            migrated_channel_aliases=dals(
                """
                A list of previously-used channel_alias values. Useful when switching between
                different Anaconda Repository instances.
                """
            ),
            migrated_custom_channels=dals(
                """
                A map of key-value pairs where the key is a channel name and the value is
                the previous location of the channel.
                """
            ),
            # no_deps=dals(
            #     """
            #     Do not install, update, remove, or change dependencies. This WILL lead to broken
            #     environments and inconsistent behavior. Use at your own risk.
            #     """
            # ),
            no_plugins=dals(
                """
                Disable all currently-registered plugins, except built-in conda plugins.
                """
            ),
            non_admin_enabled=dals(
                """
                Allows completion of conda's create, install, update, and remove operations, for
                non-privileged (non-root or non-administrator) users.
                """
            ),
            notify_outdated_conda=dals(
                """
                Notify if a newer version of conda is detected during a create, install, update,
                or remove operation.
                """
            ),
            offline=dals(
                """
                Restrict conda to cached download content and file:// based urls.
                """
            ),
            override_channels_enabled=dals(
                """
                Permit use of the --override-channels command-line flag.
                """
            ),
            path_conflict=dals(
                """
                The method by which conda handle's conflicting/overlapping paths during a
                create, install, or update operation. The value must be one of 'clobber',
                'warn', or 'prevent'. The '--clobber' command-line flag or clobber
                configuration parameter overrides path_conflict set to 'prevent'.
                """
            ),
            pinned_packages=dals(
                """
                A list of package specs to pin for every environment resolution.
                This parameter is in BETA, and its behavior may change in a future release.
                """
            ),
            pip_interop_enabled=dals(
                """
                Allow the conda solver to interact with non-conda-installed python packages.
                """
            ),
            pkgs_dirs=dals(
                """
                The list of directories where locally-available packages are linked from at
                install time. Packages not locally available are downloaded and extracted
                into the first writable directory.
                """
            ),
            proxy_servers=dals(
                """
                A mapping to enable proxy settings. Keys can be either (1) a scheme://hostname
                form, which will match any request to the given scheme and exact hostname, or
                (2) just a scheme, which will match requests to that scheme. Values are are
                the actual proxy server, and are of the form
                'scheme://[user:password@]host[:port]'. The optional 'user:password' inclusion
                enables HTTP Basic Auth with your proxy.
                """
            ),
            quiet=dals(
                """
                Disable progress bar display and other output.
                """
            ),
            remote_connect_timeout_secs=dals(
                """
                The number seconds conda will wait for your client to establish a connection
                to a remote url resource.
                """
            ),
            remote_max_retries=dals(
                """
                The maximum number of retries each HTTP connection should attempt.
                """
            ),
            remote_backoff_factor=dals(
                """
                The factor determines the time HTTP connection should wait for attempt.
                """
            ),
            remote_read_timeout_secs=dals(
                """
                Once conda has connected to a remote resource and sent an HTTP request, the
                read timeout is the number of seconds conda will wait for the server to send
                a response.
                """
            ),
            repodata_threads=dals(
                """
                Threads to use when downloading and reading repodata.  When not set,
                defaults to None, which uses the default ThreadPoolExecutor behavior.
                """
            ),
            report_errors=dals(
                """
                Opt in, or opt out, of automatic error reporting to core maintainers. Error
                reports are anonymous, with only the error stack trace and information given
                by `conda info` being sent.
                """
            ),
            restore_free_channel=dals(
                """"
                Add the "free" channel back into defaults, behind "main" in priority. The "free"
                channel was removed from the collection of default channels in conda 4.7.0.
                """
            ),
            rollback_enabled=dals(
                """
                Should any error occur during an unlink/link transaction, revert any disk
                mutations made to that point in the transaction.
                """
            ),
            safety_checks=dals(
                """
                Enforce available safety guarantees during package installation.
                The value must be one of 'enabled', 'warn', or 'disabled'.
                """
            ),
            separate_format_cache=dals(
                """
                Treat .tar.bz2 files as different from .conda packages when
                filenames are otherwise similar. This defaults to False, so
                that your package cache doesn't churn when rolling out the new
                package format. If you'd rather not assume that a .tar.bz2 and
                .conda from the same place represent the same content, set this
                to True.
                """
            ),
            extra_safety_checks=dals(
                """
                Spend extra time validating package contents.  Currently, runs sha256 verification
                on every file within each package during installation.
                """
            ),
            signing_metadata_url_base=dals(
                """
                Base URL for obtaining trust metadata updates (i.e., the `*.root.json` and
                `key_mgr.json` files) used to verify metadata and (eventually) package signatures.
                """
            ),
            shortcuts=dals(
                """
                Allow packages to create OS-specific shortcuts (e.g. in the Windows Start
                Menu) at install time.
                """
            ),
            shortcuts_only=dals(
                """
                Create shortcuts only for the specified package names.
                """
            ),
            show_channel_urls=dals(
                """
                Show channel URLs when displaying what is going to be downloaded.
                """
            ),
            ssl_verify=dals(
                """
                Conda verifies SSL certificates for HTTPS requests, just like a web
                browser. By default, SSL verification is enabled, and conda operations will
                fail if a required url's certificate cannot be verified. Setting ssl_verify to
                False disables certification verification. The value for ssl_verify can also
                be (1) a path to a CA bundle file, (2) a path to a directory containing
                certificates of trusted CA, or (3) 'truststore' to use the
                operating system certificate store.
                """
            ),
            track_features=dals(
                """
                A list of features that are tracked by default. An entry here is similar to
                adding an entry to the create_default_packages list.
                """
            ),
            repodata_fns=dals(
                """
                Specify filenames for repodata fetching. The default is ('current_repodata.json',
                'repodata.json'), which tries a subset of the full index containing only the
                latest version for each package, then falls back to repodata.json.  You may
                want to specify something else to use an alternate index that has been reduced
                somehow.
                """
            ),
            use_index_cache=dals(
                """
                Use cache of channel index files, even if it has expired.
                """
            ),
            use_only_tar_bz2=dals(
                """
                A boolean indicating that only .tar.bz2 conda packages should be downloaded.
                This is forced to True if conda-build is installed and older than 3.18.3,
                because older versions of conda break when conda feeds it the new file format.
                """
            ),
            verbosity=dals(
                """
                Sets output log level. 0 is warn. 1 is info. 2 is debug. 3 is trace.
                """
            ),
            verify_threads=dals(
                """
                Threads to use when performing the transaction verification step.  When not set,
                defaults to 1.
                """
            ),
            allowlist_channels=dals(
                """
                The exclusive list of channels allowed to be used on the system. Use of any
                other channels will result in an error. If conda-build channels are to be
                allowed, along with the --use-local command line flag, be sure to include the
                'local' channel in the list. If the list is empty or left undefined, no
                channel exclusions will be enforced.
                """
            ),
            denylist_channels=dals(
                """
                The list of channels that are denied to be used on the system. Use of any
                of these channels will result in an error. If conda-build channels are to be
                allowed, along with the --use-local command line flag, be sure to not include
                the 'local' channel in the list. If the list is empty or left undefined, no
                channel exclusions will be enforced.
                """
            ),
            unsatisfiable_hints=dals(
                """
                A boolean to determine if conda should find conflicting packages in the case
                of a failed install.
                """
            ),
            unsatisfiable_hints_check_depth=dals(
                """
                An integer that specifies how many levels deep to search for unsatisfiable
                dependencies. If this number is 1 it will complete the unsatisfiable hints
                fastest (but perhaps not the most complete). The higher this number, the
                longer the generation of the unsat hint will take. Defaults to 3.
                """
            ),
            solver=dals(
                """
                A string to choose between the different solver logics implemented in
                conda. A solver logic takes care of turning your requested packages into a
                list of specs to add and/or remove from a given environment, based on their
                dependencies and specified constraints.
                """
            ),
            number_channel_notices=dals(
                """
                Sets the number of channel notices to be displayed when running commands
                the "install", "create", "update", "env create", and "env update" . Defaults
                to 5. In order to completely suppress channel notices, set this to 0.
                """
            ),
            experimental=dals(
                """
                List of experimental features to enable.
                """
            ),
            no_lock=dals(
                """
                Disable index cache lock (defaults to enabled).
                """
            ),
            repodata_use_zst=dals(
                """
                Disable check for `repodata.json.zst`; use `repodata.json` only.
                """
            ),
            envvars_force_uppercase=dals(
                """
                Force uppercase for new environment variable names. Defaults to True.
                """
            ),
            console=dals(
                f"""
                Configure different backends to be used while rendering normal console output.
                Defaults to "{DEFAULT_CONSOLE_REPORTER_BACKEND}".
                """
            ),
        )


def reset_context(search_path=SEARCH_PATH, argparse_args=None):
    global context

    # remove plugin config params
    remove_all_plugin_settings()

    context.__init__(search_path, argparse_args)
    context.__dict__.pop("_Context__conda_build", None)
    from ..models.channel import Channel

    Channel._reset_state()

    # need to import here to avoid circular dependency

    # clear function cache
    from ..reporters import _get_render_func

    # reload plugin config params
    with suppress(AttributeError):
        del context.plugins

    _get_render_func.cache_clear()

    return context


@contextmanager
def fresh_context(env=None, search_path=SEARCH_PATH, argparse_args=None, **kwargs):
    if env or kwargs:
        old_env = os.environ.copy()
        os.environ.update(env or {})
        os.environ.update(kwargs)
    yield reset_context(search_path=search_path, argparse_args=argparse_args)
    if env or kwargs:
        os.environ.clear()
        os.environ.update(old_env)
        reset_context()


class ContextStackObject:
    def __init__(self, search_path=SEARCH_PATH, argparse_args=None):
        self.set_value(search_path, argparse_args)

    def set_value(self, search_path=SEARCH_PATH, argparse_args=None):
        self.search_path = search_path
        self.argparse_args = argparse_args

    def apply(self):
        reset_context(self.search_path, self.argparse_args)


class ContextStack:
    def __init__(self):
        self._stack = [ContextStackObject() for _ in range(3)]
        self._stack_idx = 0
        self._last_search_path = None
        self._last_argparse_args = None

    def push(self, search_path, argparse_args):
        self._stack_idx += 1
        old_len = len(self._stack)
        if self._stack_idx >= old_len:
            self._stack.extend([ContextStackObject() for _ in range(old_len)])
        self._stack[self._stack_idx].set_value(search_path, argparse_args)
        self.apply()

    def apply(self):
        if (
            self._last_search_path != self._stack[self._stack_idx].search_path
            or self._last_argparse_args != self._stack[self._stack_idx].argparse_args
        ):
            # Expensive:
            self._stack[self._stack_idx].apply()
            self._last_search_path = self._stack[self._stack_idx].search_path
            self._last_argparse_args = self._stack[self._stack_idx].argparse_args

    def pop(self):
        self._stack_idx -= 1
        self._stack[self._stack_idx].apply()

    def replace(self, search_path, argparse_args):
        self._stack[self._stack_idx].set_value(search_path, argparse_args)
        self._stack[self._stack_idx].apply()


context_stack = ContextStack()


def stack_context(pushing, search_path=SEARCH_PATH, argparse_args=None):
    if pushing:
        # Fast
        context_stack.push(search_path, argparse_args)
    else:
        # Slow
        context_stack.pop()


# Default means "The configuration when there are no condarc files present". It is
# all the settings and defaults that are built in to the code and *not* the default
# value of search_path=SEARCH_PATH. It means search_path=().
def stack_context_default(pushing, argparse_args=None):
    return stack_context(pushing, search_path=(), argparse_args=argparse_args)


def replace_context(pushing=None, search_path=SEARCH_PATH, argparse_args=None):
    # pushing arg intentionally not used here, but kept for API compatibility
    return context_stack.replace(search_path, argparse_args)


def replace_context_default(pushing=None, argparse_args=None):
    # pushing arg intentionally not used here, but kept for API compatibility
    return context_stack.replace(search_path=(), argparse_args=argparse_args)


# Tests that want to only declare 'I support the project-wide default for how to
# manage stacking of contexts'. Tests that are known to be careful with context
# can use `replace_context_default` which might be faster, though it should
# be a stated goal to set conda_tests_ctxt_mgmt_def_pol to replace_context_default
# and not to stack_context_default.
conda_tests_ctxt_mgmt_def_pol = replace_context_default


def env_name(prefix):
    # counter part to `locate_prefix_by_name()` below
    if not prefix:
        return None
    if paths_equal(prefix, context.root_prefix):
        return ROOT_ENV_NAME
    maybe_envs_dir, maybe_name = path_split(prefix)
    for envs_dir in context.envs_dirs:
        if paths_equal(envs_dir, maybe_envs_dir):
            return maybe_name
    return prefix


def locate_prefix_by_name(name, envs_dirs=None):
    """Find the location of a prefix given a conda env name.  If the location does not exist, an
    error is raised.
    """
    assert name
    if name in (ROOT_ENV_NAME, "root"):
        return context.root_prefix
    if envs_dirs is None:
        envs_dirs = context.envs_dirs
    for envs_dir in envs_dirs:
        if not isdir(envs_dir):
            continue
        prefix = join(envs_dir, name)
        if isdir(prefix):
            return abspath(prefix)

    from ..exceptions import EnvironmentNameNotFound

    raise EnvironmentNameNotFound(name)


def validate_channels(channels: Iterator[str]) -> tuple[str, ...]:
    """
    Validate if the given channel URLs are allowed based on the context's allowlist
    and denylist configurations.

    :param channels: A list of channels (either URLs or names) to validate.
    :raises ChannelNotAllowed: If any URL is not in the allowlist.
    :raises ChannelDenied: If any URL is in the denylist.
    """
    from ..exceptions import ChannelDenied, ChannelNotAllowed
    from ..models.channel import Channel

    allowlist = [
        url
        for channel in context.allowlist_channels
        for url in Channel(channel).base_urls
    ]
    denylist = [
        url
        for channel in context.denylist_channels
        for url in Channel(channel).base_urls
    ]
    if allowlist or denylist:
        for channel in map(Channel, channels):
            for url in channel.base_urls:
                if url in denylist:
                    raise ChannelDenied(channel)
                if allowlist and url not in allowlist:
                    raise ChannelNotAllowed(channel)

    return tuple(IndexedSet(channels))


def validate_prefix_name(prefix_name: str, ctx: Context, allow_base=True) -> str:
    """Run various validations to make sure prefix_name is valid"""
    from ..exceptions import CondaValueError

    if PREFIX_NAME_DISALLOWED_CHARS.intersection(prefix_name):
        raise CondaValueError(
            dals(
                f"""
                Invalid environment name: {prefix_name!r}
                Characters not allowed: {PREFIX_NAME_DISALLOWED_CHARS}
                If you are specifying a path to an environment, the `-p`
                flag should be used instead.
                """
            )
        )

    if prefix_name in (ROOT_ENV_NAME, "root"):
        if allow_base:
            return ctx.root_prefix
        else:
            raise CondaValueError(
                "Use of 'base' as environment name is not allowed here."
            )

    else:
        from ..exceptions import EnvironmentNameNotFound

        try:
            return locate_prefix_by_name(prefix_name)
        except EnvironmentNameNotFound:
            return join(_first_writable_envs_dir(), prefix_name)


def determine_target_prefix(ctx, args=None):
    """Get the prefix to operate in.  The prefix may not yet exist.

    Args:
        ctx: the context of conda
        args: the argparse args from the command line

    Returns: the prefix
    Raises: CondaEnvironmentNotFoundError if the prefix is invalid
    """
    argparse_args = args or ctx._argparse_args
    try:
        prefix_name = argparse_args.name
    except AttributeError:
        prefix_name = None
    try:
        prefix_path = argparse_args.prefix
    except AttributeError:
        prefix_path = None

    if prefix_name is not None and not prefix_name.strip():  # pragma: no cover
        from ..exceptions import ArgumentError

        raise ArgumentError("Argument --name requires a value.")

    if prefix_path is not None and not prefix_path.strip():  # pragma: no cover
        from ..exceptions import ArgumentError

        raise ArgumentError("Argument --prefix requires a value.")

    if prefix_name is None and prefix_path is None:
        return ctx.default_prefix
    elif prefix_path is not None:
        return expand(prefix_path)
    else:
        return validate_prefix_name(prefix_name, ctx=ctx)


def _first_writable_envs_dir():
    # Calling this function will *create* an envs directory if one does not already
    # exist. Any caller should intend to *use* that directory for *writing*, not just reading.
    for envs_dir in context.envs_dirs:
        if envs_dir == os.devnull:
            continue

        # The magic file being used here could change in the future.  Don't write programs
        # outside this code base that rely on the presence of this file.
        # This value is duplicated in conda.gateways.disk.create.create_envs_directory().
        envs_dir_magic_file = join(envs_dir, ".conda_envs_dir_test")

        if isfile(envs_dir_magic_file):
            try:
                open(envs_dir_magic_file, "a").close()
                return envs_dir
            except OSError:
                log.log(TRACE, "Tried envs_dir but not writable: %s", envs_dir)
        else:
            from ..gateways.disk.create import create_envs_directory

            was_created = create_envs_directory(envs_dir)
            if was_created:
                return envs_dir

    from ..exceptions import NoWritableEnvsDirError

    raise NoWritableEnvsDirError(context.envs_dirs)


def get_plugin_config_data(
    data: dict[Path, dict[str, RawParameter]],
) -> dict[Path, dict[str, RawParameter]]:
    """
    This is used to move everything under the key "plugins" from the provided dictionary
    to the top level of the returned dictionary. The returned dictionary is then passed
    to :class:`PluginConfig`.
    """
    new_data = defaultdict(dict)

    for source, config in data.items():
        if plugin_data := config.get("plugins"):
            plugin_data_value = plugin_data.value(None)

            if not isinstance(plugin_data_value, Mapping):
                continue

            for param_name, raw_param in plugin_data_value.items():
                new_data[source][param_name] = raw_param

        elif source == EnvRawParameter.source:
            for env_var, raw_param in config.items():
                if env_var.startswith("plugins_"):
                    _, param_name = env_var.split("plugins_")
                    new_data[source][param_name] = raw_param

    return new_data


class PluginConfig(metaclass=ConfigurationType):
    """
    Class used to hold settings for conda plugins.

    The object created by this class should only be accessed via
    :class:`conda.base.context.Context.plugins`.

    When this class is updated via the :func:`add_plugin_setting` function it adds new setting
    properties which can be accessed later via the context object.

    We currently call that function in
    :meth:`conda.plugins.manager.CondaPluginManager.load_settings`.
    because ``CondaPluginManager`` has access to all registered plugin settings via the settings
    plugin hook.
    """

    def __init__(self, data):
        self._cache_ = {}
        self.raw_data = get_plugin_config_data(data)


def add_plugin_setting(name: str, parameter: Parameter, aliases: tuple[str, ...] = ()):
    """
    Adds a setting to the :class:`PluginConfig` class
    """
    PluginConfig.parameter_names = PluginConfig.parameter_names + (name,)
    loader = ParameterLoader(parameter, aliases=aliases)
    name = loader._set_name(name)
    setattr(PluginConfig, name, loader)


def remove_all_plugin_settings() -> None:
    """
    Removes all attached settings from the :class:`PluginConfig` class
    """
    for name in PluginConfig.parameter_names:
        try:
            delattr(PluginConfig, name)
        except AttributeError:
            continue

    PluginConfig.parameter_names = tuple()


try:
    context = Context((), None)
except ConfigurationLoadError as e:  # pragma: no cover
    print(repr(e), file=sys.stderr)
    # Exception handler isn't loaded so use sys.exit
    sys.exit(1)<|MERGE_RESOLUTION|>--- conflicted
+++ resolved
@@ -1192,13 +1192,8 @@
 
     @property
     @deprecated(
-<<<<<<< HEAD
-        "25.5",
-        "26.1",
-=======
         "25.9",
         "26.3",
->>>>>>> bc51e1bb
         addendum="Please use `conda.base.context.context.auto_activate` instead",
     )
     def auto_activate_base(self) -> bool:
