--- conflicted
+++ resolved
@@ -81,13 +81,10 @@
     from typing import Any, Literal
 
     from ..common.configuration import Parameter, RawParameter
-<<<<<<< HEAD
-    from ..plugins.config import PluginConfig
-=======
     from ..common.path import PathsType, PathType
     from ..models.channel import Channel
     from ..models.match_spec import MatchSpec
->>>>>>> 91895abe
+    from ..plugins.config import PluginConfig
     from ..plugins.manager import CondaPluginManager
 
 try:
