--- conflicted
+++ resolved
@@ -401,17 +401,9 @@
                                                                              argparse_args)
 
         super().__init__(search_path=search_path, app_name=APP_NAME, argparse_args=argparse_args)
-<<<<<<< HEAD
 
         # Add plugin support
         self._plugin_manager = get_plugin_manager()
-
-    @property
-    @functools.lru_cache(maxsize=None)  # FUTURE: Python 3.9+, replace w/ functools.cache
-    def plugin_manager(self):
-        return self._plugin_manager
-=======
->>>>>>> 6bf297d9
 
     def post_build_validation(self):
         errors = []
