# Copyright (C) 2012 Anaconda, Inc
# SPDX-License-Identifier: BSD-3-Clause
"""Conda's global configuration object.

The context aggregates all configuration files, environment variables, and command line arguments
into one global stateful object to be used across all of conda.
"""
from __future__ import annotations

import os
import platform
import struct
import sys
from contextlib import contextmanager
from errno import ENOENT
from functools import lru_cache
from itertools import chain
from logging import getLogger
from os.path import abspath, expanduser, isdir, isfile, join
from os.path import split as path_split

try:
    from boltons.setutils import IndexedSet
except ImportError:  # pragma: no cover
    from .._vendor.boltons.setutils import IndexedSet

from .. import CONDA_SOURCE_ROOT
from .. import __version__ as CONDA_VERSION
from .._vendor.appdirs import user_data_dir
from .._vendor.frozendict import frozendict
from ..auxlib.decorators import memoizedproperty
from ..auxlib.ish import dals
from ..common._os.linux import linux_get_libc_version
from ..common.compat import NoneType, on_win
from ..common.configuration import (
    Configuration,
    ConfigurationLoadError,
    MapParameter,
    ParameterLoader,
    PrimitiveParameter,
    SequenceParameter,
    ValidationError,
)
from ..common.iterators import unique
from ..common.path import expand, paths_equal
from ..common.url import has_scheme, path_to_url, split_scheme_auth_token
from ..deprecations import deprecated
from .constants import (
    APP_NAME,
    DEFAULT_AGGRESSIVE_UPDATE_PACKAGES,
    DEFAULT_CHANNEL_ALIAS,
    DEFAULT_CHANNELS,
    DEFAULT_CHANNELS_UNIX,
    DEFAULT_CHANNELS_WIN,
    DEFAULT_CUSTOM_CHANNELS,
    DEFAULT_SOLVER,
    DEFAULTS_CHANNEL_NAME,
    ERROR_UPLOAD_URL,
    KNOWN_SUBDIRS,
    PREFIX_MAGIC_FILE,
    PREFIX_NAME_DISALLOWED_CHARS,
    REPODATA_FN,
    ROOT_ENV_NAME,
    SEARCH_PATH,
    ChannelPriority,
    DepsModifier,
    PathConflict,
    SafetyChecks,
    SatSolverChoice,
    UpdateModifier,
)

try:
    os.getcwd()
except OSError as e:
    if e.errno == ENOENT:
        # FileNotFoundError can occur when cwd has been deleted out from underneath the process.
        # To resolve #6584, let's go with setting cwd to sys.prefix, and see how far we get.
        os.chdir(sys.prefix)
    else:
        raise

log = getLogger(__name__)

_platform_map = {
    "freebsd13": "freebsd",
    "linux2": "linux",
    "linux": "linux",
    "darwin": "osx",
    "win32": "win",
    "zos": "zos",
}
non_x86_machines = {
    "armv6l",
    "armv7l",
    "aarch64",
    "arm64",
    "ppc64",
    "ppc64le",
    "riscv64",
    "s390x",
}
_arch_names = {
    32: "x86",
    64: "x86_64",
}

user_rc_path = abspath(expanduser("~/.condarc"))
sys_rc_path = join(sys.prefix, ".condarc")


def mockable_context_envs_dirs(root_writable, root_prefix, _envs_dirs):
    if root_writable:
        fixed_dirs = [
            join(root_prefix, "envs"),
            join("~", ".conda", "envs"),
        ]
    else:
        fixed_dirs = [
            join("~", ".conda", "envs"),
            join(root_prefix, "envs"),
        ]
    if on_win:
        fixed_dirs.append(join(user_data_dir(APP_NAME, APP_NAME), "envs"))
    return tuple(IndexedSet(expand(path) for path in (*_envs_dirs, *fixed_dirs)))


def channel_alias_validation(value):
    if value and not has_scheme(value):
        return "channel_alias value '%s' must have scheme/protocol." % value
    return True


def default_python_default():
    ver = sys.version_info
    return "%d.%d" % (ver.major, ver.minor)


def default_python_validation(value):
    if value:
        if len(value) >= 3 and value[1] == ".":
            try:
                value = float(value)
                if 2.0 <= value < 4.0:
                    return True
            except ValueError:  # pragma: no cover
                pass
    else:
        # Set to None or '' meaning no python pinning
        return True

    return "default_python value '%s' not of the form '[23].[0-9][0-9]?' or ''" % value


def ssl_verify_validation(value):
    if isinstance(value, str):
        if not isfile(value) and not isdir(value):
            return (
                "ssl_verify value '%s' must be a boolean, a path to a "
                "certificate bundle file, or a path to a directory containing "
                "certificates of trusted CAs." % value
            )
    return True


class Context(Configuration):
    add_pip_as_python_dependency = ParameterLoader(PrimitiveParameter(True))
    allow_conda_downgrades = ParameterLoader(PrimitiveParameter(False))
    # allow cyclical dependencies, or raise
    allow_cycles = ParameterLoader(PrimitiveParameter(True))
    allow_softlinks = ParameterLoader(PrimitiveParameter(False))
    auto_update_conda = ParameterLoader(
        PrimitiveParameter(True), aliases=("self_update",)
    )
    auto_activate_base = ParameterLoader(PrimitiveParameter(True))
    auto_stack = ParameterLoader(PrimitiveParameter(0))
    notify_outdated_conda = ParameterLoader(PrimitiveParameter(True))
    clobber = ParameterLoader(PrimitiveParameter(False))
    changeps1 = ParameterLoader(PrimitiveParameter(True))
    env_prompt = ParameterLoader(PrimitiveParameter("({default_env}) "))
    create_default_packages = ParameterLoader(
        SequenceParameter(PrimitiveParameter("", element_type=str))
    )
    default_python = ParameterLoader(
        PrimitiveParameter(
            default_python_default(),
            element_type=(str, NoneType),
            validation=default_python_validation,
        )
    )
    download_only = ParameterLoader(PrimitiveParameter(False))
    enable_private_envs = ParameterLoader(PrimitiveParameter(False))
    force_32bit = ParameterLoader(PrimitiveParameter(False))
    non_admin_enabled = ParameterLoader(PrimitiveParameter(True))

    pip_interop_enabled = ParameterLoader(PrimitiveParameter(False))

    # multithreading in various places
    _default_threads = ParameterLoader(
        PrimitiveParameter(0, element_type=int), aliases=("default_threads",)
    )
    # download repodata
    _repodata_threads = ParameterLoader(
        PrimitiveParameter(0, element_type=int), aliases=("repodata_threads",)
    )
    # download packages; determined experimentally
    _fetch_threads = ParameterLoader(
        PrimitiveParameter(5, element_type=int), aliases=("fetch_threads",)
    )
    _verify_threads = ParameterLoader(
        PrimitiveParameter(0, element_type=int), aliases=("verify_threads",)
    )
    # this one actually defaults to 1 - that is handled in the property below
    _execute_threads = ParameterLoader(
        PrimitiveParameter(0, element_type=int), aliases=("execute_threads",)
    )

    # Safety & Security
    _aggressive_update_packages = ParameterLoader(
        SequenceParameter(
            PrimitiveParameter("", element_type=str), DEFAULT_AGGRESSIVE_UPDATE_PACKAGES
        ),
        aliases=("aggressive_update_packages",),
    )
    safety_checks = ParameterLoader(PrimitiveParameter(SafetyChecks.warn))
    extra_safety_checks = ParameterLoader(PrimitiveParameter(False))
    _signing_metadata_url_base = ParameterLoader(
        PrimitiveParameter(None, element_type=(str, NoneType)),
        aliases=("signing_metadata_url_base",),
    )
    path_conflict = ParameterLoader(PrimitiveParameter(PathConflict.clobber))

    pinned_packages = ParameterLoader(
        SequenceParameter(
            PrimitiveParameter("", element_type=str), string_delimiter="&"
        )
    )  # TODO: consider a different string delimiter  # NOQA
    disallowed_packages = ParameterLoader(
        SequenceParameter(
            PrimitiveParameter("", element_type=str), string_delimiter="&"
        ),
        aliases=("disallow",),
    )
    rollback_enabled = ParameterLoader(PrimitiveParameter(True))
    track_features = ParameterLoader(
        SequenceParameter(PrimitiveParameter("", element_type=str))
    )
    use_index_cache = ParameterLoader(PrimitiveParameter(False))

    separate_format_cache = ParameterLoader(PrimitiveParameter(False))

    _root_prefix = ParameterLoader(
        PrimitiveParameter(""), aliases=("root_dir", "root_prefix")
    )
    _envs_dirs = ParameterLoader(
        SequenceParameter(
            PrimitiveParameter("", element_type=str), string_delimiter=os.pathsep
        ),
        aliases=("envs_dirs", "envs_path"),
        expandvars=True,
    )
    _pkgs_dirs = ParameterLoader(
        SequenceParameter(PrimitiveParameter("", str)),
        aliases=("pkgs_dirs",),
        expandvars=True,
    )
    _subdir = ParameterLoader(PrimitiveParameter(""), aliases=("subdir",))
    _subdirs = ParameterLoader(
        SequenceParameter(PrimitiveParameter("", str)), aliases=("subdirs",)
    )

    local_repodata_ttl = ParameterLoader(
        PrimitiveParameter(1, element_type=(bool, int))
    )
    # number of seconds to cache repodata locally
    #   True/1: respect Cache-Control max-age header
    #   False/0: always fetch remote repodata (HTTP 304 responses respected)

    # remote connection details
    ssl_verify = ParameterLoader(
        PrimitiveParameter(
            True, element_type=(str, bool), validation=ssl_verify_validation
        ),
        aliases=("verify_ssl",),
        expandvars=True,
    )
    client_ssl_cert = ParameterLoader(
        PrimitiveParameter(None, element_type=(str, NoneType)),
        aliases=("client_cert",),
        expandvars=True,
    )
    client_ssl_cert_key = ParameterLoader(
        PrimitiveParameter(None, element_type=(str, NoneType)),
        aliases=("client_cert_key",),
        expandvars=True,
    )
    proxy_servers = ParameterLoader(
        MapParameter(PrimitiveParameter(None, (str, NoneType))), expandvars=True
    )
    remote_connect_timeout_secs = ParameterLoader(PrimitiveParameter(9.15))
    remote_read_timeout_secs = ParameterLoader(PrimitiveParameter(60.0))
    remote_max_retries = ParameterLoader(PrimitiveParameter(3))
    remote_backoff_factor = ParameterLoader(PrimitiveParameter(1))

    add_anaconda_token = ParameterLoader(
        PrimitiveParameter(True), aliases=("add_binstar_token",)
    )

    ####################################################
    #               Channel Configuration              #
    ####################################################
    allow_non_channel_urls = ParameterLoader(PrimitiveParameter(False))
    _channel_alias = ParameterLoader(
        PrimitiveParameter(DEFAULT_CHANNEL_ALIAS, validation=channel_alias_validation),
        aliases=("channel_alias",),
        expandvars=True,
    )
    channel_priority = ParameterLoader(PrimitiveParameter(ChannelPriority.FLEXIBLE))
    _channels = ParameterLoader(
        SequenceParameter(
            PrimitiveParameter("", element_type=str), default=(DEFAULTS_CHANNEL_NAME,)
        ),
        aliases=(
            "channels",
            "channel",
        ),
        expandvars=True,
    )  # channel for args.channel
    channel_settings = ParameterLoader(
        SequenceParameter(MapParameter(PrimitiveParameter("", element_type=str)))
    )
    _custom_channels = ParameterLoader(
        MapParameter(PrimitiveParameter("", element_type=str), DEFAULT_CUSTOM_CHANNELS),
        aliases=("custom_channels",),
        expandvars=True,
    )
    _custom_multichannels = ParameterLoader(
        MapParameter(SequenceParameter(PrimitiveParameter("", element_type=str))),
        aliases=("custom_multichannels",),
        expandvars=True,
    )
    _default_channels = ParameterLoader(
        SequenceParameter(PrimitiveParameter("", element_type=str), DEFAULT_CHANNELS),
        aliases=("default_channels",),
        expandvars=True,
    )
    _migrated_channel_aliases = ParameterLoader(
        SequenceParameter(PrimitiveParameter("", element_type=str)),
        aliases=("migrated_channel_aliases",),
    )
    migrated_custom_channels = ParameterLoader(
        MapParameter(PrimitiveParameter("", element_type=str)), expandvars=True
    )  # TODO: also take a list of strings
    override_channels_enabled = ParameterLoader(PrimitiveParameter(True))
    show_channel_urls = ParameterLoader(
        PrimitiveParameter(None, element_type=(bool, NoneType))
    )
    use_local = ParameterLoader(PrimitiveParameter(False))
    allowlist_channels = ParameterLoader(
        SequenceParameter(PrimitiveParameter("", element_type=str)),
        aliases=("whitelist_channels",),
        expandvars=True,
    )
    restore_free_channel = ParameterLoader(PrimitiveParameter(False))
    repodata_fns = ParameterLoader(
        SequenceParameter(
            PrimitiveParameter("", element_type=str),
            ("current_repodata.json", REPODATA_FN),
        )
    )
    _use_only_tar_bz2 = ParameterLoader(
        PrimitiveParameter(None, element_type=(bool, NoneType)),
        aliases=("use_only_tar_bz2",),
    )

    always_softlink = ParameterLoader(PrimitiveParameter(False), aliases=("softlink",))
    always_copy = ParameterLoader(PrimitiveParameter(False), aliases=("copy",))
    always_yes = ParameterLoader(
        PrimitiveParameter(None, element_type=(bool, NoneType)), aliases=("yes",)
    )
    debug = ParameterLoader(PrimitiveParameter(False))
    dev = ParameterLoader(PrimitiveParameter(False))
    dry_run = ParameterLoader(PrimitiveParameter(False))
    error_upload_url = ParameterLoader(PrimitiveParameter(ERROR_UPLOAD_URL))
    force = ParameterLoader(PrimitiveParameter(False))
    json = ParameterLoader(PrimitiveParameter(False))
    offline = ParameterLoader(PrimitiveParameter(False))
    quiet = ParameterLoader(PrimitiveParameter(False))
    ignore_pinned = ParameterLoader(PrimitiveParameter(False))
<<<<<<< HEAD
    report_errors = ParameterLoader(PrimitiveParameter(None, element_type=(bool, NoneType)))
=======
    report_errors = ParameterLoader(
        PrimitiveParameter(None, element_type=(bool, NoneType))
    )
    shortcuts = ParameterLoader(PrimitiveParameter(True))
>>>>>>> cd3ee976
    number_channel_notices = ParameterLoader(PrimitiveParameter(5, element_type=int))
    shortcuts = ParameterLoader(PrimitiveParameter(True))
    shortcuts_only = ParameterLoader(
        SequenceParameter(PrimitiveParameter("", element_type=str)),
        expandvars=True)
    _verbosity = ParameterLoader(
        PrimitiveParameter(0, element_type=int), aliases=("verbose", "verbosity")
    )
    experimental = ParameterLoader(SequenceParameter(PrimitiveParameter("", str)))

    ####################################################
    #               Solver Configuration               #
    ####################################################
    deps_modifier = ParameterLoader(PrimitiveParameter(DepsModifier.NOT_SET))
    update_modifier = ParameterLoader(PrimitiveParameter(UpdateModifier.UPDATE_SPECS))
    sat_solver = ParameterLoader(PrimitiveParameter(SatSolverChoice.PYCOSAT))
    solver_ignore_timestamps = ParameterLoader(PrimitiveParameter(False))
    solver = ParameterLoader(
        PrimitiveParameter(DEFAULT_SOLVER),
        aliases=("experimental_solver",),
    )

    @property
    @deprecated("23.3", "23.9", addendum="Use `context.solver` instead.")
    def experimental_solver(self):
        return self.solver

    # # CLI-only
    # no_deps = ParameterLoader(PrimitiveParameter(NULL, element_type=(type(NULL), bool)))
    # # CLI-only
    # only_deps = ParameterLoader(PrimitiveParameter(NULL, element_type=(type(NULL), bool)))
    #
    # freeze_installed = ParameterLoader(PrimitiveParameter(False))
    # update_deps = ParameterLoader(PrimitiveParameter(False), aliases=('update_dependencies',))
    # update_specs = ParameterLoader(PrimitiveParameter(False))
    # update_all = ParameterLoader(PrimitiveParameter(False))

    force_remove = ParameterLoader(PrimitiveParameter(False))
    force_reinstall = ParameterLoader(PrimitiveParameter(False))

    target_prefix_override = ParameterLoader(PrimitiveParameter(""))

    unsatisfiable_hints = ParameterLoader(PrimitiveParameter(True))
    unsatisfiable_hints_check_depth = ParameterLoader(PrimitiveParameter(2))

    # conda_build
    bld_path = ParameterLoader(PrimitiveParameter(""))
    anaconda_upload = ParameterLoader(
        PrimitiveParameter(None, element_type=(bool, NoneType)),
        aliases=("binstar_upload",),
    )
    _croot = ParameterLoader(PrimitiveParameter(""), aliases=("croot",))
    _conda_build = ParameterLoader(
        MapParameter(PrimitiveParameter("", element_type=str)),
        aliases=("conda-build", "conda_build"),
    )

    def __init__(self, search_path=None, argparse_args=None, **kwargs):
        super().__init__(argparse_args=argparse_args)

        self._set_search_path(
            SEARCH_PATH if search_path is None else search_path,
            # for proper search_path templating when --name/--prefix is used
            CONDA_PREFIX=determine_target_prefix(self, argparse_args),
        )
        self._set_env_vars(APP_NAME)
        self._set_argparse_args(argparse_args)

    def post_build_validation(self):
        errors = []
        if self.client_ssl_cert_key and not self.client_ssl_cert:
            error = ValidationError(
                "client_ssl_cert",
                self.client_ssl_cert,
                "<<merged>>",
                "'client_ssl_cert' is required when 'client_ssl_cert_key' "
                "is defined",
            )
            errors.append(error)
        if self.always_copy and self.always_softlink:
            error = ValidationError(
                "always_copy",
                self.always_copy,
                "<<merged>>",
                "'always_copy' and 'always_softlink' are mutually exclusive. "
                "Only one can be set to 'True'.",
            )
            errors.append(error)
        return errors

    @property
    def plugin_manager(self):
        """
        This is the preferred way of accessing the ``PluginManager`` object for this application
        and is located here to avoid problems with cyclical imports elsewhere in the code.
        """
        from ..plugins.manager import get_plugin_manager

        return get_plugin_manager()

    @property
    def conda_build_local_paths(self):
        # does file system reads to make sure paths actually exist
        return tuple(
            unique(
                full_path
                for full_path in (
                    expand(d)
                    for d in (
                        self._croot,
                        self.bld_path,
                        self.conda_build.get("root-dir"),
                        join(self.root_prefix, "conda-bld"),
                        "~/conda-bld",
                    )
                    if d
                )
                if isdir(full_path)
            )
        )

    @property
    def conda_build_local_urls(self):
        return tuple(path_to_url(p) for p in self.conda_build_local_paths)

    @property
    def croot(self):
        """This is where source caches and work folders live"""
        if self._croot:
            return abspath(expanduser(self._croot))
        elif self.bld_path:
            return abspath(expanduser(self.bld_path))
        elif "root-dir" in self.conda_build:
            return abspath(expanduser(self.conda_build["root-dir"]))
        elif self.root_writable:
            return join(self.root_prefix, "conda-bld")
        else:
            return expand("~/conda-bld")

    @property
    def local_build_root(self):
        return self.croot

    @property
    def conda_build(self):
        # conda-build needs its config map to be mutable
        try:
            return self.__conda_build
        except AttributeError:
            self.__conda_build = __conda_build = dict(self._conda_build)
            return __conda_build

    @property
    def arch_name(self):
        m = platform.machine()
        if m in non_x86_machines:
            return m
        else:
            return _arch_names[self.bits]

    @property
    @deprecated(
        "23.3",
        "23.9",
        addendum="It's meaningless and any special meaning it may have held is now void.",
    )
    def conda_private(self):
        return False

    @property
    def platform(self):
        return _platform_map.get(sys.platform, "unknown")

    @property
    def default_threads(self) -> int | None:
        return self._default_threads or None

    @property
    def repodata_threads(self) -> int | None:
        return self._repodata_threads or self.default_threads

    @property
    def fetch_threads(self) -> int | None:
        return self._fetch_threads or self.default_threads

    @property
    def verify_threads(self) -> int | None:
        if self._verify_threads:
            threads = self._verify_threads
        elif self.default_threads:
            threads = self.default_threads
        else:
            threads = 1
        return threads

    @property
    def execute_threads(self):
        if self._execute_threads:
            threads = self._execute_threads
        elif self.default_threads:
            threads = self.default_threads
        else:
            threads = 1
        return threads

    @property
    def subdir(self):
        if self._subdir:
            return self._subdir
        m = platform.machine()
        if m in non_x86_machines:
            return f"{self.platform}-{m}"
        elif self.platform == "zos":
            return "zos-z"
        else:
            return "%s-%d" % (self.platform, self.bits)

    @property
    def subdirs(self):
        return self._subdirs or (self.subdir, "noarch")

    @memoizedproperty
    def known_subdirs(self):
        return frozenset((*KNOWN_SUBDIRS, *self.subdirs))

    @property
    def bits(self):
        if self.force_32bit:
            return 32
        else:
            return 8 * struct.calcsize("P")

    @property
    @deprecated(
        "24.3",
        "24.9",
        addendum="Please use `conda.base.context.context.root_prefix` instead.",
    )
    def root_dir(self) -> os.PathLike:
        # root_dir is an alias for root_prefix, we prefer the name "root_prefix"
        # because it is more consistent with other names
        return self.root_prefix

    @property
    def root_writable(self):
        # rather than using conda.gateways.disk.test.prefix_is_writable
        # let's shortcut and assume the root prefix exists
        path = join(self.root_prefix, PREFIX_MAGIC_FILE)
        if isfile(path):
            try:
                fh = open(path, "a+")
            except OSError as e:
                log.debug(e)
                return False
            else:
                fh.close()
                return True
        return False

    @property
    def envs_dirs(self):
        return mockable_context_envs_dirs(
            self.root_writable, self.root_prefix, self._envs_dirs
        )

    @property
    def pkgs_dirs(self):
        if self._pkgs_dirs:
            return tuple(IndexedSet(expand(p) for p in self._pkgs_dirs))
        else:
            cache_dir_name = "pkgs32" if context.force_32bit else "pkgs"
            fixed_dirs = (
                self.root_prefix,
                join("~", ".conda"),
            )
            if on_win:
                fixed_dirs += (user_data_dir(APP_NAME, APP_NAME),)
            return tuple(
                IndexedSet(expand(join(p, cache_dir_name)) for p in (fixed_dirs))
            )

    @memoizedproperty
    def trash_dir(self):
        # TODO: this inline import can be cleaned up by moving pkgs_dir write detection logic
        from ..core.package_cache_data import PackageCacheData

        pkgs_dir = PackageCacheData.first_writable().pkgs_dir
        trash_dir = join(pkgs_dir, ".trash")
        from ..gateways.disk.create import mkdir_p

        mkdir_p(trash_dir)
        return trash_dir

    @property
    def default_prefix(self):
        if self.active_prefix:
            return self.active_prefix
        _default_env = os.getenv("CONDA_DEFAULT_ENV")
        if _default_env in (None, ROOT_ENV_NAME, "root"):
            return self.root_prefix
        elif os.sep in _default_env:
            return abspath(_default_env)
        else:
            for envs_dir in self.envs_dirs:
                default_prefix = join(envs_dir, _default_env)
                if isdir(default_prefix):
                    return default_prefix
        return join(self.envs_dirs[0], _default_env)

    @property
    def active_prefix(self):
        return os.getenv("CONDA_PREFIX")

    @property
    def shlvl(self):
        return int(os.getenv("CONDA_SHLVL", -1))

    @property
    def aggressive_update_packages(self):
        from ..models.match_spec import MatchSpec

        return tuple(MatchSpec(s) for s in self._aggressive_update_packages)

    @property
    def target_prefix(self):
        # used for the prefix that is the target of the command currently being executed
        # different from the active prefix, which is sometimes given by -p or -n command line flags
        return determine_target_prefix(self)

    @memoizedproperty
    def root_prefix(self):
        if self._root_prefix:
            return abspath(expanduser(self._root_prefix))
        else:
            return self.conda_prefix

    @property
    def conda_prefix(self):
        return abspath(sys.prefix)

    @property
    @deprecated(
        "23.9",
        "24.3",
        addendum="Please use `conda.base.context.context.conda_exe_vars_dict` instead",
    )
    def conda_exe(self):
        bin_dir = "Scripts" if on_win else "bin"
        exe = "conda.exe" if on_win else "conda"
        return join(self.conda_prefix, bin_dir, exe)

    @property
    def av_data_dir(self):
        """Where critical artifact verification data (e.g., various public keys) can be found."""
        # TODO (AV): Find ways to make this user configurable?
        return join(self.conda_prefix, "etc", "conda")

    @property
    def signing_metadata_url_base(self):
        """Base URL for artifact verification signing metadata (*.root.json, key_mgr.json)."""
        if self._signing_metadata_url_base:
            return self._signing_metadata_url_base
        else:
            return None

    @property
    def conda_exe_vars_dict(self):
        """
        The vars can refer to each other if necessary since the dict is ordered.
        None means unset it.
        """
        if context.dev:
            return {
                "CONDA_EXE": sys.executable,
                # do not confuse with os.path.join, we are joining paths with ; or : delimiters
                "PYTHONPATH": os.pathsep.join(
                    (CONDA_SOURCE_ROOT, os.environ.get("PYTHONPATH", ""))
                ),
                "_CE_M": "-m",
                "_CE_CONDA": "conda",
                "CONDA_PYTHON_EXE": sys.executable,
            }
        else:
            bin_dir = "Scripts" if on_win else "bin"
            exe = "conda.exe" if on_win else "conda"
            # I was going to use None to indicate a variable to unset, but that gets tricky with
            # error-on-undefined.
            return {
                "CONDA_EXE": os.path.join(sys.prefix, bin_dir, exe),
                "_CE_M": "",
                "_CE_CONDA": "",
                "CONDA_PYTHON_EXE": sys.executable,
            }

    @memoizedproperty
    def channel_alias(self):
        from ..models.channel import Channel

        location, scheme, auth, token = split_scheme_auth_token(self._channel_alias)
        return Channel(scheme=scheme, auth=auth, location=location, token=token)

    @property
    def migrated_channel_aliases(self):
        from ..models.channel import Channel

        return tuple(
            Channel(scheme=scheme, auth=auth, location=location, token=token)
            for location, scheme, auth, token in (
                split_scheme_auth_token(c) for c in self._migrated_channel_aliases
            )
        )

    @property
    def prefix_specified(self):
        return (
            self._argparse_args.get("prefix") is not None
            or self._argparse_args.get("name") is not None
        )

    @memoizedproperty
    def default_channels(self):
        # the format for 'default_channels' is a list of strings that either
        #   - start with a scheme
        #   - are meant to be prepended with channel_alias
        return self.custom_multichannels[DEFAULTS_CHANNEL_NAME]

    @memoizedproperty
    def custom_multichannels(self):
        from ..models.channel import Channel

        if (
            not on_win
            and self.subdir.startswith("win-")
            and self._default_channels == DEFAULT_CHANNELS_UNIX
        ):
            default_channels = list(DEFAULT_CHANNELS_WIN)
        else:
            default_channels = list(self._default_channels)

        if self.restore_free_channel:
            default_channels.insert(1, "https://repo.anaconda.com/pkgs/free")

        reserved_multichannel_urls = {
            DEFAULTS_CHANNEL_NAME: default_channels,
            "local": self.conda_build_local_urls,
        }
        reserved_multichannels = {
            name: tuple(
                Channel.make_simple_channel(self.channel_alias, url) for url in urls
            )
            for name, urls in reserved_multichannel_urls.items()
        }
        custom_multichannels = {
            name: tuple(
                Channel.make_simple_channel(self.channel_alias, url) for url in urls
            )
            for name, urls in self._custom_multichannels.items()
        }
        return {
            name: channels
            for name, channels in (
                *custom_multichannels.items(),
                *reserved_multichannels.items(),  # order maters, reserved overrides custom
            )
        }

    @memoizedproperty
    def custom_channels(self):
        from ..models.channel import Channel

        return {
            channel.name: channel
            for channel in (
                *chain.from_iterable(
                    channel for channel in self.custom_multichannels.values()
                ),
                *(
                    Channel.make_simple_channel(self.channel_alias, url, name)
                    for name, url in self._custom_channels.items()
                ),
            )
        }

    @property
    def channels(self):
        local_add = ("local",) if self.use_local else ()
        if (
            self._argparse_args
            and "override_channels" in self._argparse_args
            and self._argparse_args["override_channels"]
        ):
            if not self.override_channels_enabled:
                from ..exceptions import OperationNotAllowed

                raise OperationNotAllowed("Overriding channels has been disabled.")
            elif not (
                self._argparse_args
                and "channel" in self._argparse_args
                and self._argparse_args["channel"]
            ):
                from ..exceptions import ArgumentError

                raise ArgumentError(
                    "At least one -c / --channel flag must be supplied when using "
                    "--override-channels."
                )
            else:
                return tuple(IndexedSet((*local_add, *self._argparse_args["channel"])))

        # add 'defaults' channel when necessary if --channel is given via the command line
        if self._argparse_args and "channel" in self._argparse_args:
            # TODO: it's args.channel right now, not channels
            argparse_channels = tuple(self._argparse_args["channel"] or ())
            # Add condition to make sure that sure that we add the 'defaults'
            # channel only when no channels are defined in condarc
            # We needs to get the config_files and then check that they
            # don't define channels
            channel_in_config_files = any(
                "channels" in context.raw_data[rc_file].keys()
                for rc_file in self.config_files
            )
            if argparse_channels and not channel_in_config_files:
                return tuple(
                    IndexedSet((*local_add, *argparse_channels, DEFAULTS_CHANNEL_NAME))
                )

        return tuple(IndexedSet((*local_add, *self._channels)))

    @property
    def config_files(self):
        return tuple(
            path
            for path in context.collect_all()
            if path not in ("envvars", "cmd_line")
        )

    @property
    def use_only_tar_bz2(self):
        # we avoid importing this at the top to avoid PATH issues.  Ensure that this
        #    is only called when use_only_tar_bz2 is first called.
        import conda_package_handling.api

        use_only_tar_bz2 = False
        if self._use_only_tar_bz2 is None:
            if self._argparse_args and "use_only_tar_bz2" in self._argparse_args:
                use_only_tar_bz2 &= self._argparse_args["use_only_tar_bz2"]
        return (
            (
                hasattr(conda_package_handling.api, "libarchive_enabled")
                and not conda_package_handling.api.libarchive_enabled
            )
            or self._use_only_tar_bz2
            or use_only_tar_bz2
        )

    @property
    def binstar_upload(self):
        # backward compatibility for conda-build
        return self.anaconda_upload

    @property
    def verbosity(self):
        return 2 if self.debug else self._verbosity

    @memoizedproperty
    def user_agent(self):
        builder = [f"conda/{CONDA_VERSION} requests/{self.requests_version}"]
        builder.append("%s/%s" % self.python_implementation_name_version)
        builder.append("%s/%s" % self.platform_system_release)
        builder.append("%s/%s" % self.os_distribution_name_version)
        if self.libc_family_version[0]:
            builder.append("%s/%s" % self.libc_family_version)
        if self.solver != "classic":
            user_agent_str = "solver/%s" % self.solver
            try:
                solver_backend = self.plugin_manager.get_cached_solver_backend()
                # Solver.user_agent has to be a static or class method
                user_agent_str += f" {solver_backend.user_agent()}"
            except Exception as exc:
                log.debug(
                    "User agent could not be fetched from solver class '%s'.",
                    self.solver,
                    exc_info=exc,
                )
            builder.append(user_agent_str)
        return " ".join(builder)

    @contextmanager
    def _override(self, key, value):
        """
        TODO: This might be broken in some ways. Unsure what happens if the `old`
        value is a property and gets set to a new value. Or if the new value
        overrides the validation logic on the underlying ParameterLoader instance.

        Investigate and implement in a safer way.
        """
        old = getattr(self, key)
        setattr(self, key, value)
        try:
            yield
        finally:
            setattr(self, key, old)

    @memoizedproperty
    def requests_version(self):
        try:
            from requests import __version__ as REQUESTS_VERSION
        except ImportError:  # pragma: no cover
            try:
                from pip._vendor.requests import __version__ as REQUESTS_VERSION
            except ImportError:
                REQUESTS_VERSION = "unknown"
        return REQUESTS_VERSION

    @memoizedproperty
    def python_implementation_name_version(self):
        # CPython, Jython
        # '2.7.14'
        return platform.python_implementation(), platform.python_version()

    @memoizedproperty
    def platform_system_release(self):
        # tuple of system name and release version
        #
        # `uname -s` Linux, Windows, Darwin, Java
        #
        # `uname -r`
        # '17.4.0' for macOS
        # '10' or 'NT' for Windows
        return platform.system(), platform.release()

    @memoizedproperty
    def os_distribution_name_version(self):
        # tuple of os distribution name and version
        # e.g.
        #   'debian', '9'
        #   'OSX', '10.13.6'
        #   'Windows', '10.0.17134'
        platform_name = self.platform_system_release[0]
        if platform_name == "Linux":
            from conda._vendor.distro import id, version

            try:
                distinfo = id(), version(best=True)
            except Exception as e:
                log.debug("%r", e, exc_info=True)
                distinfo = ("Linux", "unknown")
            distribution_name, distribution_version = distinfo[0], distinfo[1]
        elif platform_name == "Darwin":
            distribution_name = "OSX"
            distribution_version = platform.mac_ver()[0]
        else:
            distribution_name = platform.system()
            distribution_version = platform.version()
        return distribution_name, distribution_version

    @memoizedproperty
    def libc_family_version(self):
        # tuple of lic_family and libc_version
        # None, None if not on Linux
        libc_family, libc_version = linux_get_libc_version()
        return libc_family, libc_version

    @memoizedproperty
    def cpu_flags(self):
        # DANGER: This is rather slow
        info = _get_cpu_info()
        return info["flags"]

    @memoizedproperty
    @deprecated(
        "23.3",
        "23.9",
        addendum="Use `conda.plugins.virtual_packages.cuda.cuda_version` instead.",
        stack=+1,
    )
    def cuda_version(self) -> str | None:
        """Retrieves the current cuda version."""
        from conda.plugins.virtual_packages import cuda

        return cuda.cuda_version()

    @property
    def category_map(self):
        return {
            "Channel Configuration": (
                "channels",
                "channel_alias",
                "default_channels",
                "override_channels_enabled",
                "allowlist_channels",
                "custom_channels",
                "custom_multichannels",
                "migrated_channel_aliases",
                "migrated_custom_channels",
                "add_anaconda_token",
                "allow_non_channel_urls",
                "restore_free_channel",
                "repodata_fns",
                "use_only_tar_bz2",
                "repodata_threads",
                "fetch_threads",
                "experimental",
            ),
            "Basic Conda Configuration": (  # TODO: Is there a better category name here?
                "envs_dirs",
                "pkgs_dirs",
                "default_threads",
            ),
            "Network Configuration": (
                "client_ssl_cert",
                "client_ssl_cert_key",
                "local_repodata_ttl",
                "offline",
                "proxy_servers",
                "remote_connect_timeout_secs",
                "remote_max_retries",
                "remote_backoff_factor",
                "remote_read_timeout_secs",
                "ssl_verify",
            ),
            "Solver Configuration": (
                "aggressive_update_packages",
                "auto_update_conda",
                "channel_priority",
                "create_default_packages",
                "disallowed_packages",
                "force_reinstall",
                "pinned_packages",
                "pip_interop_enabled",
                "track_features",
                "solver",
            ),
            "Package Linking and Install-time Configuration": (
                "allow_softlinks",
                "always_copy",
                "always_softlink",
                "path_conflict",
                "rollback_enabled",
                "safety_checks",
                "extra_safety_checks",
                "signing_metadata_url_base",
                "shortcuts",
                "shortcuts_only",
                "non_admin_enabled",
                "separate_format_cache",
                "verify_threads",
                "execute_threads",
            ),
            "Conda-build Configuration": (
                "bld_path",
                "croot",
                "anaconda_upload",
                "conda_build",
            ),
            "Output, Prompt, and Flow Control Configuration": (
                "always_yes",
                "auto_activate_base",
                "auto_stack",
                "changeps1",
                "env_prompt",
                "json",
                "notify_outdated_conda",
                "quiet",
                "report_errors",
                "show_channel_urls",
                "verbosity",
                "unsatisfiable_hints",
                "unsatisfiable_hints_check_depth",
                "number_channel_notices",
            ),
            "CLI-only": (
                "deps_modifier",
                "update_modifier",
                "force",
                "force_remove",
                "clobber",
                "dry_run",
                "download_only",
                "ignore_pinned",
                "use_index_cache",
                "use_local",
            ),
            "Hidden and Undocumented": (
                "allow_cycles",  # allow cyclical dependencies, or raise
                "allow_conda_downgrades",
                "add_pip_as_python_dependency",
                "channel_settings",
                "debug",
                "dev",
                "default_python",
                "enable_private_envs",
                "error_upload_url",  # should remain undocumented
                "force_32bit",
                "root_prefix",
                "sat_solver",
                "solver_ignore_timestamps",
                "subdir",
                "subdirs",
                # https://conda.io/docs/config.html#disable-updating-of-dependencies-update-dependencies # NOQA
                # I don't think this documentation is correct any longer. # NOQA
                "target_prefix_override",
                # used to override prefix rewriting, for e.g. building docker containers or RPMs  # NOQA
            ),
        }

    def get_descriptions(self):
        return self.description_map

    @memoizedproperty
    def description_map(self):
        return frozendict(
            add_anaconda_token=dals(
                """
                In conjunction with the anaconda command-line client (installed with
                `conda install anaconda-client`), and following logging into an Anaconda
                Server API site using `anaconda login`, automatically apply a matching
                private token to enable access to private packages and channels.
                """
            ),
            # add_pip_as_python_dependency=dals(
            #     """
            #     Add pip, wheel and setuptools as dependencies of python. This ensures pip,
            #     wheel and setuptools will always be installed any time python is installed.
            #     """
            # ),
            aggressive_update_packages=dals(
                """
                A list of packages that, if installed, are always updated to the latest possible
                version.
                """
            ),
            allow_non_channel_urls=dals(
                """
                Warn, but do not fail, when conda detects a channel url is not a valid channel.
                """
            ),
            allow_softlinks=dals(
                """
                When allow_softlinks is True, conda uses hard-links when possible, and soft-links
                (symlinks) when hard-links are not possible, such as when installing on a
                different filesystem than the one that the package cache is on. When
                allow_softlinks is False, conda still uses hard-links when possible, but when it
                is not possible, conda copies files. Individual packages can override
                this setting, specifying that certain files should never be soft-linked (see the
                no_link option in the build recipe documentation).
                """
            ),
            always_copy=dals(
                """
                Register a preference that files be copied into a prefix during install rather
                than hard-linked.
                """
            ),
            always_softlink=dals(
                """
                Register a preference that files be soft-linked (symlinked) into a prefix during
                install rather than hard-linked. The link source is the 'pkgs_dir' package cache
                from where the package is being linked. WARNING: Using this option can result in
                corruption of long-lived conda environments. Package caches are *caches*, which
                means there is some churn and invalidation. With this option, the contents of
                environments can be switched out (or erased) via operations on other environments.
                """
            ),
            always_yes=dals(
                """
                Automatically choose the 'yes' option whenever asked to proceed with a conda
                operation, such as when running `conda install`.
                """
            ),
            anaconda_upload=dals(
                """
                Automatically upload packages built with conda build to anaconda.org.
                """
            ),
            auto_activate_base=dals(
                """
                Automatically activate the base environment during shell initialization.
                """
            ),
            auto_update_conda=dals(
                """
                Automatically update conda when a newer or higher priority version is detected.
                """
            ),
            auto_stack=dals(
                """
                Implicitly use --stack when using activate if current level of nesting
                (as indicated by CONDA_SHLVL environment variable) is less than or equal to
                specified value. 0 or false disables automatic stacking, 1 or true enables
                it for one level.
                """
            ),
            bld_path=dals(
                """
                The location where conda-build will put built packages. Same as 'croot', but
                'croot' takes precedence when both are defined. Also used in construction of the
                'local' multichannel.
                """
            ),
            changeps1=dals(
                """
                When using activate, change the command prompt ($PS1) to include the
                activated environment.
                """
            ),
            channel_alias=dals(
                """
                The prepended url location to associate with channel names.
                """
            ),
            channel_priority=dals(
                """
                Accepts values of 'strict', 'flexible', and 'disabled'. The default value
                is 'flexible'. With strict channel priority, packages in lower priority channels
                are not considered if a package with the same name appears in a higher
                priority channel. With flexible channel priority, the solver may reach into
                lower priority channels to fulfill dependencies, rather than raising an
                unsatisfiable error. With channel priority disabled, package version takes
                precedence, and the configured priority of channels is used only to break ties.
                In previous versions of conda, this parameter was configured as either True or
                False. True is now an alias to 'flexible'.
                """
            ),
            channels=dals(
                """
                The list of conda channels to include for relevant operations.
                """
            ),
            channel_settings=dals(
                """
                A list of mappings that allows overriding certain settings for a single channel.
                Each list item should include at least the "channel" key and the setting you would
                like to override.
                """
            ),
            client_ssl_cert=dals(
                """
                A path to a single file containing a private key and certificate (e.g. .pem
                file). Alternately, use client_ssl_cert_key in conjunction with client_ssl_cert
                for individual files.
                """
            ),
            client_ssl_cert_key=dals(
                """
                Used in conjunction with client_ssl_cert for a matching key file.
                """
            ),
            # clobber=dals(
            #     """
            #     Allow clobbering of overlapping file paths within packages, and suppress
            #     related warnings. Overrides the path_conflict configuration value when
            #     set to 'warn' or 'prevent'.
            #     """
            # ),
            # TODO: add shortened link to docs for conda_build at See https://conda.io/docs/user-guide/configuration/use-condarc.html#conda-build-configuration  # NOQA
            conda_build=dals(
                """
                General configuration parameters for conda-build.
                """
            ),
            # TODO: This is a bad parameter name. Consider an alternate.
            create_default_packages=dals(
                """
                Packages that are by default added to a newly created environments.
                """
            ),
            croot=dals(
                """
                The location where conda-build will put built packages. Same as 'bld_path', but
                'croot' takes precedence when both are defined. Also used in construction of the
                'local' multichannel.
                """
            ),
            custom_channels=dals(
                """
                A map of key-value pairs where the key is a channel name and the value is
                a channel location. Channels defined here override the default
                'channel_alias' value. The channel name (key) is not included in the channel
                location (value).  For example, to override the location of the 'conda-forge'
                channel where the url to repodata is
                https://anaconda-repo.dev/packages/conda-forge/linux-64/repodata.json, add an
                entry 'conda-forge: https://anaconda-repo.dev/packages'.
                """
            ),
            custom_multichannels=dals(
                """
                A multichannel is a metachannel composed of multiple channels. The two reserved
                multichannels are 'defaults' and 'local'. The 'defaults' multichannel is
                customized using the 'default_channels' parameter. The 'local'
                multichannel is a list of file:// channel locations where conda-build stashes
                successfully-built packages.  Other multichannels can be defined with
                custom_multichannels, where the key is the multichannel name and the value is
                a list of channel names and/or channel urls.
                """
            ),
            default_channels=dals(
                """
                The list of channel names and/or urls used for the 'defaults' multichannel.
                """
            ),
            # default_python=dals(
            #     """
            #     specifies the default major & minor version of Python to be used when
            #     building packages with conda-build. Also used to determine the major
            #     version of Python (2/3) to be used in new environments. Defaults to
            #     the version used by conda itself.
            #     """
            # ),
            default_threads=dals(
                """
                Threads to use by default for parallel operations.  Default is None,
                which allows operations to choose themselves.  For more specific
                control, see the other *_threads parameters:
                    * repodata_threads - for fetching/loading repodata
                    * verify_threads - for verifying package contents in transactions
                    * execute_threads - for carrying out the unlinking and linking steps
                """
            ),
            disallowed_packages=dals(
                """
                Package specifications to disallow installing. The default is to allow
                all packages.
                """
            ),
            download_only=dals(
                """
                Solve an environment and ensure package caches are populated, but exit
                prior to unlinking and linking packages into the prefix
                """
            ),
            envs_dirs=dals(
                """
                The list of directories to search for named environments. When creating a new
                named environment, the environment will be placed in the first writable
                location.
                """
            ),
            env_prompt=dals(
                """
                Template for prompt modification based on the active environment. Currently
                supported template variables are '{prefix}', '{name}', and '{default_env}'.
                '{prefix}' is the absolute path to the active environment. '{name}' is the
                basename of the active environment prefix. '{default_env}' holds the value
                of '{name}' if the active environment is a conda named environment ('-n'
                flag), or otherwise holds the value of '{prefix}'. Templating uses python's
                str.format() method.
                """
            ),
            execute_threads=dals(
                """
                Threads to use when performing the unlink/link transaction.  When not set,
                defaults to 1.  This step is pretty strongly I/O limited, and you may not
                see much benefit here.
                """
            ),
            fetch_threads=dals(
                """
                Threads to use when downloading packages.  When not set,
                defaults to None, which uses the default ThreadPoolExecutor behavior.
                """
            ),
            force_reinstall=dals(
                """
                Ensure that any user-requested package for the current operation is uninstalled
                and reinstalled, even if that package already exists in the environment.
                """
            ),
            # force=dals(
            #     """
            #     Override any of conda's objections and safeguards for installing packages and
            #     potentially breaking environments. Also re-installs the package, even if the
            #     package is already installed. Implies --no-deps.
            #     """
            # ),
            # force_32bit=dals(
            #     """
            #     CONDA_FORCE_32BIT should only be used when running conda-build (in order
            #     to build 32-bit packages on a 64-bit system).  We don't want to mention it
            #     in the documentation, because it can mess up a lot of things.
            #     """
            # ),
            json=dals(
                """
                Ensure all output written to stdout is structured json.
                """
            ),
            local_repodata_ttl=dals(
                """
                For a value of False or 0, always fetch remote repodata (HTTP 304 responses
                respected). For a value of True or 1, respect the HTTP Cache-Control max-age
                header. Any other positive integer values is the number of seconds to locally
                cache repodata before checking the remote server for an update.
                """
            ),
            migrated_channel_aliases=dals(
                """
                A list of previously-used channel_alias values. Useful when switching between
                different Anaconda Repository instances.
                """
            ),
            migrated_custom_channels=dals(
                """
                A map of key-value pairs where the key is a channel name and the value is
                the previous location of the channel.
                """
            ),
            # no_deps=dals(
            #     """
            #     Do not install, update, remove, or change dependencies. This WILL lead to broken
            #     environments and inconsistent behavior. Use at your own risk.
            #     """
            # ),
            non_admin_enabled=dals(
                """
                Allows completion of conda's create, install, update, and remove operations, for
                non-privileged (non-root or non-administrator) users.
                """
            ),
            notify_outdated_conda=dals(
                """
                Notify if a newer version of conda is detected during a create, install, update,
                or remove operation.
                """
            ),
            offline=dals(
                """
                Restrict conda to cached download content and file:// based urls.
                """
            ),
            override_channels_enabled=dals(
                """
                Permit use of the --overide-channels command-line flag.
                """
            ),
            path_conflict=dals(
                """
                The method by which conda handle's conflicting/overlapping paths during a
                create, install, or update operation. The value must be one of 'clobber',
                'warn', or 'prevent'. The '--clobber' command-line flag or clobber
                configuration parameter overrides path_conflict set to 'prevent'.
                """
            ),
            pinned_packages=dals(
                """
                A list of package specs to pin for every environment resolution.
                This parameter is in BETA, and its behavior may change in a future release.
                """
            ),
            pip_interop_enabled=dals(
                """
                Allow the conda solver to interact with non-conda-installed python packages.
                """
            ),
            pkgs_dirs=dals(
                """
                The list of directories where locally-available packages are linked from at
                install time. Packages not locally available are downloaded and extracted
                into the first writable directory.
                """
            ),
            proxy_servers=dals(
                """
                A mapping to enable proxy settings. Keys can be either (1) a scheme://hostname
                form, which will match any request to the given scheme and exact hostname, or
                (2) just a scheme, which will match requests to that scheme. Values are are
                the actual proxy server, and are of the form
                'scheme://[user:password@]host[:port]'. The optional 'user:password' inclusion
                enables HTTP Basic Auth with your proxy.
                """
            ),
            quiet=dals(
                """
                Disable progress bar display and other output.
                """
            ),
            remote_connect_timeout_secs=dals(
                """
                The number seconds conda will wait for your client to establish a connection
                to a remote url resource.
                """
            ),
            remote_max_retries=dals(
                """
                The maximum number of retries each HTTP connection should attempt.
                """
            ),
            remote_backoff_factor=dals(
                """
                The factor determines the time HTTP connection should wait for attempt.
                """
            ),
            remote_read_timeout_secs=dals(
                """
                Once conda has connected to a remote resource and sent an HTTP request, the
                read timeout is the number of seconds conda will wait for the server to send
                a response.
                """
            ),
            repodata_threads=dals(
                """
                Threads to use when downloading and reading repodata.  When not set,
                defaults to None, which uses the default ThreadPoolExecutor behavior.
                """
            ),
            report_errors=dals(
                """
                Opt in, or opt out, of automatic error reporting to core maintainers. Error
                reports are anonymous, with only the error stack trace and information given
                by `conda info` being sent.
                """
            ),
            restore_free_channel=dals(
                """"
                Add the "free" channel back into defaults, behind "main" in priority. The "free"
                channel was removed from the collection of default channels in conda 4.7.0.
                """
            ),
            rollback_enabled=dals(
                """
                Should any error occur during an unlink/link transaction, revert any disk
                mutations made to that point in the transaction.
                """
            ),
            safety_checks=dals(
                """
                Enforce available safety guarantees during package installation.
                The value must be one of 'enabled', 'warn', or 'disabled'.
                """
            ),
            separate_format_cache=dals(
                """
                Treat .tar.bz2 files as different from .conda packages when
                filenames are otherwise similar. This defaults to False, so
                that your package cache doesn't churn when rolling out the new
                package format. If you'd rather not assume that a .tar.bz2 and
                .conda from the same place represent the same content, set this
                to True.
                """
            ),
            extra_safety_checks=dals(
                """
                Spend extra time validating package contents.  Currently, runs sha256 verification
                on every file within each package during installation.
                """
            ),
            signing_metadata_url_base=dals(
                """
                Base URL for obtaining trust metadata updates (i.e., the `*.root.json` and
                `key_mgr.json` files) used to verify metadata and (eventually) package signatures.
                """
            ),
            shortcuts=dals(
                """
                Allow packages to create OS-specific shortcuts (e.g. in the Windows Start
                Menu) at install time.
                """
            ),
            shortcuts_only=dals(
                """
                Create shortcuts only for the specified package names.
                """),
            show_channel_urls=dals(
                """
                Show channel URLs when displaying what is going to be downloaded.
                """
            ),
            ssl_verify=dals(
                """
                Conda verifies SSL certificates for HTTPS requests, just like a web
                browser. By default, SSL verification is enabled, and conda operations will
                fail if a required url's certificate cannot be verified. Setting ssl_verify to
                False disables certification verification. The value for ssl_verify can also
                be (1) a path to a CA bundle file, or (2) a path to a directory containing
                certificates of trusted CA.
                """
            ),
            track_features=dals(
                """
                A list of features that are tracked by default. An entry here is similar to
                adding an entry to the create_default_packages list.
                """
            ),
            repodata_fns=dals(
                """
                Specify filenames for repodata fetching. The default is ('current_repodata.json',
                'repodata.json'), which tries a subset of the full index containing only the
                latest version for each package, then falls back to repodata.json.  You may
                want to specify something else to use an alternate index that has been reduced
                somehow.
                """
            ),
            use_index_cache=dals(
                """
                Use cache of channel index files, even if it has expired.
                """
            ),
            use_only_tar_bz2=dals(
                """
                A boolean indicating that only .tar.bz2 conda packages should be downloaded.
                This is forced to True if conda-build is installed and older than 3.18.3,
                because older versions of conda break when conda feeds it the new file format.
                """
            ),
            verbosity=dals(
                """
                Sets output log level. 0 is warn. 1 is info. 2 is debug. 3 is trace.
                """
            ),
            verify_threads=dals(
                """
                Threads to use when performing the transaction verification step.  When not set,
                defaults to 1.
                """
            ),
            allowlist_channels=dals(
                """
                The exclusive list of channels allowed to be used on the system. Use of any
                other channels will result in an error. If conda-build channels are to be
                allowed, along with the --use-local command line flag, be sure to include the
                'local' channel in the list. If the list is empty or left undefined, no
                channel exclusions will be enforced.
                """
            ),
            unsatisfiable_hints=dals(
                """
                A boolean to determine if conda should find conflicting packages in the case
                of a failed install.
                """
            ),
            unsatisfiable_hints_check_depth=dals(
                """
                An integer that specifies how many levels deep to search for unsatisfiable
                dependencies. If this number is 1 it will complete the unsatisfiable hints
                fastest (but perhaps not the most complete). The higher this number, the
                longer the generation of the unsat hint will take. Defaults to 3.
                """
            ),
            solver=dals(
                """
                A string to choose between the different solver logics implemented in
                conda. A solver logic takes care of turning your requested packages into a
                list of specs to add and/or remove from a given environment, based on their
                dependencies and specified constraints.
                """
            ),
            number_channel_notices=dals(
                """
                Sets the number of channel notices to be displayed when running commands
                the "install", "create", "update", "env create", and "env update" . Defaults
                to 5. In order to completely suppress channel notices, set this to 0.
                """
            ),
            experimental=dals(
                """
                List of experimental features to enable.
                """
            ),
        )


def reset_context(search_path=SEARCH_PATH, argparse_args=None):
    global context
    context.__init__(search_path, argparse_args)
    context.__dict__.pop("_Context__conda_build", None)
    from ..models.channel import Channel

    Channel._reset_state()
    # need to import here to avoid circular dependency
    return context


@contextmanager
def fresh_context(env=None, search_path=SEARCH_PATH, argparse_args=None, **kwargs):
    if env or kwargs:
        old_env = os.environ.copy()
        os.environ.update(env or {})
        os.environ.update(kwargs)
    yield reset_context(search_path=search_path, argparse_args=argparse_args)
    if env or kwargs:
        os.environ.clear()
        os.environ.update(old_env)
        reset_context()


class ContextStackObject:
    def __init__(self, search_path=SEARCH_PATH, argparse_args=None):
        self.set_value(search_path, argparse_args)

    def set_value(self, search_path=SEARCH_PATH, argparse_args=None):
        self.search_path = search_path
        self.argparse_args = argparse_args

    def apply(self):
        reset_context(self.search_path, self.argparse_args)


class ContextStack:
    def __init__(self):
        self._stack = [ContextStackObject() for _ in range(3)]
        self._stack_idx = 0
        self._last_search_path = None
        self._last_argparse_args = None

    def push(self, search_path, argparse_args):
        self._stack_idx += 1
        old_len = len(self._stack)
        if self._stack_idx >= old_len:
            self._stack.extend([ContextStackObject() for _ in range(old_len)])
        self._stack[self._stack_idx].set_value(search_path, argparse_args)
        self.apply()

    def apply(self):
        if (
            self._last_search_path != self._stack[self._stack_idx].search_path
            or self._last_argparse_args != self._stack[self._stack_idx].argparse_args
        ):
            # Expensive:
            self._stack[self._stack_idx].apply()
            self._last_search_path = self._stack[self._stack_idx].search_path
            self._last_argparse_args = self._stack[self._stack_idx].argparse_args

    def pop(self):
        self._stack_idx -= 1
        self._stack[self._stack_idx].apply()

    def replace(self, search_path, argparse_args):
        self._stack[self._stack_idx].set_value(search_path, argparse_args)
        self._stack[self._stack_idx].apply()


context_stack = ContextStack()


def stack_context(pushing, search_path=SEARCH_PATH, argparse_args=None):
    if pushing:
        # Fast
        context_stack.push(search_path, argparse_args)
    else:
        # Slow
        context_stack.pop()


# Default means "The configuration when there are no condarc files present". It is
# all the settings and defaults that are built in to the code and *not* the default
# value of search_path=SEARCH_PATH. It means search_path=().
def stack_context_default(pushing, argparse_args=None):
    return stack_context(pushing, search_path=(), argparse_args=argparse_args)


def replace_context(pushing=None, search_path=SEARCH_PATH, argparse_args=None):
    # pushing arg intentionally not used here, but kept for API compatibility
    return context_stack.replace(search_path, argparse_args)


def replace_context_default(pushing=None, argparse_args=None):
    # pushing arg intentionally not used here, but kept for API compatibility
    return context_stack.replace(search_path=(), argparse_args=argparse_args)


# Tests that want to only declare 'I support the project-wide default for how to
# manage stacking of contexts'. Tests that are known to be careful with context
# can use `replace_context_default` which might be faster, though it should
# be a stated goal to set conda_tests_ctxt_mgmt_def_pol to replace_context_default
# and not to stack_context_default.
conda_tests_ctxt_mgmt_def_pol = replace_context_default


@lru_cache(maxsize=None)
def _get_cpu_info():
    # DANGER: This is rather slow
    from .._vendor.cpuinfo import get_cpu_info

    return frozendict(get_cpu_info())


def env_name(prefix):
    # counter part to `locate_prefix_by_name()` below
    if not prefix:
        return None
    if paths_equal(prefix, context.root_prefix):
        return ROOT_ENV_NAME
    maybe_envs_dir, maybe_name = path_split(prefix)
    for envs_dir in context.envs_dirs:
        if paths_equal(envs_dir, maybe_envs_dir):
            return maybe_name
    return prefix


def locate_prefix_by_name(name, envs_dirs=None):
    """Find the location of a prefix given a conda env name.  If the location does not exist, an
    error is raised.
    """
    assert name
    if name in (ROOT_ENV_NAME, "root"):
        return context.root_prefix
    if envs_dirs is None:
        envs_dirs = context.envs_dirs
    for envs_dir in envs_dirs:
        if not isdir(envs_dir):
            continue
        prefix = join(envs_dir, name)
        if isdir(prefix):
            return abspath(prefix)

    from ..exceptions import EnvironmentNameNotFound

    raise EnvironmentNameNotFound(name)


def validate_prefix_name(prefix_name: str, ctx: Context, allow_base=True) -> str:
    """Run various validations to make sure prefix_name is valid"""
    from ..exceptions import CondaValueError

    if PREFIX_NAME_DISALLOWED_CHARS.intersection(prefix_name):
        raise CondaValueError(
            dals(
                f"""
                Invalid environment name: {prefix_name!r}
                Characters not allowed: {PREFIX_NAME_DISALLOWED_CHARS}
                If you are specifying a path to an environment, the `-p`
                flag should be used instead.
                """
            )
        )

    if prefix_name in (ROOT_ENV_NAME, "root"):
        if allow_base:
            return ctx.root_prefix
        else:
            raise CondaValueError(
                "Use of 'base' as environment name is not allowed here."
            )

    else:
        from ..exceptions import EnvironmentNameNotFound

        try:
            return locate_prefix_by_name(prefix_name)
        except EnvironmentNameNotFound:
            return join(_first_writable_envs_dir(), prefix_name)


def determine_target_prefix(ctx, args=None):
    """Get the prefix to operate in.  The prefix may not yet exist.

    Args:
        ctx: the context of conda
        args: the argparse args from the command line

    Returns: the prefix
    Raises: CondaEnvironmentNotFoundError if the prefix is invalid
    """
    argparse_args = args or ctx._argparse_args
    try:
        prefix_name = argparse_args.name
    except AttributeError:
        prefix_name = None
    try:
        prefix_path = argparse_args.prefix
    except AttributeError:
        prefix_path = None

    if prefix_name is not None and not prefix_name.strip():  # pragma: no cover
        from ..exceptions import ArgumentError

        raise ArgumentError("Argument --name requires a value.")

    if prefix_path is not None and not prefix_path.strip():  # pragma: no cover
        from ..exceptions import ArgumentError

        raise ArgumentError("Argument --prefix requires a value.")

    if prefix_name is None and prefix_path is None:
        return ctx.default_prefix
    elif prefix_path is not None:
        return expand(prefix_path)
    else:
        return validate_prefix_name(prefix_name, ctx=ctx)


def _first_writable_envs_dir():
    # Calling this function will *create* an envs directory if one does not already
    # exist. Any caller should intend to *use* that directory for *writing*, not just reading.
    for envs_dir in context.envs_dirs:
        if envs_dir == os.devnull:
            continue

        # The magic file being used here could change in the future.  Don't write programs
        # outside this code base that rely on the presence of this file.
        # This value is duplicated in conda.gateways.disk.create.create_envs_directory().
        envs_dir_magic_file = join(envs_dir, ".conda_envs_dir_test")

        if isfile(envs_dir_magic_file):
            try:
                open(envs_dir_magic_file, "a").close()
                return envs_dir
            except OSError:
                log.trace("Tried envs_dir but not writable: %s", envs_dir)
        else:
            from ..gateways.disk.create import create_envs_directory

            was_created = create_envs_directory(envs_dir)
            if was_created:
                return envs_dir

    from ..exceptions import NoWritableEnvsDirError

    raise NoWritableEnvsDirError(context.envs_dirs)


# backward compatibility for conda-build
@deprecated(
    "23.3", "23.9", addendum="Use `conda.base.context.determine_target_prefix` instead."
)
def get_prefix(ctx, args, search=True):  # pragma: no cover
    return determine_target_prefix(ctx or context, args)


try:
    context = Context((), None)
except ConfigurationLoadError as e:  # pragma: no cover
    print(repr(e), file=sys.stderr)
    # Exception handler isn't loaded so use sys.exit
    sys.exit(1)<|MERGE_RESOLUTION|>--- conflicted
+++ resolved
@@ -387,14 +387,8 @@
     offline = ParameterLoader(PrimitiveParameter(False))
     quiet = ParameterLoader(PrimitiveParameter(False))
     ignore_pinned = ParameterLoader(PrimitiveParameter(False))
-<<<<<<< HEAD
     report_errors = ParameterLoader(PrimitiveParameter(None, element_type=(bool, NoneType)))
-=======
-    report_errors = ParameterLoader(
-        PrimitiveParameter(None, element_type=(bool, NoneType))
-    )
     shortcuts = ParameterLoader(PrimitiveParameter(True))
->>>>>>> cd3ee976
     number_channel_notices = ParameterLoader(PrimitiveParameter(5, element_type=int))
     shortcuts = ParameterLoader(PrimitiveParameter(True))
     shortcuts_only = ParameterLoader(
