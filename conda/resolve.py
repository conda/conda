--- conflicted
+++ resolved
@@ -535,14 +535,7 @@
 
         return result
 
-<<<<<<< HEAD
     def solve2(self, specs, features, guess=True, alg='Z3',
-        returnall=False, minimal_hint=False, unsat_only=False):
-
-        log.debug("Solving for %s" % str(specs))
-
-=======
-    def solve2(self, specs, features, guess=True, alg='BDD',
         returnall=False, minimal_hint=False, unsat_only=False, try_max_only=None):
 
         log.debug("Solving for %s" % str(specs))
@@ -553,7 +546,7 @@
         # much faster when it does work.
 
         if try_max_only is None:
-            if unsat_only:
+            if unsat_only or alg == "Z3":
                 try_max_only = False
             else:
                 try_max_only = True
@@ -588,7 +581,6 @@
                             return [ret]
                         return ret
 
->>>>>>> 3ff08ee7
         dists = self.get_dists(specs)
 
         v = {}  # map fn to variable number
