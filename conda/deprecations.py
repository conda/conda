# Copyright (C) 2012 Anaconda, Inc
# SPDX-License-Identifier: BSD-3-Clause
from __future__ import annotations

<<<<<<< HEAD
from argparse import Action
=======
import warnings
>>>>>>> 519e74ee
from functools import wraps
from types import ModuleType

from packaging.version import Version, parse

from .__version__ import __version__


class DeprecatedError(RuntimeError):
    pass


# inspired by deprecation (https://deprecation.readthedocs.io/en/latest/) and
# CPython's warnings._deprecated
class DeprecationHandler:
    _version: Version

    def __init__(self, version: Version | str):
        """Factory to create a deprecation handle for the specified version.

        :param version: The version to compare against when checking deprecation statuses.
        """
        try:
            self._version = parse(version)
        except TypeError:
            self._version = parse("0.0.0.dev0+placeholder")

    def __call__(
        self,
        deprecate_in: str,
        remove_in: str,
        *,
        addendum: str | None = None,
        stack: int = 0,
    ) -> Callable[(Callable), Callable]:
        """Deprecation decorator for functions, methods, & classes.

        :param deprecate_in: Version in which code will be marked as deprecated.
        :param remove_in: Version in which code is expected to be removed.
        :param addendum: Optional additional messaging. Useful to indicate what to do instead.
        :param stack: Optional stacklevel increment.
        """

        def deprecated_decorator(func: Callable) -> Callable:
            # detect function name and generate message
            category, message = self._generate_message(
                deprecate_in,
                remove_in,
                f"{func.__module__}.{func.__qualname__}",
                addendum=addendum,
            )

            # alert developer that it's time to remove something
            if not category:
                raise DeprecatedError(message)

            # alert user that it's time to remove something
            @wraps(func)
            def inner(*args, **kwargs):
                warnings.warn(message, category, stacklevel=2 + stack)

                return func(*args, **kwargs)

            return inner

        return deprecated_decorator

    def argument(
        self,
        deprecate_in: str,
        remove_in: str,
        argument: str,
        *,
        rename: str | None = None,
        addendum: str | None = None,
        stack: int = 0,
    ) -> Callable[(Callable), Callable]:
        """Deprecation decorator for keyword arguments.

        :param deprecate_in: Version in which code will be marked as deprecated.
        :param remove_in: Version in which code is expected to be removed.
        :param argument: The argument to deprecate.
        :param rename: Optional new argument name.
        :param addendum: Optional additional messaging. Useful to indicate what to do instead.
        :param stack: Optional stacklevel increment.
        """

        def deprecated_decorator(func: Callable) -> Callable:
            # detect function name and generate message
            category, message = self._generate_message(
                deprecate_in,
                remove_in,
                f"{func.__module__}.{func.__qualname__}({argument})",
                # provide a default addendum if renaming and no addendum is provided
                addendum=f"Use '{rename}' instead."
                if rename and not addendum
                else addendum,
            )

            # alert developer that it's time to remove something
            if not category:
                raise DeprecatedError(message)

            # alert user that it's time to remove something
            @wraps(func)
            def inner(*args, **kwargs):
                # only warn about argument deprecations if the argument is used
                if argument in kwargs:
                    warnings.warn(message, category, stacklevel=2 + stack)

                    # rename argument deprecations as needed
                    value = kwargs.pop(argument, None)
                    if rename:
                        kwargs.setdefault(rename, value)

                return func(*args, **kwargs)

            return inner

        return deprecated_decorator

    def action(
        self,
        deprecate_in: str,
        remove_in: str,
        action: Action,
        *,
        addendum: str | None = None,
        stack: int = 0,
    ):
        class DeprecationMixin:
            def __call__(_, parser, namespace, values, option_string=None):
                category, message = self._generate_message(
                    deprecate_in,
                    remove_in,
                    option_string,
                    addendum=addendum,
                )

                # alert developer that it's time to remove something
                if not category:
                    raise DeprecatedError(message)

                # alert user that it's time to remove something
                warnings.warn(message, category, stacklevel=2 + stack)

                super().__call__(parser, namespace, values, option_string)

        return type(action.__name__, (DeprecationMixin, action), {})

    def module(
        self,
        deprecate_in: str,
        remove_in: str,
        *,
        addendum: str | None = None,
        stack: int = 0,
    ) -> None:
        """Deprecation function for modules.

        :param deprecate_in: Version in which code will be marked as deprecated.
        :param remove_in: Version in which code is expected to be removed.
        :param addendum: Optional additional messaging. Useful to indicate what to do instead.
        :param stack: Optional stacklevel increment.
        """
        self.topic(
            deprecate_in=deprecate_in,
            remove_in=remove_in,
            topic=self._get_module(stack)[1],
            addendum=addendum,
            stack=2 + stack,
        )

    def constant(
        self,
        deprecate_in: str,
        remove_in: str,
        constant: str,
        value: Any,
        *,
        addendum: str | None = None,
        stack: int = 0,
    ) -> None:
        """Deprecation function for module constant (global).

        :param deprecate_in: Version in which code will be marked as deprecated.
        :param remove_in: Version in which code is expected to be removed.
        :param constant:
        :param value:
        :param addendum: Optional additional messaging. Useful to indicate what to do instead.
        :param stack: Optional stacklevel increment.
        """
        # detect calling module
        module, fullname = self._get_module(stack)
        # detect function name and generate message
        category, message = self._generate_message(
            deprecate_in,
            remove_in,
            f"{fullname}.{constant}",
            addendum,
        )

        # alert developer that it's time to remove something
        if not category:
            raise DeprecatedError(message)

        # patch module level __getattr__ to alert user that it's time to remove something
        super_getattr = getattr(module, "__getattr__", None)

        def __getattr__(name: str) -> Any:
            if name == constant:
                warnings.warn(message, category, stacklevel=2 + stack)
                return value

            if super_getattr:
                return super_getattr(name)

            raise AttributeError(f"module '{fullname}' has no attribute '{name}'")

        module.__getattr__ = __getattr__

    def topic(
        self,
        deprecate_in: str,
        remove_in: str,
        *,
        topic: str,
        addendum: str | None = None,
        stack: int = 0,
    ) -> None:
        """Deprecation function for a topic.

        :param deprecate_in: Version in which code will be marked as deprecated.
        :param remove_in: Version in which code is expected to be removed.
        :param topic: The topic being deprecated.
        :param addendum: Optional additional messaging. Useful to indicate what to do instead.
        :param stack: Optional stacklevel increment.
        """
        # detect function name and generate message
        category, message = self._generate_message(
            deprecate_in, remove_in, topic, addendum
        )

        # alert developer that it's time to remove something
        if not category:
            raise DeprecatedError(message)

        # alert user that it's time to remove something
        warnings.warn(message, category, stacklevel=2 + stack)

    def _get_module(self, stack: int) -> tuple[ModuleType, str]:
        """Detect the module from which we are being called.

        :param stack: The stacklevel increment.
        :return: The module and module name.
        """
        import inspect  # expensive

        try:
            frame = inspect.stack()[2 + stack]
            module = inspect.getmodule(frame[0])
            return (module, module.__name__)
        except (IndexError, AttributeError):
            raise DeprecatedError("unable to determine the calling module") from None

    def _generate_message(
        self, deprecate_in: str, remove_in: str, prefix: str, addendum: str
    ) -> tuple[type[Warning] | None, str]:
        """Deprecation decorator for functions, methods, & classes.

        :param deprecate_in: Version in which code will be marked as deprecated.
        :param remove_in: Version in which code is expected to be removed.
        :param prefix: The message prefix, usually the function name.
        :param addendum: Additional messaging. Useful to indicate what to do instead.
        :return: The warning category (if applicable) and the message.
        """
        deprecate_version = parse(deprecate_in)
        remove_version = parse(remove_in)

        if self._version < deprecate_version:
            category = PendingDeprecationWarning
            warning = f"is pending deprecation and will be removed in {remove_in}."
        elif self._version < remove_version:
            category = DeprecationWarning
            warning = f"is deprecated and will be removed in {remove_in}."
        else:
            category = None
            warning = f"was slated for removal in {remove_in}."

        return (
            category,
            " ".join(filter(None, [prefix, warning, addendum])),  # message
        )


deprecated = DeprecationHandler(__version__)<|MERGE_RESOLUTION|>--- conflicted
+++ resolved
@@ -2,11 +2,8 @@
 # SPDX-License-Identifier: BSD-3-Clause
 from __future__ import annotations
 
-<<<<<<< HEAD
+import warnings
 from argparse import Action
-=======
-import warnings
->>>>>>> 519e74ee
 from functools import wraps
 from types import ModuleType
 
