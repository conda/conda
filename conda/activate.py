--- conflicted
+++ resolved
@@ -188,11 +188,7 @@
             self._yield_commands(self.build_reactivate()), self.tempfile_extension
         )
 
-<<<<<<< HEAD
-    @deprecated.argument("25.5", "26.1", "auto_activate_base", rename="auto_activate")
-=======
     @deprecated.argument("25.9", "26.3", "auto_activate_base", rename="auto_activate")
->>>>>>> 63f4c2d8
     def hook(self, auto_activate: bool | None = None) -> str:
         builder: list[str] = []
         if preamble := self._hook_preamble():
@@ -200,13 +196,7 @@
         if self.hook_source_path:
             builder.append(self.hook_source_path.read_text())
         if auto_activate is None and context.auto_activate or auto_activate:
-<<<<<<< HEAD
-            builder.append(
-                f"conda activate '{context.default_activation_env or ROOT_ENV_NAME}'\n"
-            )
-=======
             builder.append(f"conda activate '{context.default_activation_env}'\n")
->>>>>>> 63f4c2d8
         postamble = self._hook_postamble()
         if postamble is not None:
             builder.append(postamble)
@@ -314,13 +304,7 @@
             if remainder_args:
                 self.env_name_or_prefix = remainder_args[0]
             else:
-<<<<<<< HEAD
-                self.env_name_or_prefix = (
-                    context.default_activation_env or ROOT_ENV_NAME
-                )
-=======
                 self.env_name_or_prefix = context.default_activation_env
->>>>>>> 63f4c2d8
         elif remainder_args:
             raise ArgumentError(
                 f"{command} does not accept arguments\nremainder_args: {remainder_args}\n"
