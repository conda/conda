--- conflicted
+++ resolved
@@ -11,15 +11,6 @@
 import re
 import sys
 from textwrap import dedent
-
-try:
-    from tlz.itertoolz import concatv
-except ImportError:
-<<<<<<< HEAD
-    from conda._vendor.toolz.itertoolz import drop
-=======
-    from conda._vendor.toolz.itertoolz import concatv
->>>>>>> b535a01e
 
 # Since we have to have configuration context here, anything imported by
 #   conda.base.context is fair game, but nothing more.
