# -*- coding: utf-8 -*-
# Copyright (C) 2012 Anaconda, Inc
# SPDX-License-Identifier: BSD-3-Clause
from __future__ import absolute_import, division, print_function, unicode_literals

from errno import ENOENT
from glob import glob
import os
from os.path import abspath, basename, dirname, expanduser, expandvars, isdir, join, normcase
import re
import sys
from tempfile import NamedTemporaryFile

from . import CONDA_PACKAGE_ROOT, CondaError
from .base.context import ROOT_ENV_NAME, context, locate_prefix_by_name
from .common.path import paths_equal

try:
    from cytoolz.itertoolz import concatv, drop
except ImportError:  # pragma: no cover
    from ._vendor.toolz.itertoolz import concatv, drop  # NOQA


class _Activator(object):
    # Activate and deactivate have three tasks
    #   1. Set and unset environment variables
    #   2. Execute/source activate.d/deactivate.d scripts
    #   3. Update the command prompt
    #
    # Shells should also use 'reactivate' following conda's install, update, and
    #   remove/uninstall commands.
    #
    # All core logic is in build_activate() or build_deactivate(), and is independent of
    # shell type.  Each returns a map containing the keys:
    #   export_vars
    #   unset_var
    #   activate_scripts
    #   deactivate_scripts
    #
    # The value of the CONDA_PROMPT_MODIFIER environment variable holds conda's contribution
    #   to the command prompt.
    #
    # To implement support for a new shell, ideally one would only need to add shell-specific
    # information to the __init__ method of this class.

    # The following instance variables must be defined by each implementation.
    pathsep_join = None
    sep = None
    path_conversion = None
    script_extension = None
    tempfile_extension = None  # None means write instructions to stdout rather than a temp file
    command_join = None

    unset_var_tmpl = None
    export_var_tmpl = None
    set_var_tmpl = None
    run_script_tmpl = None

    hook_source_path = None

    def __init__(self, arguments=None):
        self._raw_arguments = arguments

        if PY2:
            self.environ = {ensure_fs_path_encoding(k): ensure_fs_path_encoding(v)
                            for k, v in iteritems(os.environ)}
        else:
            self.environ = os.environ.copy()

    def _finalize(self, commands, ext):
        commands = concatv(commands, ('',))  # add terminating newline
        if ext is None:
            return self.command_join.join(commands)
        elif ext:
            with NamedTemporaryFile('w+b', suffix=ext, delete=False) as tf:
                # the default mode is 'w+b', and universal new lines don't work in that mode
                # command_join should account for that
                tf.write(ensure_binary(self.command_join.join(commands)))
            return tf.name
        else:
            raise NotImplementedError()

    def activate(self):
        if self.stack:
            builder_result = self.build_stack(self.env_name_or_prefix)
        else:
            builder_result = self.build_activate(self.env_name_or_prefix)
        return self._finalize(self._yield_commands(builder_result), self.tempfile_extension)

    def deactivate(self):
        return self._finalize(self._yield_commands(self.build_deactivate()),
                              self.tempfile_extension)

    def reactivate(self):
        return self._finalize(self._yield_commands(self.build_reactivate()),
                              self.tempfile_extension)

    def hook(self, auto_activate_base=None):
        builder = []
        builder.append(self._hook_preamble())
        with open(self.hook_source_path) as fsrc:
            builder.append(fsrc.read())
        if auto_activate_base is None and context.auto_activate_base or auto_activate_base:
            builder.append("conda activate base\n")
        return "\n".join(builder)

    def execute(self):
        # return value meant to be written to stdout
        self._parse_and_set_args(self._raw_arguments)
        return getattr(self, self.command)()

    def _hook_preamble(self):
        # must be implemented in subclass
        raise NotImplementedError()

    def _parse_and_set_args(self, arguments):
        # the first index of arguments MUST be either activate, deactivate, or reactivate
        if arguments is None:
            from .exceptions import ArgumentError
            raise ArgumentError("'activate', 'deactivate', or 'reactivate' command must be given")

        command = arguments[0]
        arguments = tuple(drop(1, arguments))
        help_flags = ('-h', '--help', '/?')
        non_help_args = tuple(arg for arg in arguments if arg not in help_flags)
        help_requested = len(arguments) != len(non_help_args)
        remainder_args = list(arg for arg in non_help_args if arg and arg != command)

        if not command:
            from .exceptions import ArgumentError
            raise ArgumentError("'activate', 'deactivate', 'hook', or 'reactivate' "
                                "command must be given")
        elif help_requested:
            from .exceptions import ActivateHelp, DeactivateHelp, GenericHelp
            help_classes = {
                'activate': ActivateHelp(),
                'deactivate': DeactivateHelp(),
                'hook': GenericHelp('hook'),
                'reactivate': GenericHelp('reactivate'),
            }
            raise help_classes[command]
        elif command not in ('activate', 'deactivate', 'reactivate', 'hook'):
            from .exceptions import ArgumentError
            raise ArgumentError("invalid command '%s'" % command)

        if command == 'activate':
            try:
                stack_idx = remainder_args.index('--stack')
            except ValueError:
                self.stack = False
            else:
                del remainder_args[stack_idx]
                self.stack = True
            if len(remainder_args) > 1:
                from .exceptions import ArgumentError
                raise ArgumentError(command + ' does not accept more than one argument:\n'
                                    + str(remainder_args) + '\n')
            self.env_name_or_prefix = remainder_args and remainder_args[0] or 'base'

        else:
            if remainder_args:
                from .exceptions import ArgumentError
                raise ArgumentError('%s does not accept arguments\nremainder_args: %s\n'
                                    % (command, remainder_args))

        self.command = command

    def _yield_commands(self, cmds_dict):
        for script in cmds_dict.get('deactivate_scripts', ()):
            yield self.run_script_tmpl % script

        for key in sorted(cmds_dict.get('unset_vars', ())):
            yield self.unset_var_tmpl % key

        for key, value in sorted(iteritems(cmds_dict.get('set_vars', {}))):
            yield self.set_var_tmpl % (key, value)

        for key, value in sorted(iteritems(cmds_dict.get('export_vars', {}))):
            yield self.export_var_tmpl % (key, value)

        for script in cmds_dict.get('activate_scripts', ()):
            yield self.run_script_tmpl % script

    def build_activate(self, env_name_or_prefix):
        return self._build_activate_stack(env_name_or_prefix, False)

    def build_stack(self, env_name_or_prefix):
        return self._build_activate_stack(env_name_or_prefix, True)

    def _build_activate_stack(self, env_name_or_prefix, stack):
        if re.search(r'\\|/', env_name_or_prefix):
            prefix = expand(env_name_or_prefix)
            if not isdir(join(prefix, 'conda-meta')):
                from .exceptions import EnvironmentLocationNotFound
                raise EnvironmentLocationNotFound(prefix)
        elif env_name_or_prefix in (ROOT_ENV_NAME, 'root'):
            prefix = context.root_prefix
        else:
            prefix = locate_prefix_by_name(env_name_or_prefix)

        # query environment
        old_conda_shlvl = int(self.environ.get('CONDA_SHLVL', '').strip() or 0)
        new_conda_shlvl = old_conda_shlvl + 1
        old_conda_prefix = self.environ.get('CONDA_PREFIX')

        if old_conda_prefix == prefix and old_conda_shlvl > 0:
            return self.build_reactivate()

        activate_scripts = self._get_activate_scripts(prefix)
        conda_default_env = self._default_env(prefix)
        conda_prompt_modifier = self._prompt_modifier(prefix, conda_default_env)

        if old_conda_shlvl == 0:
            new_path = self.pathsep_join(self._add_prefix_to_path(prefix))
            conda_python_exe = self.path_conversion(sys.executable)
            conda_exe = self.path_conversion(context.conda_exe)
            export_vars = {
                'CONDA_PYTHON_EXE': conda_python_exe,
                'CONDA_EXE': conda_exe,
                'PATH': new_path,
                'CONDA_PREFIX': prefix,
                'CONDA_SHLVL': new_conda_shlvl,
                'CONDA_DEFAULT_ENV': conda_default_env,
                'CONDA_PROMPT_MODIFIER': conda_prompt_modifier,
            }
            deactivate_scripts = ()
        else:
            if self.environ.get('CONDA_PREFIX_%s' % (old_conda_shlvl - 1)) == prefix:
                # in this case, user is attempting to activate the previous environment,
                #  i.e. step back down
                return self.build_deactivate()
            if stack:
                new_path = self.pathsep_join(self._add_prefix_to_path(prefix))
                export_vars = {
                    'PATH': new_path,
                    'CONDA_PREFIX': prefix,
                    'CONDA_PREFIX_%d' % old_conda_shlvl: old_conda_prefix,
                    'CONDA_SHLVL': new_conda_shlvl,
                    'CONDA_DEFAULT_ENV': conda_default_env,
                    'CONDA_PROMPT_MODIFIER': conda_prompt_modifier,
                    'CONDA_STACKED_%d' % new_conda_shlvl: 'true',
                }
                deactivate_scripts = ()
            else:
                new_path = self.pathsep_join(
                    self._replace_prefix_in_path(old_conda_prefix, prefix)
                )
                export_vars = {
                    'PATH': new_path,
                    'CONDA_PREFIX': prefix,
                    'CONDA_PREFIX_%d' % old_conda_shlvl: old_conda_prefix,
                    'CONDA_SHLVL': new_conda_shlvl,
                    'CONDA_DEFAULT_ENV': conda_default_env,
                    'CONDA_PROMPT_MODIFIER': conda_prompt_modifier,
                }
                deactivate_scripts = self._get_deactivate_scripts(old_conda_prefix)

        set_vars = {}
        if context.changeps1:
            self._update_prompt(set_vars, conda_prompt_modifier)

        self._build_activate_shell_custom(export_vars)

        return {
            'unset_vars': (),
            'set_vars': set_vars,
            'export_vars': export_vars,
            'deactivate_scripts': deactivate_scripts,
            'activate_scripts': activate_scripts,
        }

    def build_deactivate(self):
        # query environment
        old_conda_prefix = self.environ.get('CONDA_PREFIX')
        old_conda_shlvl = int(self.environ.get('CONDA_SHLVL', '').strip() or 0)
        if not old_conda_prefix or old_conda_shlvl < 1:
            # no active environment, so cannot deactivate; do nothing
            return {
                'unset_vars': (),
                'set_vars': {},
                'export_vars': {},
                'deactivate_scripts': (),
                'activate_scripts': (),
            }
        deactivate_scripts = self._get_deactivate_scripts(old_conda_prefix)

        new_conda_shlvl = old_conda_shlvl - 1
        set_vars = {}
        if old_conda_shlvl == 1:
            new_path = self.pathsep_join(self._remove_prefix_from_path(old_conda_prefix))
            conda_prompt_modifier = ''
            unset_vars = (
                'CONDA_PREFIX',
                'CONDA_DEFAULT_ENV',
                'CONDA_PYTHON_EXE',
                'CONDA_PROMPT_MODIFIER',
            )
            export_vars = {
                'PATH': new_path,
                'CONDA_SHLVL': new_conda_shlvl,
            }
            activate_scripts = ()
        else:
            assert old_conda_shlvl > 1
            new_prefix = self.environ.get('CONDA_PREFIX_%d' % new_conda_shlvl)
            conda_default_env = self._default_env(new_prefix)
            conda_prompt_modifier = self._prompt_modifier(new_prefix, conda_default_env)

            old_prefix_stacked = 'CONDA_STACKED_%d' % old_conda_shlvl in self.environ
            if old_prefix_stacked:
                new_path = self.pathsep_join(self._remove_prefix_from_path(old_conda_prefix))
                unset_vars = (
                    'CONDA_PREFIX_%d' % new_conda_shlvl,
                    'CONDA_STACKED_%d' % old_conda_shlvl,
                )
            else:
                new_path = self.pathsep_join(
                    self._replace_prefix_in_path(old_conda_prefix, new_prefix)
                )
                unset_vars = (
                    'CONDA_PREFIX_%d' % new_conda_shlvl,
                )

            export_vars = {
                'PATH': new_path,
                'CONDA_SHLVL': new_conda_shlvl,
                'CONDA_PREFIX': new_prefix,
                'CONDA_DEFAULT_ENV': conda_default_env,
                'CONDA_PROMPT_MODIFIER': conda_prompt_modifier,
            }
            activate_scripts = self._get_activate_scripts(new_prefix)

        if context.changeps1:
            self._update_prompt(set_vars, conda_prompt_modifier)

        return {
            'unset_vars': unset_vars,
            'set_vars': set_vars,
            'export_vars': export_vars,
            'deactivate_scripts': deactivate_scripts,
            'activate_scripts': activate_scripts,
        }

    def build_reactivate(self):
        conda_prefix = self.environ.get('CONDA_PREFIX')
        conda_shlvl = int(self.environ.get('CONDA_SHLVL', '').strip() or 0)
        if not conda_prefix or conda_shlvl < 1:
            # no active environment, so cannot reactivate; do nothing
            return {
                'unset_vars': (),
                'set_vars': {},
                'export_vars': {},
                'deactivate_scripts': (),
                'activate_scripts': (),
            }
        conda_default_env = self.environ.get('CONDA_DEFAULT_ENV', self._default_env(conda_prefix))
        new_path = self.pathsep_join(self._replace_prefix_in_path(conda_prefix, conda_prefix))
        set_vars = {}

        conda_prompt_modifier = self._prompt_modifier(conda_prefix, conda_default_env)
        if context.changeps1:
            self._update_prompt(set_vars, conda_prompt_modifier)

        # environment variables are set only to aid transition from conda 4.3 to conda 4.4
        return {
            'unset_vars': (),
            'set_vars': set_vars,
            'export_vars': {
                'PATH': new_path,
                'CONDA_SHLVL': conda_shlvl,
                'CONDA_PROMPT_MODIFIER': self._prompt_modifier(conda_prefix, conda_default_env),
            },
            'deactivate_scripts': self._get_deactivate_scripts(conda_prefix),
            'activate_scripts': self._get_activate_scripts(conda_prefix),
        }

    def _get_starting_path_list(self):
        path = self.environ.get('PATH', '')
        if on_win:
            # On Windows, the Anaconda Python interpreter prepends sys.prefix\Library\bin on
            # startup. It's a hack that allows users to avoid using the correct activation
            # procedure; a hack that needs to go away because it doesn't add all the paths.
            # See: https://github.com/AnacondaRecipes/python-feedstock/blob/master/recipe/0005-Win32-Ensure-Library-bin-is-in-os.environ-PATH.patch  # NOQA
            # But, we now detect if that has happened because:
            #   1. In future we would like to remove this hack and require real activation.
            #   2. We should not assume that the Anaconda Python interpreter is being used.
            path_split = path.split(os.pathsep)
            library_bin = r"%s\Library\bin" % (sys.prefix)
            # ^^^ deliberately the same as: https://github.com/AnacondaRecipes/python-feedstock/blob/8e8aee4e2f4141ecfab082776a00b374c62bb6d6/recipe/0005-Win32-Ensure-Library-bin-is-in-os.environ-PATH.patch#L20  # NOQA
            if paths_equal(path_split[0], library_bin):
                return path_split[1:]
            else:
                return path_split
        else:
            return path.split(os.pathsep)

    @staticmethod
    def _get_path_dirs(prefix):
        if on_win:  # pragma: unix no cover
            yield prefix.rstrip("\\")
            yield join(prefix, 'Library', 'mingw-w64', 'bin')
            yield join(prefix, 'Library', 'usr', 'bin')
            yield join(prefix, 'Library', 'bin')
            yield join(prefix, 'Scripts')
            yield join(prefix, 'bin')
        else:
            yield join(prefix, 'bin')

    def _get_path_dirs2(self, prefix):
        if on_win:  # pragma: unix no cover
            yield prefix
            yield self.sep.join((prefix, 'Library', 'mingw-w64', 'bin'))
            yield self.sep.join((prefix, 'Library', 'usr', 'bin'))
            yield self.sep.join((prefix, 'Library', 'bin'))
            yield self.sep.join((prefix, 'Scripts'))
            yield self.sep.join((prefix, 'bin'))
        else:
            yield self.sep.join((prefix, 'bin'))

    def _add_prefix_to_path(self, prefix, starting_path_dirs=None):
        prefix = self.path_conversion(prefix)
        if starting_path_dirs is None:
            path_list = list(self.path_conversion(self._get_starting_path_list()))
        else:
            path_list = list(self.path_conversion(starting_path_dirs))
        path_list[0:0] = list(self._get_path_dirs2(prefix))
        return tuple(path_list)

    def _remove_prefix_from_path(self, prefix, starting_path_dirs=None):
        return self._replace_prefix_in_path(prefix, None, starting_path_dirs)

    def _replace_prefix_in_path(self, old_prefix, new_prefix, starting_path_dirs=None):
        old_prefix = self.path_conversion(old_prefix)
        new_prefix = self.path_conversion(new_prefix)
        if starting_path_dirs is None:
            path_list = list(self.path_conversion(self._get_starting_path_list()))
        else:
            path_list = list(self.path_conversion(starting_path_dirs))

        def index_of_path(paths, test_path):
            for q, path in enumerate(paths):
                # TODO: check why lower is used in yhis call ?
                if paths_equal(path.lower(), test_path.lower()):
                    return q
            return None

        if old_prefix is not None:
            prefix_dirs = tuple(self._get_path_dirs2(old_prefix))
            first_idx = index_of_path(path_list, prefix_dirs[0])
            if first_idx is None:
                first_idx = 0
            else:
                last_idx = index_of_path(path_list, prefix_dirs[-1])
                assert last_idx is not None
                del path_list[first_idx:last_idx + 1]
        else:
            first_idx = 0

        if new_prefix is not None:
            path_list[first_idx:first_idx] = list(self._get_path_dirs2(new_prefix))

        return tuple(path_list)

    def _build_activate_shell_custom(self, export_vars):
        # A method that can be overriden by shell-specific implementations.
        # The signature of this method may change in the future.
        pass

    def _update_prompt(self, set_vars, conda_prompt_modifier):
        pass

    def _default_env(self, prefix):
        if paths_equal(prefix, context.root_prefix):
<<<<<<< HEAD
            return ROOT_ENV_NAME

        for env_dir in context.envs_dirs:
            if paths_equal(dirname(prefix), env_dir):
                return basename(prefix)

        return prefix
=======
            return 'base'
        return basename(prefix) if basename(dirname(prefix)) == 'envs' else prefix
>>>>>>> 3ed26bc6

    def _prompt_modifier(self, prefix, conda_default_env):
        if context.changeps1:
            return context.env_prompt.format(
                default_env=conda_default_env,
                prefix=prefix,
                name=basename(prefix),
            )
        else:
            return ""

    def _get_activate_scripts(self, prefix):
        return self.path_conversion(sorted(glob(join(
            prefix, 'etc', 'conda', 'activate.d', '*' + self.script_extension
        ))))

    def _get_deactivate_scripts(self, prefix):
        return self.path_conversion(sorted(glob(join(
            prefix, 'etc', 'conda', 'deactivate.d', '*' + self.script_extension
        )), reverse=True))


def expand(path):
    return abspath(expanduser(expandvars(path)))


def ensure_binary(value):
    try:
        return value.encode('utf-8')
    except AttributeError:  # pragma: no cover
        # AttributeError: '<>' object has no attribute 'encode'
        # In this case assume already binary type and do nothing
        return value


def ensure_fs_path_encoding(value):
    try:
        return value.decode(FILESYSTEM_ENCODING)
    except AttributeError:
        return value


def native_path_to_unix(paths):  # pragma: unix no cover
    # on windows, uses cygpath to convert windows native paths to posix paths
    if not on_win:
        return path_identity(paths)
    if paths is None:
        return None
    from subprocess import CalledProcessError, PIPE, Popen
    from shlex import split
    command = 'cygpath --path -f -'

    single_path = isinstance(paths, string_types)
    joined = paths if single_path else ("%s" % os.pathsep).join(paths)

    if hasattr(joined, 'encode'):
        joined = joined.encode('utf-8')

    try:
        p = Popen(split(command), stdin=PIPE, stdout=PIPE, stderr=PIPE)
    except EnvironmentError as e:
        if e.errno != ENOENT:
            raise

        # This code path should (hopefully) never be hit be real conda installs. It's here
        # as a backup for tests run under cmd.exe with cygpath not available.
        def _translation(found_path):  # NOQA
            found = found_path.group(1).replace("\\", "/").replace(":", "").replace("//", "/")
            return "/" + found.rstrip("/")

        joined = ensure_fs_path_encoding(joined)
        stdout = re.sub(
            r'([a-zA-Z]:[\/\\\\]+(?:[^:*?\"<>|;]+[\/\\\\]*)*)',
            _translation,
            joined
        ).replace(";/", ":/").rstrip(";")
    else:
        stdout, stderr = p.communicate(input=joined)
        rc = p.returncode
        if rc != 0 or stderr:
            message = "\n  stdout: %s\n  stderr: %s\n  rc: %s\n" % (stdout, stderr, rc)
            print(message, file=sys.stderr)
            raise CalledProcessError(rc, command, message)
        if hasattr(stdout, 'decode'):
            stdout = stdout.decode('utf-8')
        stdout = stdout.strip()
    final = stdout and stdout.split(':') or ()
    return final[0] if single_path else tuple(final)


def path_identity(paths):
    if isinstance(paths, string_types):
        return paths
    elif paths is None:
        return None
    else:
        return tuple(paths)


def paths_equal(path1, path2):
    if on_win:
        return normcase(abspath(path1)) == normcase(abspath(path2))
    else:
        return abspath(path1) == abspath(path2)


on_win = bool(sys.platform == "win32")
PY2 = sys.version_info[0] == 2
FILESYSTEM_ENCODING = sys.getfilesystemencoding()
if PY2:  # pragma: py3 no cover
    string_types = basestring,  # NOQA
    text_type = unicode  # NOQA

    def iteritems(d, **kw):
        return d.iteritems(**kw)
else:  # pragma: py2 no cover
    string_types = str,
    text_type = str

    def iteritems(d, **kw):
        return iter(d.items(**kw))


class PosixActivator(_Activator):

    def __init__(self, arguments=None):
        self.pathsep_join = ':'.join
        self.sep = '/'
        self.path_conversion = native_path_to_unix
        self.script_extension = '.sh'
        self.tempfile_extension = None  # write instructions to stdout rather than a temp file
        self.command_join = '\n'

        self.unset_var_tmpl = '\\unset %s'
        self.export_var_tmpl = "\\export %s='%s'"
        self.set_var_tmpl = "%s='%s'"
        self.run_script_tmpl = '\\. "%s"'

        self.hook_source_path = join(CONDA_PACKAGE_ROOT, 'shell', 'etc', 'profile.d', 'conda.sh')

        super(PosixActivator, self).__init__(arguments)

    def _update_prompt(self, set_vars, conda_prompt_modifier):
        ps1 = self.environ.get('PS1', '')
        if 'POWERLINE_COMMAND' in ps1:
            # Defer to powerline (https://github.com/powerline/powerline) if it's in use.
            return
        current_prompt_modifier = self.environ.get('CONDA_PROMPT_MODIFIER')
        if current_prompt_modifier:
            ps1 = re.sub(re.escape(current_prompt_modifier), r'', ps1)
        # Because we're using single-quotes to set shell variables, we need to handle the
        # proper escaping of single quotes that are already part of the string.
        # Best solution appears to be https://stackoverflow.com/a/1250279
        ps1 = ps1.replace("'", "'\"'\"'")
        set_vars.update({
            'PS1': conda_prompt_modifier + ps1,
        })

    def _hook_preamble(self):
        if on_win:
            return ('export CONDA_EXE="$(cygpath \'%s\')"\n'
                    'export CONDA_BAT="%s"'
                    % (context.conda_exe, join(context.conda_prefix, 'condacmd', 'conda.bat'))
                    )
        else:
            return 'export CONDA_EXE="%s"' % context.conda_exe


class CshActivator(_Activator):

    def __init__(self, arguments=None):
        self.pathsep_join = ':'.join
        self.sep = '/'
        self.path_conversion = native_path_to_unix
        self.script_extension = '.csh'
        self.tempfile_extension = None  # write instructions to stdout rather than a temp file
        self.command_join = ';\n'

        self.unset_var_tmpl = 'unsetenv %s'
        self.export_var_tmpl = 'setenv %s "%s"'
        self.set_var_tmpl = "set %s='%s'"
        self.run_script_tmpl = 'source "%s"'

        self.hook_source_path = join(CONDA_PACKAGE_ROOT, 'shell', 'etc', 'profile.d', 'conda.csh')

        super(CshActivator, self).__init__(arguments)

    def _update_prompt(self, set_vars, conda_prompt_modifier):
        prompt = self.environ.get('prompt', '')
        current_prompt_modifier = self.environ.get('CONDA_PROMPT_MODIFIER')
        if current_prompt_modifier:
            prompt = re.sub(re.escape(current_prompt_modifier), r'', prompt)
        set_vars.update({
            'prompt': conda_prompt_modifier + prompt,
        })

    def _hook_preamble(self):
        if on_win:
            return ('setenv CONDA_EXE `cygpath %s`\n'
                    'setenv _CONDA_ROOT `cygpath %s`\n'
                    'setenv _CONDA_EXE `cygpath %s`'
                    % (context.conda_exe, context.conda_prefix, context.conda_exe))
        else:
            return ('setenv CONDA_EXE "%s"\n'
                    'setenv _CONDA_ROOT "%s"\n'
                    'setenv _CONDA_EXE "%s"'
                    % (context.conda_exe, context.conda_prefix, context.conda_exe))


class XonshActivator(_Activator):

    def __init__(self, arguments=None):
        self.pathsep_join = ':'.join
        self.sep = '/'
        self.path_conversion = native_path_to_unix
        self.script_extension = '.xsh'
        self.tempfile_extension = '.xsh'
        self.command_join = '\n'

        self.unset_var_tmpl = 'del $%s'
        self.export_var_tmpl = "$%s = '%s'"
        self.set_var_tmpl = "$%s = '%s'"  # TODO: determine if different than export_var_tmpl
        self.run_script_tmpl = 'source "%s"'

        self.hook_source_path = join(CONDA_PACKAGE_ROOT, 'shell', 'conda.xsh')

        super(XonshActivator, self).__init__(arguments)

    def _hook_preamble(self):
        return 'CONDA_EXE = "%s"' % context.conda_exe


class CmdExeActivator(_Activator):

    def __init__(self, arguments=None):
        self.pathsep_join = ';'.join
        self.sep = '\\'
        self.path_conversion = path_identity
        self.script_extension = '.bat'
        self.tempfile_extension = '.bat'
        self.command_join = '\r\n' if on_win else '\n'

        self.unset_var_tmpl = '@SET %s='
        self.export_var_tmpl = '@SET "%s=%s"'
        self.set_var_tmpl = '@SET "%s=%s"'  # TODO: determine if different than export_var_tmpl
        self.run_script_tmpl = '@CALL "%s"'

        self.hook_source_path = None
        # TODO: cmd.exe doesn't get a hook function? Or do we need to do something different?
        #       Like, for cmd.exe only, put a special directory containing only conda.bat on PATH?

        super(CmdExeActivator, self).__init__(arguments)

    def _build_activate_shell_custom(self, export_vars):
        if on_win:
            import ctypes
            export_vars.update({
                "PYTHONIOENCODING": ctypes.cdll.kernel32.GetACP(),
            })

    def _hook_preamble(self):
        raise NotImplementedError()


class FishActivator(_Activator):

    def __init__(self, arguments=None):
        self.pathsep_join = '" "'.join
        self.sep = '/'
        self.path_conversion = native_path_to_unix
        self.script_extension = '.fish'
        self.tempfile_extension = None  # write instructions to stdout rather than a temp file
        self.command_join = ';\n'

        self.unset_var_tmpl = 'set -e %s'
        self.export_var_tmpl = 'set -gx %s "%s"'
        self.set_var_tmpl = 'set -g %s "%s"'
        self.run_script_tmpl = 'source "%s"'

        self.hook_source_path = join(CONDA_PACKAGE_ROOT, 'shell', 'etc', 'fish', 'conf.d',
                                     'conda.fish')

        super(FishActivator, self).__init__(arguments)

    def _hook_preamble(self):
        if on_win:
            return ('set -gx CONDA_EXE (cygpath "%s")\n'
                    'set _CONDA_ROOT (cygpath "%s")\n'
                    'set _CONDA_EXE (cygpath "%s")'
                    % (context.conda_exe, context.conda_prefix, context.conda_exe))
        else:
            return ('set -gx CONDA_EXE "%s"\n'
                    'set _CONDA_ROOT "%s"\n'
                    'set _CONDA_EXE "%s"'
                    % (context.conda_exe, context.conda_prefix, context.conda_exe))


class PowershellActivator(_Activator):

    def __init__(self, arguments=None):
        self.pathsep_join = ';'.join
        self.sep = '\\'
        self.path_conversion = path_identity
        self.script_extension = '.ps1'
        self.tempfile_extension = None  # write instructions to stdout rather than a temp file
        self.command_join = '\n'

        self.unset_var_tmpl = 'Remove-Variable %s'
        self.export_var_tmpl = '$env:%s = "%s"'
        self.set_var_tmpl = '$env:%s = "%s"'  # TODO: determine if different than export_var_tmpl
        self.run_script_tmpl = '. "%s"'

        self.hook_source_path = None  # TODO: doesn't yet exist

        super(PowershellActivator, self).__init__(arguments)

    def _hook_preamble(self):
        raise NotImplementedError()


activator_map = {
    'posix': PosixActivator,
    'ash': PosixActivator,
    'bash': PosixActivator,
    'dash': PosixActivator,
    'zsh': PosixActivator,
    'csh': CshActivator,
    'tcsh': CshActivator,
    'xonsh': XonshActivator,
    'cmd.exe': CmdExeActivator,
    'fish': FishActivator,
    'powershell': PowershellActivator,
}


def main(argv=None):
    from .common.compat import init_std_stream_encoding

    context.__init__()  # On import, context does not include SEARCH_PATH. This line fixes that.

    init_std_stream_encoding()
    argv = argv or sys.argv
    assert len(argv) >= 3
    assert argv[1].startswith('shell.')
    shell = argv[1].replace('shell.', '', 1)
    activator_args = argv[2:]
    try:
        activator_cls = activator_map[shell]
    except KeyError:
        raise CondaError("%s is not a supported shell." % shell)
    activator = activator_cls(activator_args)
    try:
        print(activator.execute(), end='')
        return 0
    except Exception as e:
        if isinstance(e, CondaError):
            print(text_type(e), file=sys.stderr)
            return e.return_code
        else:
            raise


if __name__ == '__main__':
    sys.exit(main())<|MERGE_RESOLUTION|>--- conflicted
+++ resolved
@@ -471,18 +471,11 @@
 
     def _default_env(self, prefix):
         if paths_equal(prefix, context.root_prefix):
-<<<<<<< HEAD
             return ROOT_ENV_NAME
-
-        for env_dir in context.envs_dirs:
-            if paths_equal(dirname(prefix), env_dir):
-                return basename(prefix)
-
-        return prefix
-=======
-            return 'base'
-        return basename(prefix) if basename(dirname(prefix)) == 'envs' else prefix
->>>>>>> 3ed26bc6
+        elif any(paths_equal(dirname(prefix), env_dir) for env_dir in context.envs_dirs)
+            return basename(prefix)
+        else:
+          return prefix
 
     def _prompt_modifier(self, prefix, conda_default_env):
         if context.changeps1:
