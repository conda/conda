--- conflicted
+++ resolved
@@ -47,17 +47,11 @@
     # The following instance variables must be defined by each implementation.
     pathsep_join = None
     sep = None
-<<<<<<< HEAD
+
     def path_conversion(self, paths: Iterable[str]):
         # override in subclass
         raise NotImplementedError()
-=======
-
-    def path_conversion(self, paths: Iterable[str]):
-        # override in subclass
-        raise NotImplementedError()
-
->>>>>>> 9df40bc2
+
     script_extension = None
     tempfile_extension = None  # None means write instructions to stdout rather than a temp file
     command_join: str
@@ -130,11 +124,7 @@
         return script_export_vars or "", script_unset_vars or ""
 
     def _finalize(self, commands, ext):
-<<<<<<< HEAD
-        commands = (*commands, '') # add terminating newline
-=======
         commands = (*commands, "")  # add terminating newline
->>>>>>> 9df40bc2
         if ext is None:
             return self.command_join.join(commands)
         elif ext:
@@ -1164,19 +1154,6 @@
 
 
 activator_map: dict[str, type[_Activator]] = {
-<<<<<<< HEAD
-    'posix': PosixActivator,
-    'ash': PosixActivator,
-    'bash': PosixActivator,
-    'dash': PosixActivator,
-    'zsh': PosixActivator,
-    'csh': CshActivator,
-    'tcsh': CshActivator,
-    'xonsh': XonshActivator,
-    'cmd.exe': CmdExeActivator,
-    'fish': FishActivator,
-    'powershell': PowerShellActivator,
-=======
     "posix": PosixActivator,
     "ash": PosixActivator,
     "bash": PosixActivator,
@@ -1188,7 +1165,6 @@
     "cmd.exe": CmdExeActivator,
     "fish": FishActivator,
     "powershell": PowerShellActivator,
->>>>>>> 9df40bc2
 }
 
 formatter_map = {
