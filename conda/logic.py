# -*- coding: utf-8 -*-
"""
The basic idea to nest logical expressions is instead of trying to denest
things via distribution, we add new variables. So if we have some logical
expression expr, we replace it with x and add expr <-> x to the clauses,
where x is a new variable, and expr <-> x is recursively evaluated in the
same way, so that the final clauses are ORs of atoms.

To us this, create a new Clauses object with the max var, for instance, if you
already have [[1, 2, -3]], you would use C = Clause(3).  All functions return
a new literal, which represents that function, or true or false, which are
custom objects defined in this module, which means that the expression is
identically true or false.. They may also add new clauses to C.clauses, which
should be added to the clauses of the SAT solver.

All functions take atoms as arguments (an atom is an integer, representing a
literal or a negated literal, or the true or false objects defined in this
module), that is, it is the callers' responsibility to do the conversion of
expressions recursively. This is done because we do not have data structures
representing the various logical classes, only atoms.

The polarity argument can be set to True or False if you know that the literal
being used will only be used in the positive or the negative, respectively
(e.g., you will only use x, not -x).  This will generate fewer clauses.

"""
import sys
from collections import defaultdict
<<<<<<< HEAD
from functools import total_ordering
from itertools import islice, chain
=======
from functools import total_ordering, partial
from itertools import islice, chain, combinations
>>>>>>> 7cdcae94
import logging

from conda.compat import log2, ceil
from conda.utils import memoize

dotlog = logging.getLogger('dotupdate')
log = logging.getLogger(__name__)

# Custom classes for true and false. Using True and False is too risky, since
# True == 1, so it might be confused for the literal 1.
@total_ordering
class TrueClass(object):
    def __eq__(self, other):
        return isinstance(other, TrueClass)

    def __neg__(self):
        return false

    def __str__(self):
        return "true"
    __repr__ = __str__

    def __hash__(self):
        return 1

    def __lt__(self, other):
        if isinstance(other, TrueClass):
            return False
        if isinstance(other, FalseClass):
            return False
        return NotImplemented

@total_ordering
class FalseClass(object):
    def __eq__(self, other):
        return isinstance(other, FalseClass)

    def __neg__(self):
        return true

    def __str__(self):
        return "false"
    __repr__ = __str__

    def __hash__(self):
        return 0

    def __lt__(self, other):
        if isinstance(other, FalseClass):
            return False
        if isinstance(other, TrueClass):
            return True
        return NotImplemented

true = TrueClass()
false = FalseClass()

# Code that uses special cases (generates no clauses) is in ADTs/FEnv.h in
# minisatp. Code that generates clauses is in Hardware_clausify.cc (and are
# also described in the paper, "Translating Pseudo-Boolean Constraints into
# SAT," Eén and Sörensson).  The sorter code is in Hardware_sorters.cc.

class Clauses(object):
    def __init__(self, MAX_N=0):
        self.clauses = set()
        self.MAX_N = MAX_N

    def get_new_var(self):
        self.MAX_N += 1
        return self.MAX_N

    @memoize
    def ITE(self, c, t, f, polarity=None, red=True):
        """
        if c then t else f

        In this function, if any of c, t, or f are True and False the resulting
        expression is resolved.
        """
        if c == true:
            return t
        if c == false:
            return f
        if t == f:
            return t
        if t == -f:
            return self.Xor(c, f, polarity=polarity)
        if t == false or t == -c:
            return self.And(-c, f, polarity=polarity)
        if t == true or t == c:
            return self.Or(c, f)
        if f == false or f == c:
            return self.And(c, t, polarity=polarity)
        if f == true or f == -c:
            return self.Or(t, -c)

        if t < f:
            t, f = f, t
            c = -c

        # Basically, c ? t : f is equivalent to (c AND t) OR (NOT c AND f)
        x = self.get_new_var()
        # "Red" clauses are redundant, but they assist the unit propagation in the
        # SAT solver
        if polarity in {False, None}:
            self.clauses |= {
                # Negative
                (-c, -t, x),
                (c, -f, x),
                }
            if red:
                self.clauses |= {
                    (-t, -f, x), # Red
                }
        if polarity in {True, None}:
            self.clauses |= {
                # Positive
                (-c, t, -x),
                (c, f, -x),
                }
            if red:
                self.clauses |= {
                    (t, f, -x), # Red
                }

        return x

    @memoize
    def And(self, f, g, polarity=None):
        if f == false or g == false:
            return false
        if f == true:
            return g
        if g == true:
            return f
        if f == g:
            return f
        if f == -g:
            return false

        # if g < f:
        #     swap(f, g)

        if g < f:
            f, g = g, f

        x = self.get_new_var()
        if polarity in {True, None}:
            self.clauses |= {
                # positive
                # ~f -> ~x, ~g -> ~x
                (-x, f),
                (-x, g),
                }
        if polarity in {False, None}:
            self.clauses |= {
            # negative
            # (f AND g) -> x
            (x, -f, -g),
            }

        return x

    @memoize
    def Or(self, f, g, polarity=None):
        if polarity is not None:
            polarity = not polarity
        return -self.And(-f, -g, polarity=polarity)

    @memoize
    def Xor(self, f, g, polarity=None):
        # Minisatp treats XOR as NOT EQUIV
        if f == false:
            return g
        if f == true:
            return -g
        if g == false:
            return f
        if g == true:
            return -f
        if f == g:
            return false
        if f == -g:
            return true

        # if g < f:
        #     swap(f, g)

        if g < f:
            f, g = g, f

        x = self.get_new_var()
        if polarity in {True, None}:
            self.clauses |= {
                # Positive
                (-x, f, g),
                (-x, -f, -g),
            }
        if polarity in {False, None}:
            self.clauses |= {
                # Negative
                (x, -f, g),
                (x, f, -g),
            }
        return x

    # Memoization is done in the function itself
    # TODO: This is a bit slower than the recursive version because it doesn't
    # "jump back" to the call site.
    def build_BDD(self, linear, sum=0, polarity=None):
        call_stack = [(linear, sum)]
        first_stack = call_stack[0]
        ret = {}
        while call_stack:
            linear, sum = call_stack[-1]
            lower_limit = linear.lo - sum
            upper_limit = linear.hi - sum
            if lower_limit <= 0 and upper_limit >= linear.total:
                ret[call_stack.pop()] = true
                continue
            if lower_limit > linear.total or upper_limit < 0:
                ret[call_stack.pop()] = false
                continue

            new_linear = linear[:-1]
            LC = linear.LC
            LA = linear.LA
            # This is handled by the abs() call below. I think it's done this way to
            # aid caching.
            hi_sum = sum if LA < 0 else sum + LC
            lo_sum = sum + LC if LA < 0 else sum
            try:
                hi = ret[(new_linear, hi_sum)]
            except KeyError:
                call_stack.append((new_linear, hi_sum))
                continue

            try:
                lo = ret[(new_linear, lo_sum)]
            except KeyError:
                call_stack.append((new_linear, lo_sum))
                continue

            ret[call_stack.pop()] = self.ITE(abs(LA), hi, lo, polarity=polarity)

        return ret[first_stack]

    # Reference implementation for testing. The recursion depth gets exceeded
    # for too long formulas, so we use the non-recursive version above.
    @memoize
    def build_BDD_recursive(self, linear, sum=0, polarity=None):
        lower_limit = linear.lo - sum
        upper_limit = linear.hi - sum
        if lower_limit <= 0 and upper_limit >= linear.total:
            return true
        if lower_limit > linear.total or upper_limit < 0:
            return false

        new_linear = linear[:-1]
        LC = linear.LC
        LA = linear.LA
        # This is handled by the abs() call below. I think it's done this way to
        # aid caching.
        hi_sum = sum if LA < 0 else sum + LC
        lo_sum = sum + LC if LA < 0 else sum
        hi = self.build_BDD_recursive(new_linear, hi_sum, polarity=polarity)
        lo = self.build_BDD_recursive(new_linear, lo_sum, polarity=polarity)
        ret = self.ITE(abs(LA), hi, lo, polarity=polarity)

        return ret

    @memoize
    def Cmp(self, a, b):
        """
        Returns [max(a, b), min(a, b)].
        """
        return [self.Or(a, b), self.And(a, b)]

    def odd_even_mergesort(self, A):
        if len(A) == 1:
            return A
        if int(log2(len(A))) != log2(len(A)): # accurate to about 2**48
            raise ValueError("Length of list must be a power of 2 to odd-even merge sort")

        evens = A[::2]
        odds = A[1::2]
        sorted_evens = self.odd_even_mergesort(evens)
        sorted_odds = self.odd_even_mergesort(odds)
        return self.odd_even_merge(sorted_evens, sorted_odds)

    def odd_even_merge(self, A, B):
        if len(A) != len(B):
            raise ValueError("Lists must be of the same length to odd-even merge")
        if len(A) == 1:
            return self.Cmp(A[0], B[0])

        # Guaranteed to have the same length because len(A) is a power of 2
        A_evens = A[::2]
        A_odds = A[1::2]
        B_evens = B[::2]
        B_odds = B[1::2]
        C = self.odd_even_merge(A_evens, B_odds)
        D = self.odd_even_merge(A_odds, B_evens)
        merged = []
        for i, j in zip(C, D):
            merged += self.Cmp(i, j)

        return merged

    def build_sorter(self, linear):
        if not linear:
            return []
        sorter_input = []
        for coeff, atom in linear.equation:
            sorter_input += [atom]*coeff
        next_power_of_2 = 2**ceil(log2(len(sorter_input)))
        sorter_input += [false]*(next_power_of_2 - len(sorter_input))
        return self.odd_even_mergesort(sorter_input)

class Linear(object):
    """
    A (canonicalized) linear constraint

    Canonicalized means all coefficients are positive.
    """
    def __init__(self, equation, rhs, total=None, sort=True):
        """
        Equation should be a list of tuples of the form (coeff, atom) (they must
        be tuples so that the resulting object can be hashed). rhs is the
        number on the right-hand side, or a list [lo, hi].

        """
        self.equation = equation
        if sort:
            self.equation = sorted(equation)
        self.equation = tuple(self.equation)
        self.rhs = rhs
        if isinstance(rhs, int):
            self.lo = self.hi = rhs
        else:
            self.lo, self.hi = rhs
        self.total = total or sum([i for i, _ in equation])
        if equation:
            self.LC = self.equation[-1][0]
            self.LA = self.equation[-1][1]
        # self.lower_limit = self.lo - self.total
        # self.upper_limit = self.hi - self.total

    @property
    def coeffs(self):
        if hasattr(self, '_coeffs'):
            return self._coeffs
        self._coeffs = []
        self._atoms = []
        for coeff, atom in self.equation:
            self._coeffs.append(coeff)
            self._atoms.append(atom)
        return self._coeffs

    @property
    def atoms(self):
        if hasattr(self, '_atoms'):
            return self._atoms
        self._coeffs = []
        self._atoms = []
        for coeff, atom in self.equation:
            self._coeffs.append(coeff)
            self._atoms.append(atom)
        return self._atoms

    @property
    def atom2coeff(self):
        return defaultdict(int, {atom: coeff for coeff, atom in self.equation})

    def __call__(self, sol):
        """
        Call a solution to see if it is satisfied
        """
        t = 0
        for s in sol:
            t += self.atom2coeff[s]
        return self.lo <= t <= self.hi

    def __len__(self):
        return len(self.equation)

    def __getitem__(self, key):
        if not isinstance(key, slice):
            raise NotImplementedError("Non-slice indices are not supported")
        if key == slice(None, -1, None):
            total = self.total - self.LC
            sort = False
        else:
            total = None
            sort = True
        return self.__class__(self.equation.__getitem__(key), self.rhs,
            total=total, sort=sort)

    def __eq__(self, other):
        if not isinstance(other, Linear):
            return False
        return (self.equation == other.equation and self.lo == other.lo and
        self.hi == other.hi)

    def __hash__(self):
        try:
            return self._hash
        except AttributeError:
            self._hash = hash((self.equation, self.lo, self.hi))
            return self._hash

    def __str__(self):
        return "Linear(%r, %r)" % (self.equation, self.rhs)

    __repr__ = __str__

def evaluate_eq(eq, sol):
    """
    Evaluate an equation at a solution
    """
    atom2coeff = defaultdict(int, {atom: coeff for coeff, atom in eq})
    t = 0
    for s in sol:
        t += atom2coeff[s]
    return t

def generate_constraints(eq, m, rhs, alg='BDD', sorter_cache={}):
    l = Linear(eq, rhs)
    if not l:
        return set()
    C = Clauses(m)
    additional_clauses = set()
    if alg == 'BDD':
        additional_clauses.add((C.build_BDD(l, polarity=True),))
    elif alg == 'BDD_recursive':
        additional_clauses.add((C.build_BDD_recursive(l, polarity=True),))
    elif alg == 'sorter':
        if l.equation in sorter_cache:
            m, C = sorter_cache[l.equation]
        else:
            if sorter_cache:
                sorter_cache.popitem()
            m = C.build_sorter(l)
            sorter_cache[l.equation] = m, C

        if l.rhs[0]:
            # Output must be between lower bound and upper bound, meaning
            # the lower bound of the sorted output must be true and one more
            # than the upper bound should be false.
            additional_clauses.add((m[l.rhs[0]-1],))
            additional_clauses.add((-m[l.rhs[1]],))
        else:
            # The lower bound is zero, which is always true.
            additional_clauses.add((-m[l.rhs[1]],))
    else:
        raise ValueError("alg must be one of 'BDD', 'BDD_recursive', or 'sorter'")

    return C.clauses | additional_clauses

def bisect_constraints(min_rhs, max_rhs, clauses, func, increment=10, evaluate_func=None):
    """
    Bisect the solution space of a constraint, to minimize it.

    func should be a function that is called with the arguments func(lo_rhs,
    hi_rhs) and returns a list of constraints.

    The midpoint of the bisection will not happen more than lo value +
    increment.  To not use it, set a very large increment. The increment
    argument should be used if you expect the optimal solution to be near 0.

    If evalaute_func is given, it is used to evaluate solutions to aid in the bisection.
    """
    lo, hi = [min_rhs, max_rhs]
    while True:
        mid = min([lo + increment, (lo + hi)//2])
        rhs = [lo, mid]

        dotlog.debug("Building the constraint with rhs: %s" % rhs)
        constraints = func(*rhs)
        if false in constraints: # build_BDD returns false if the rhs is
                                 # too big to be satisfied. XXX: This
            break                # probably indicates a bug.
        if true in constraints:
            constraints = set([])

        dotlog.debug("Checking for solutions with rhs:  %s" % rhs)
        solution = sat(chain(clauses, constraints))
        if lo >= hi:
            break
        if solution:
            if lo == mid:
                break
            # bisect good
            hi = mid
            if evaluate_func:
                eval_hi = evaluate_func(solution)
                log.debug("Evaluated value: %s" % eval_hi)
                hi = min(eval_hi, hi)
        else:
            # bisect bad
            lo = mid+1
    return constraints

<<<<<<< HEAD
=======
# TODO: alg='sorter' can be faster, especially when the main algorithm is sorter
>>>>>>> 7cdcae94
def min_sat(clauses, max_n=1000, N=None, alg='iterate'):
    """
    Calculate the SAT solutions for the `clauses` for which the number of true
    literals from 1 to N is minimal.  Returned is the list of those solutions.
    When the clauses are unsatisfiable, an empty list is returned.

    alg can be any algorithm supported by generate_constraints, or 'iterate",
    which iterates all solutions and finds the smallest.

    """
    log.debug("min_sat using alg: %s" % alg)
    try:
        import pycosat
    except ImportError:
        sys.exit('Error: could not import pycosat (required for dependency '
                 'resolving)')

<<<<<<< HEAD
=======
    if not clauses:
        return []
>>>>>>> 7cdcae94
    m = max(map(abs, chain(*clauses)))
    if not N:
        N = m
    if alg == 'iterate':
        min_tl, solutions = sys.maxsize, []
<<<<<<< HEAD
=======
        try:
            pycosat.itersolve({(1,)})
        except TypeError:
            # Old versions of pycosat require lists. This conversion can be
            # very slow, though, so only do it if we need to.
            clauses = list(map(list, clauses))
>>>>>>> 7cdcae94
        for sol in islice(pycosat.itersolve(clauses), max_n):
            tl = sum(lit > 0 for lit in sol[:N]) # number of true literals
            if tl < min_tl:
                min_tl, solutions = tl, [sol]
            elif tl == min_tl:
                solutions.append(sol)
        return solutions
    else:
<<<<<<< HEAD
        def func(lo, hi):
            return list(generate_constraints([(1, i) for i in range(1, N+1)], m,
                [lo, hi], alg=alg))
        constraints = bisect_constraints(0, N, clauses, func)
        return min_sat(clauses + constraints, max_n=max_n, N=N, alg='iterate')
=======
        solution = sat(clauses)
        if not solution:
            return []
        eq = [(1, i) for i in range(1, N+1)]
        def func(lo, hi):
            return list(generate_constraints(eq, m,
                [lo, hi], alg=alg))
        evaluate_func = partial(evaluate_eq, eq)
        # Since we have a solution, might as well make use of that fact
        max_val = evaluate_func(solution)
        log.debug("Using max_val %s. N=%s" % (max_val, N))
        constraints = bisect_constraints(0, min(max_val, N), clauses, func,
            evaluate_func=evaluate_func, increment=1000)
        return min_sat(list(chain(clauses, constraints)), max_n=max_n, N=N, alg='iterate')
>>>>>>> 7cdcae94

def sat(clauses):
    """
    Calculate a SAT solution for `clauses`.

    Returned is the list of those solutions.  When the clauses are
    unsatisfiable, an empty list is returned.

    """
    try:
        import pycosat
    except ImportError:
        sys.exit('Error: could not import pycosat (required for dependency '
                 'resolving)')

    try:
        pycosat.itersolve({(1,)})
    except TypeError:
        # Old versions of pycosat require lists. This conversion can be very
        # slow, though, so only do it if we need to.
        clauses = list(map(list, clauses))

    solution = pycosat.solve(clauses)
    if solution == "UNSAT" or solution == "UNKNOWN": # wtf https://github.com/ContinuumIO/pycosat/issues/14
        return []
    # XXX: If solution == [] (i.e., clauses == []), the result will have
    # boolean value of False even though the clauses are not unsatisfiable)
    return solution

def minimal_unsatisfiable_subset(clauses, log=False):
    """
    Given a set of clauses, find a minimal unsatisfiable subset (an
    unsatisfiable core)

    A set is a minimal unsatisfiable subset if no proper subset is
    unsatisfiable.  A set of clauses may have many minimal unsatisfiable
    subsets of different sizes.

    if log=True, progress bars will be displayed with the progress.
    """

    if log:
        from conda.console import setup_verbose_handlers
        setup_verbose_handlers()
        start = lambda x: logging.getLogger('progress.start').info(x)
        update = lambda x, y: logging.getLogger('progress.update').info(("%s/%s" % (x, y), x))
        stop = lambda: logging.getLogger('progress.stop').info(None)
    else:
        start = lambda x: None
        update = lambda x, y: None
        stop = lambda: None

    clauses = tuple(clauses)
    if sat(clauses):
        raise ValueError("Clauses are not unsatisfiable")

    # Algorithm suggested from
    # http://www.slideshare.net/pvcpvc9/lecture17-31382688. We do a binary
    # search on the clauses by splitting them in halves A and B. If A or B is
    # UNSAT, we use that and repeat. Otherwise, we recursively check A, but
    # each time we do a sat query, we include B, until we have a minimal
    # subset A* of A such that A* U B is UNSAT. Then we find a minimal subset
    # B* of B such that A* U B* is UNSAT. Then A* U B* will be a minimal
    # unsatisfiable subset of the original set of clauses.

    # Proof: If some proper subset C of A* U B* is UNSAT, then there is some
    # clause c in A* U B* not in C. If c is in A*, then that means (A* - {c})
    # U B* is UNSAT, and hence (A* - {c}) U B is UNSAT, since it is a
    # superset, which contradicts A* being the minimal subset of A with such
    # property. Similarly, if c is in B, then A* U (B* - {c}) is UNSAT, but B*
    # - {c} is a strict subset of B*, contradicting B* being the minimal
    # subset of B with this property.

    def split(S):
        """
        Split S into two equal parts
        """
        S = tuple(S)
        L = len(S)
        return S[:L//2], S[L//2:]

    def minimal_unsat(clauses, include=()):
        """
        Return a minimal subset A of clauses such that A + include is
        unsatisfiable.

        Implicitly assumes that clauses + include is unsatisfiable.
        """
        global L, d

        # assert not sat(clauses + include), (len(clauses), len(include))

        # Base case: Since clauses + include is implicitly assumed to be
        # unsatisfiable, if clauses has only one element, it must be its own
        # minimal subset
        if len(clauses) == 1:
            return clauses

        A, B = split(clauses)

        # If one half is unsatisfiable (with include), we can discard the
        # other half.

        # To display progress, every time we discard clauses, we update the
        # progress by that much.
        # dotlog.debug("")
        if not sat(A + include):
            d += len(B)
            update(d, L)
            return minimal_unsat(A, include)
        # dotlog.debug("")
        if not sat(B + include):
            d += len(A)
            update(d, L)
            return minimal_unsat(B, include)

        Astar = minimal_unsat(A, B + include)
        Bstar = minimal_unsat(B, Astar + include)
        return Astar + Bstar

    global L, d
    L = len(clauses)
    d = 0
    start(L)
    ret = minimal_unsat(clauses)
    # Commented out because it hides the progress
    # stop()
    return ret<|MERGE_RESOLUTION|>--- conflicted
+++ resolved
@@ -26,13 +26,8 @@
 """
 import sys
 from collections import defaultdict
-<<<<<<< HEAD
-from functools import total_ordering
-from itertools import islice, chain
-=======
 from functools import total_ordering, partial
 from itertools import islice, chain, combinations
->>>>>>> 7cdcae94
 import logging
 
 from conda.compat import log2, ceil
@@ -536,10 +531,7 @@
             lo = mid+1
     return constraints
 
-<<<<<<< HEAD
-=======
 # TODO: alg='sorter' can be faster, especially when the main algorithm is sorter
->>>>>>> 7cdcae94
 def min_sat(clauses, max_n=1000, N=None, alg='iterate'):
     """
     Calculate the SAT solutions for the `clauses` for which the number of true
@@ -557,25 +549,19 @@
         sys.exit('Error: could not import pycosat (required for dependency '
                  'resolving)')
 
-<<<<<<< HEAD
-=======
     if not clauses:
         return []
->>>>>>> 7cdcae94
     m = max(map(abs, chain(*clauses)))
     if not N:
         N = m
     if alg == 'iterate':
         min_tl, solutions = sys.maxsize, []
-<<<<<<< HEAD
-=======
         try:
             pycosat.itersolve({(1,)})
         except TypeError:
             # Old versions of pycosat require lists. This conversion can be
             # very slow, though, so only do it if we need to.
             clauses = list(map(list, clauses))
->>>>>>> 7cdcae94
         for sol in islice(pycosat.itersolve(clauses), max_n):
             tl = sum(lit > 0 for lit in sol[:N]) # number of true literals
             if tl < min_tl:
@@ -584,13 +570,6 @@
                 solutions.append(sol)
         return solutions
     else:
-<<<<<<< HEAD
-        def func(lo, hi):
-            return list(generate_constraints([(1, i) for i in range(1, N+1)], m,
-                [lo, hi], alg=alg))
-        constraints = bisect_constraints(0, N, clauses, func)
-        return min_sat(clauses + constraints, max_n=max_n, N=N, alg='iterate')
-=======
         solution = sat(clauses)
         if not solution:
             return []
@@ -605,7 +584,6 @@
         constraints = bisect_constraints(0, min(max_val, N), clauses, func,
             evaluate_func=evaluate_func, increment=1000)
         return min_sat(list(chain(clauses, constraints)), max_n=max_n, N=N, alg='iterate')
->>>>>>> 7cdcae94
 
 def sat(clauses):
     """
