--- conflicted
+++ resolved
@@ -2,11 +2,8 @@
 --------------------
   * resolve.py: properly escape periods in version numbers, #1926
   * support for pinning Lua by default, #1934
-<<<<<<< HEAD
   * remove hard-coded test URLs, a module cio_test is now expected when
     CIO_TEST is set
-
-=======
   * remove hard-coded test URLs, a module cio_test is now expected when CIO_TEST is set
   * resolve.py: "conda update <package>" now handles depedencies properly according
     to the setting of the "update_deps" configuration:
@@ -20,7 +17,6 @@
   * resolve.py: the solver has been retooled significantly. Performance should be
     improved in most circumstances, and a number of issues involving feature conflicts
     should be resolved.
->>>>>>> 8f13d8fc
 
 2015-12-17   3.19.0:
 --------------------
