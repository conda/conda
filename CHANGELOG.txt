--- conflicted
+++ resolved
@@ -4,7 +4,10 @@
     using --build-recipe
   * minor Py3k fixes for conda build on Linux
   * copy symlinks as symlinks, issue #437
-<<<<<<< HEAD
+  * fix explicit install (e.g. from output of `conda list -e`) in root env
+  * add pyyaml to the list of packages which can not be removed from root
+    environment
+  * fixed minor issues: #365, #453
   * CONDA_ADDON: added first draft of README file
   * CONDA_ADDON: conda_recipes_dir in .condar config file
   * CONDA_ADDON: conda_repo_dir in .condar config file
@@ -32,16 +35,8 @@
   * CONDA_ADDON: auto-detect patch levels
   * CONDA_ADDON: changed environ variable 'ARCH' for linux x86_64
     from 64 to x86_64 issue: #450 
-  
-  
-=======
-  * fix explicit install (e.g. from output of `conda list -e`) in root env
-  * add pyyaml to the list of packages which can not be removed from root
-    environment
-  * fixed minor issues: #365, #453
-
-
->>>>>>> 80f1f066
+
+    
 2013-12-17   2.2.5:
 -------------------
   * conda build: move broken packages to conda-bld/broken
