# Copyright (C) 2012 Anaconda, Inc
# SPDX-License-Identifier: BSD-3-Clause
"""Entry point for all conda-env subcommands."""
import os
import sys
from importlib import import_module

# pip_util.py import on_win from conda.exports
# conda.exports resets the context
# we need to import conda.exports here so that the context is not lost
# when importing pip (and pip_util)
import conda.exports  # noqa
from conda.base.context import context
from conda.cli.conda_argparse import ArgumentParser
from conda.cli.main import init_loggers
from conda.exceptions import conda_exception_handler
from conda.gateways.logging import initialize_logging

from . import main_config, main_create, main_export, main_list, main_remove, main_update


# TODO: This belongs in a helper library somewhere
# Note: This only works with `conda-env` as a sub-command.  If this gets
# merged into conda-env, this needs to be adjusted.
def show_help_on_empty_command():
    if len(sys.argv) == 1:  # sys.argv == ['/path/to/bin/conda-env']
        sys.argv.append("--help")


def create_parser():
    p = ArgumentParser()
    sub_parsers = p.add_subparsers(
        metavar="command",
        dest="cmd",
    )
    main_create.configure_parser(sub_parsers)
    main_export.configure_parser(sub_parsers)
    main_list.configure_parser(sub_parsers)
    main_remove.configure_parser(sub_parsers)
    main_update.configure_parser(sub_parsers)
    main_config.configure_parser(sub_parsers)

    show_help_on_empty_command()
    return p


def do_call(arguments, parser):
    relative_mod, func_name = arguments.func.rsplit(".", 1)
    # func_name should always be 'execute'

    # Run the pre_command actions
    command = relative_mod.replace(".main_", "")

<<<<<<< HEAD
    context.plugin_manager.apply_pre_commands(f"env_{command}", arguments)
    module = import_module(relative_mod, "conda_env.cli")
    exit_code = getattr(module, func_name)(arguments, parser)
    context.plugin_manager.apply_post_commands(f"env_{command}", arguments)
=======
    context.plugin_manager.invoke_pre_commands(f"env_{command}")
    module = import_module(relative_mod, __name__.rsplit(".", 1)[0])
    exit_code = getattr(module, func_name)(arguments, parser)
    context.plugin_manager.invoke_post_commands(f"env_{command}")
>>>>>>> 3f57f909

    return exit_code


def main():
    initialize_logging()
    parser = create_parser()
    args = parser.parse_args()
    os.environ["CONDA_AUTO_UPDATE_CONDA"] = "false"
    context.__init__(argparse_args=args)
    init_loggers(context)
    return conda_exception_handler(do_call, args, parser)


if __name__ == "__main__":
    from conda.deprecations import deprecated

    deprecated.module("23.9", "24.3", addendum="Use `conda env` instead.")
    sys.exit(main())<|MERGE_RESOLUTION|>--- conflicted
+++ resolved
@@ -51,17 +51,10 @@
     # Run the pre_command actions
     command = relative_mod.replace(".main_", "")
 
-<<<<<<< HEAD
-    context.plugin_manager.apply_pre_commands(f"env_{command}", arguments)
+    context.plugin_manager.invoke_pre_commands(f"env_{command}")
     module = import_module(relative_mod, "conda_env.cli")
     exit_code = getattr(module, func_name)(arguments, parser)
-    context.plugin_manager.apply_post_commands(f"env_{command}", arguments)
-=======
-    context.plugin_manager.invoke_pre_commands(f"env_{command}")
-    module = import_module(relative_mod, __name__.rsplit(".", 1)[0])
-    exit_code = getattr(module, func_name)(arguments, parser)
     context.plugin_manager.invoke_post_commands(f"env_{command}")
->>>>>>> 3f57f909
 
     return exit_code
 
