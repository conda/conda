--- conflicted
+++ resolved
@@ -24,11 +24,7 @@
         only-issue-labels: ['type::support', '']
     steps:
       - id: read_yaml
-<<<<<<< HEAD
-        uses: conda/actions/read-yaml@v22.9.0
-=======
         uses: conda/actions/read-yaml@v22.10.0
->>>>>>> c920162f
         with:
           path: https://raw.githubusercontent.com/conda/infra/main/.github/messages.yml
       - uses: actions/stale@v4
