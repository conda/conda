name: Tests

on:
  # https://docs.github.com/en/webhooks-and-events/webhooks/webhook-events-and-payloads#push
  push:
    branches:
      - main
      - feature/**
      - '[0-9].*.x'  # e.g., 4.14.x
      - '[0-9][0-9].*.x'  # e.g., 23.3.x

  # https://docs.github.com/en/webhooks-and-events/webhooks/webhook-events-and-payloads#pull_request
  pull_request:

  # https://docs.github.com/en/webhooks-and-events/webhooks/webhook-events-and-payloads#workflow_dispatch
  workflow_dispatch:

  # no payload
  schedule:
      # https://crontab.guru/#37_18_*_*_*
    - cron: 37 18 * * *

concurrency:
  # Concurrency group that uses the workflow name and PR number if available
  # or commit SHA as a fallback. If a new build is triggered under that
  # concurrency group while a previous build is running it will be canceled.
  # Repeated pushes to a PR will cancel all previous builds, while multiple
  # merges to main will not cancel.
  group: ${{ github.workflow }}-${{ github.event.pull_request.number || github.sha }}
  cancel-in-progress: true

env:
  # https://conda.github.io/conda-libmamba-solver/user-guide/configuration/#advanced-options
  CONDA_LIBMAMBA_SOLVER_NO_CHANNELS_FROM_INSTALLED: true

jobs:
  # detect whether any code changes are included in this PR
  changes:
    runs-on: ubuntu-latest
    permissions:
      # necessary to detect changes
      # https://github.com/dorny/paths-filter#supported-workflows
      pull-requests: read
    outputs:
      code: ${{ steps.filter.outputs.code }}
    steps:
      - name: Checkout Source
        uses: actions/checkout@11bd71901bbe5b1630ceea73d27597364c9af683 # v4.2.2
        # dorny/paths-filter needs git clone for non-PR events
        # https://github.com/dorny/paths-filter#supported-workflows
        if: github.event_name != 'pull_request'

      - name: Filter Changes
        uses: dorny/paths-filter@de90cc6fb38fc0963ad72b210f1f284cd68cea36 # v3.0.2
        id: filter
        with:
          filters: |
            code:
              - 'conda/**'
              - 'conda_env/**'
              - 'tests/**'
              - '*.py'
              - 'recipe/**'
              - '.github/workflows/tests.yml'

  # windows test suite
  windows:
    # only run test suite if there are code changes
    needs: changes
    if: github.event_name == 'schedule' || needs.changes.outputs.code == 'true'

    runs-on: windows-latest
    strategy:
      fail-fast: false
      matrix:
        # test lower version (w/ defaults) and upper version (w/ defaults and conda-forge)
        python-version: ['3.9', '3.12']
        default-channel: [defaults, conda-forge]
        test-type: [unit, integration]
        test-group: [1, 2, 3]
        exclude:
          - default-channel: conda-forge
            python-version: '3.9'
          - test-type: unit
            test-group: 3
    env:
      ErrorActionPreference: Stop  # powershell exit immediately on error
      PYTEST_MARKER: ${{ matrix.test-type == 'unit' && 'not integration' || 'integration' }}
      PYTEST_SPLITS: ${{ matrix.test-type == 'unit' && '2' || '3' }}
      REQUIREMENTS_TRUSTSTORE: ${{ contains('3.10|3.11|3.12', matrix.python-version) && '--file tests\requirements-truststore.txt' || '' }}
      CONDA_TEST_SOLVERS: ${{ github.event_name == 'pull_request' && 'libmamba' || 'libmamba,classic' }}

    steps:
      - name: Checkout Source
        uses: actions/checkout@11bd71901bbe5b1630ceea73d27597364c9af683 # v4.2.2
        with:
          fetch-depth: 0

      - name: Hash + Timestamp
        shell: bash  # use bash to run date command
        run: echo "HASH=${{ runner.os }}-${{ runner.arch }}-Py${{ matrix.python-version }}-${{ matrix.default-channel }}-${{ matrix.test-type }}-${{ matrix.test-group }}-$(date -u "+%Y%m")" >> $GITHUB_ENV

      - name: Cache Conda
        uses: actions/cache@6849a6489940f00c2f30c0fb92c6274307ccb58a # v4.1.2
        with:
          # Use faster GNU tar for all runners
          enableCrossOsArchive: true
          path: D:\conda_pkgs_dir
          key: cache-${{ env.HASH }}

      - name: Setup Miniconda
        uses: conda-incubator/setup-miniconda@d2e6a045a86077fb6cad6f5adf368e9076ddaa8d # v3.1.0
        with:
          condarc-file: .github\condarc-${{ matrix.default-channel }}
          run-post: false  # skip post cleanup
          pkgs-dirs: D:\conda_pkgs_dir
          installation-dir: D:\conda

      - name: Conda Install
        run: >
          conda install
          --yes
          --file tests\requirements.txt
          --file tests\requirements-${{ runner.os }}.txt
          --file tests\requirements-ci.txt
          --file tests\requirements-s3.txt
          ${{ env.REQUIREMENTS_TRUSTSTORE }}
          python=${{ matrix.python-version }}

      - name: Conda Info
        # view test env info (not base)
        run: python -m conda info --verbose

      - name: Conda Config
        run: conda config --show-sources

      - name: Conda List
        run: conda list --show-channel-urls

      - name: Run Tests
        # Windows is sensitive to long paths, using `--basetemp=${{ runner.temp }} to
        # keep the test directories shorter
        run: >
          pytest
          --cov=conda
          --basetemp=${{ runner.temp }}
          --durations-path=durations\${{ runner.os }}.json
          --group=${{ matrix.test-group }}
          --splits=${{ env.PYTEST_SPLITS }}
          -m "${{ env.PYTEST_MARKER }}"

      - name: Upload Coverage
        uses: codecov/codecov-action@b9fd7d16f6d7d1b5d2bec1a2887e65ceed900238 # v4.6.0
        with:
          flags: ${{ runner.os }},${{ runner.arch }},${{ matrix.python-version }},${{ matrix.test-type }}
          token: ${{ secrets.CODECOV_TOKEN }}  # required

      - name: Upload Test Results
        if: '!cancelled()'
        uses: actions/upload-artifact@b4b15b8c7c6ac21ea08fcf65892d2ee8f75cf882 # v4.4.3
        with:
          name: test-results-${{ env.HASH }}
          include-hidden-files: true
          path: |
            .coverage
            durations\${{ runner.os }}.json
            test-report.xml
          retention-days: 1  # temporary, combined in aggregate below

  # linux test suite
  linux:
    # only run test suite if there are code changes
    needs: changes
    if: github.event_name == 'schedule' || needs.changes.outputs.code == 'true'

    runs-on: ubuntu-latest
    defaults:
      run:
        # https://github.com/conda-incubator/setup-miniconda#use-a-default-shell
        shell: bash -el {0}  # bash exit immediately on error + login shell
    strategy:
      fail-fast: false
      matrix:
        # test all lower versions (w/ defaults) and upper version (w/ defaults and conda-forge)
        python-version: ['3.9', '3.10', '3.11', '3.12']
        default-channel: [defaults, conda-forge]
        test-type: [unit, integration]
        test-group: [1, 2, 3]
        exclude:
          - python-version: '3.9'
            default-channel: conda-forge
          - python-version: '3.10'
            default-channel: conda-forge
          - python-version: '3.11'
            default-channel: conda-forge
          - test-type: unit
            test-group: 3
    env:
      PYTEST_MARKER: ${{ matrix.test-type == 'unit' && 'not integration' || 'integration' }}
      PYTEST_SPLITS: ${{ matrix.test-type == 'unit' && '2' || '3' }}
      REQUIREMENTS_TRUSTSTORE: ${{ contains('3.10|3.11|3.12', matrix.python-version) && '--file tests/requirements-truststore.txt' || '' }}
      CONDA_TEST_SOLVERS: ${{ github.event_name == 'pull_request' && ( matrix.python-version != '3.12' || matrix.default-channel == 'conda-forge' ) && 'libmamba' || 'libmamba,classic' }}

    steps:
      - name: Checkout Source
        uses: actions/checkout@11bd71901bbe5b1630ceea73d27597364c9af683 # v4.2.2
        with:
          fetch-depth: 0

      - name: Hash + Timestamp
        run: echo "HASH=${{ runner.os }}-${{ runner.arch }}-Py${{ matrix.python-version }}-${{ matrix.default-channel }}-${{ matrix.test-type }}-${{ matrix.test-group }}-$(date -u "+%Y%m")" >> $GITHUB_ENV

      - name: Cache Conda
        uses: actions/cache@6849a6489940f00c2f30c0fb92c6274307ccb58a # v4.1.2
        with:
          path: ~/conda_pkgs_dir
          key: cache-${{ env.HASH }}

      - name: Setup Miniconda
        uses: conda-incubator/setup-miniconda@d2e6a045a86077fb6cad6f5adf368e9076ddaa8d # v3.1.0
        with:
          condarc-file: .github/condarc-${{ matrix.default-channel }}
          run-post: false  # skip post cleanup

      - name: Conda Install
        run: >
          conda install
          --yes
          --file tests/requirements.txt
          --file tests/requirements-${{ runner.os }}.txt
          --file tests/requirements-ci.txt
          --file tests/requirements-s3.txt
          ${{ env.REQUIREMENTS_TRUSTSTORE }}
          python=${{ matrix.python-version }}

      - name: Conda Info
        # view test env info (not base)
        run: python -m conda info --verbose

      - name: Conda Config
        run: conda config --show-sources

      - name: Conda List
        run: conda list --show-channel-urls

      - name: Run Tests
        run: >
          pytest
          --cov=conda
          --durations-path=durations/${{ runner.os }}.json
          --group=${{ matrix.test-group }}
          --splits=${{ env.PYTEST_SPLITS }}
          -m "${{ env.PYTEST_MARKER }}"

      - name: Upload Coverage
        uses: codecov/codecov-action@b9fd7d16f6d7d1b5d2bec1a2887e65ceed900238 # v4.6.0
        with:
          flags: ${{ runner.os }},${{ runner.arch }},${{ matrix.python-version }},${{ matrix.test-type }}
          token: ${{ secrets.CODECOV_TOKEN }}  # required

      - name: Upload Test Results
        if: '!cancelled()'
        uses: actions/upload-artifact@b4b15b8c7c6ac21ea08fcf65892d2ee8f75cf882 # v4.4.3
        with:
          name: test-results-${{ env.HASH }}
          include-hidden-files: true
          path: |
            .coverage
            durations/${{ runner.os }}.json
            test-report.xml
          retention-days: 1  # temporary, combined in aggregate below

  # linux benchmarks
  linux-benchmarks:
    # only run test suite if there are code changes
    needs: changes
    if: needs.changes.outputs.code == 'true'

    runs-on: ubuntu-22.04
    defaults:
      run:
        # https://github.com/conda-incubator/setup-miniconda#use-a-default-shell
        shell: bash -el {0}  # bash exit immediately on error + login shell
    strategy:
      fail-fast: false
      matrix:
        python-version: ['3.12']
    env:
      REQUIREMENTS_TRUSTSTORE: ${{ contains('3.10|3.11|3.12', matrix.python-version) && '--file tests/requirements-truststore.txt' || '' }}

    steps:
      - name: Checkout Source
        uses: actions/checkout@11bd71901bbe5b1630ceea73d27597364c9af683 # v4.2.2
        with:
          fetch-depth: 0

      - name: Hash + Timestamp
        run: echo "HASH=${{ runner.os }}-${{ runner.arch }}-Py${{ matrix.python-version }}-benchmark-$(date -u "+%Y%m")" >> $GITHUB_ENV

      - name: Cache Conda
        uses: actions/cache@6849a6489940f00c2f30c0fb92c6274307ccb58a # v4.1.2
        with:
          path: ~/conda_pkgs_dir
          key: cache-${{ env.HASH }}

      - name: Setup Miniconda
        uses: conda-incubator/setup-miniconda@d2e6a045a86077fb6cad6f5adf368e9076ddaa8d # v3.1.0
        with:
          condarc-file: .github/condarc-defaults
          run-post: false  # skip post cleanup

      - name: Conda Install
        run: >
          conda install
          --yes
          --file tests/requirements.txt
          --file tests/requirements-${{ runner.os }}.txt
          --file tests/requirements-ci.txt
          --file tests/requirements-s3.txt
          --file tests/requirements-benchmarks.txt
          ${{ env.REQUIREMENTS_TRUSTSTORE }}
          python=${{ matrix.python-version }}

      - name: Conda Info
        # view test env info (not base)
        run: python -m conda info --verbose

      - name: Conda Config
        run: conda config --show-sources

      - name: Conda List
        run: conda list --show-channel-urls

      - name: Run Benchmarks
        uses: CodSpeedHQ/action@b587655f756aab640e742fec141261bc6f0a569d # v3.0.1
        with:
          token: ${{ secrets.CODSPEED_TOKEN }}
          run: $CONDA/envs/test/bin/pytest --codspeed

  # linux-qemu test suite
  linux-qemu:
    # only run test suite if there are code changes
    needs: changes
    if: github.event_name == 'schedule' || needs.changes.outputs.code == 'true'

    # Run one single fast test per docker+qemu emulated linux platform to test that
    # test execution is possible there (container+tools+dependencies work). Can be
    # changed / extended to run specific tests in case there are platform related
    # things to test. Running more tests is time consuming due to emulation
    # (factor 2-10x slower).
    runs-on: ubuntu-latest
    defaults:
      run:
        # https://github.com/conda-incubator/setup-miniconda#use-a-default-shell
        shell: bash -el {0}  # bash exit immediately on error + login shell
    strategy:
      fail-fast: false
      matrix:
        python-version: ['3.12']
        image:
          - continuumio/miniconda3:latest
          - condaforge/miniforge3:latest
        platform: [arm64, ppc64le, s390x]
        exclude:
          - image: continuumio/miniconda3:latest
            platform: ppc64le
          - image: condaforge/miniforge3:latest
            platform: s390x

    steps:
      - name: Checkout Source
        uses: actions/checkout@11bd71901bbe5b1630ceea73d27597364c9af683 # v4.2.2
        with:
          fetch-depth: 0

      - name: Setup QEMU
        uses: docker/setup-qemu-action@49b3bc8e6bdd4a60e6116a5414239cba5943d3cf # v3.2.0

      - name: Run Tests
        run: >
          docker run
          --rm
          --volume ${PWD}:/opt/conda-src
          --workdir /opt/conda-src
          --platform linux/${{ matrix.platform }}
          ${{ matrix.image }}
          bash -lc
          ". /opt/conda/etc/profile.d/conda.sh
          && set -x
          && conda create
          --name test
          --yes
          --file tests/requirements.txt
          --file tests/requirements-${{ runner.os }}.txt
          --file tests/requirements-ci.txt
          python=${{ matrix.python-version }}
          && conda activate test
          && python -m conda info --verbose
          && conda config --show-sources
          && conda list --show-channel-urls
          && python -m pytest tests/test_api.py::test_DepsModifier_contract"

  # linux memray
  linux-memray:
    # only run test suite if there are code changes
    needs: changes
    if: needs.changes.outputs.code == 'true'

    runs-on: ubuntu-latest
    defaults:
      run:
        # https://github.com/conda-incubator/setup-miniconda#use-a-default-shell
        shell: bash -el {0}  # bash exit immediately on error + login shell
    strategy:
      fail-fast: false
      matrix:
        python-version: ['3.12']

    steps:
      - name: Checkout Source
        uses: actions/checkout@11bd71901bbe5b1630ceea73d27597364c9af683 # v4.2.2
        with:
          fetch-depth: 0

      - name: Hash + Timestamp
        run: echo "HASH=${{ runner.os }}-${{ runner.arch }}-Py${{ matrix.python-version }}-memray-$(date -u "+%Y%m")" >> $GITHUB_ENV

      - name: Cache Conda
        uses: actions/cache@6849a6489940f00c2f30c0fb92c6274307ccb58a # v4.1.2
        with:
          path: ~/conda_pkgs_dir
          key: cache-${{ env.HASH }}

      - name: Setup Miniconda
        uses: conda-incubator/setup-miniconda@d2e6a045a86077fb6cad6f5adf368e9076ddaa8d # v3.1.0
        with:
          condarc-file: .github/condarc-defaults
          run-post: false  # skip post cleanup

      - name: Conda Install
        run: >
          conda install
          --yes
          --file tests/requirements.txt
          --file tests/requirements-${{ runner.os }}.txt
          --file tests/requirements-ci.txt
          --file tests/requirements-s3.txt
          --file tests/requirements-truststore.txt
          python=${{ matrix.python-version }}
          conda-forge::pytest-memray

      - name: Conda Info
        # view test env info (not base)
        run: python -m conda info --verbose

      - name: Conda Config
        run: conda config --show-sources

      - name: Conda List
        run: conda list --show-channel-urls

      - name: Run memray
        run: python -m pytest -k memray --memray

  # macos test suite
  macos:
    # only run test suite if there are code changes
    needs: changes
    if: github.event_name == 'schedule' || needs.changes.outputs.code == 'true'

    runs-on: ${{ (matrix.arch == 'osx-64' && 'macos-13') || 'macos-14' }}
    defaults:
      run:
        # https://github.com/conda-incubator/setup-miniconda#use-a-default-shell
        shell: bash -el {0}  # bash exit immediately on error + login shell
    strategy:
      fail-fast: false
      matrix:
        # test lower version (w/ osx-64 & defaults & unit tests) and upper version (w/ osx-arm64 & conda-forge & integration tests)
        arch: [osx-64, osx-arm64]
        python-version: ['3.9', '3.12']
        default-channel: [defaults, conda-forge]
        test-type: [unit, integration]
        test-group: [1, 2, 3]
        exclude:
          - arch: osx-64
            python-version: '3.12'
          - arch: osx-64
            default-channel: conda-forge
          - arch: osx-64
            test-type: integration
          - arch: osx-arm64
            python-version: '3.9'
          - arch: osx-arm64
            default-channel: defaults
          - arch: osx-arm64
            test-type: unit
          - test-type: unit
            test-group: 3
    env:
      PYTEST_MARKER: ${{ matrix.test-type == 'unit' && 'not integration' || 'integration' }}
      PYTEST_SPLITS: ${{ matrix.test-type == 'unit' && '2' || '3' }}
      REQUIREMENTS_TRUSTSTORE: ${{ contains('3.10|3.11|3.12', matrix.python-version) && '--file tests/requirements-truststore.txt' || '' }}
      CONDA_TEST_SOLVERS: ${{ github.event_name == 'pull_request' && 'libmamba' || 'libmamba,classic' }}

    steps:
      - name: Checkout Source
        uses: actions/checkout@11bd71901bbe5b1630ceea73d27597364c9af683 # v4.2.2
        with:
          fetch-depth: 0

      - name: Hash + Timestamp
        run: echo "HASH=${{ runner.os }}-${{ runner.arch }}-Py${{ matrix.python-version }}-${{ matrix.default-channel }}-${{ matrix.test-type }}-${{ matrix.test-group }}-$(date -u "+%Y%m")" >> $GITHUB_ENV

      - name: Cache Conda
        uses: actions/cache@6849a6489940f00c2f30c0fb92c6274307ccb58a # v4.1.2
        with:
          path: ~/conda_pkgs_dir
          key: cache-${{ env.HASH }}

      - name: Setup Miniconda
        uses: conda-incubator/setup-miniconda@d2e6a045a86077fb6cad6f5adf368e9076ddaa8d # v3.1.0
        with:
          condarc-file: .github/condarc-${{ matrix.default-channel }}
          run-post: false  # skip post cleanup
          # conda not preinstalled in arm64 runners
          miniconda-version: ${{ (matrix.default-channel == 'defaults' && matrix.arch == 'osx-arm64') && 'latest' || null }}
          miniforge-version: ${{ (matrix.default-channel == 'conda-forge' && matrix.arch == 'osx-arm64') && 'latest' || null }}
          architecture: ${{ runner.arch }}

      - name: Conda Install
        run: >
          conda install
          --yes
          --file tests/requirements.txt
          --file tests/requirements-ci.txt
          --file tests/requirements-s3.txt
          ${{ env.REQUIREMENTS_TRUSTSTORE }}
          python=${{ matrix.python-version }}

      - name: Conda Info
        # view test env info (not base)
        run: python -m conda info --verbose

      - name: Conda Config
        run: conda config --show-sources

      - name: Conda List
        run: conda list --show-channel-urls

      - name: Run Tests
        run: >
          pytest
          --cov=conda
          --durations-path=durations/${{ runner.os }}.json
          --group=${{ matrix.test-group }}
          --splits=${{ env.PYTEST_SPLITS }}
          -m "${{ env.PYTEST_MARKER }}"

      - name: Upload Coverage
        uses: codecov/codecov-action@b9fd7d16f6d7d1b5d2bec1a2887e65ceed900238 # v4.6.0
        with:
          flags: ${{ runner.os }},${{ runner.arch }},${{ matrix.python-version }},${{ matrix.test-type }}
          token: ${{ secrets.CODECOV_TOKEN }}  # required

      - name: Upload Test Results
        if: '!cancelled()'
        uses: actions/upload-artifact@b4b15b8c7c6ac21ea08fcf65892d2ee8f75cf882 # v4.4.3
        with:
          name: test-results-${{ env.HASH }}
          include-hidden-files: true
          path: |
            .coverage
            durations/${{ runner.os }}.json
            test-report.xml
          retention-days: 1  # temporary, combined in aggregate below

  # aggregate and upload
  aggregate:
    # only aggregate test suite if there are code changes
    needs: [changes, windows, linux, linux-benchmarks, linux-qemu, macos]
    if: >-
      !cancelled()
      && (
        github.event_name == 'schedule'
        || needs.changes.outputs.code == 'true'
      )

    runs-on: ubuntu-latest
    steps:
      - name: Download Artifacts
        uses: actions/download-artifact@fa0a91b85d4f404e444e00e005971372dc801d16 # v4.1.8

      - name: Upload Combined Test Results
        # provides one downloadable archive of all matrix run test results for further analysis
        uses: actions/upload-artifact@b4b15b8c7c6ac21ea08fcf65892d2ee8f75cf882 # v4.4.3
        with:
          name: test-results-${{ github.sha }}-all
          include-hidden-files: true
          path: test-results-*
          retention-days: 7  # for durations.yml workflow

      - name: Test Summary
        uses: test-summary/action@31493c76ec9e7aa675f1585d3ed6f1da69269a86 # v2.4
        with:
          paths: test-results-*/test-report.xml

  # required check
  analyze:
    needs: [windows, linux, linux-qemu, linux-benchmarks, macos, aggregate]
    if: '!cancelled()'

    runs-on: ubuntu-latest
    steps:
      - name: Determine Success
        uses: re-actors/alls-green@05ac9388f0aebcb5727afa17fcccfecd6f8ec5fe # v1.2.2
        id: alls-green
        with:
          # permit jobs to be skipped if there are no code changes (see changes job)
          allowed-skips: ${{ toJSON(needs) }}
          jobs: ${{ toJSON(needs) }}

      - name: Checkout our source
<<<<<<< HEAD
=======
        uses: actions/checkout@11bd71901bbe5b1630ceea73d27597364c9af683 # v4.2.2
>>>>>>> cf3a0fa9
        if: always() && github.event_name != 'pull_request' && steps.alls-green.outputs.result == 'failure'
        uses: actions/checkout@d632683dd7b4114ad314bca15554477dd762a938 # v4.2.0

      - name: Report failures
        if: always() && github.event_name != 'pull_request' && steps.alls-green.outputs.result == 'failure'
        uses: JasonEtco/create-an-issue@1b14a70e4d8dc185e5cc76d3bec9eab20257b2c5 # v2.9.2
        env:
          GITHUB_TOKEN: ${{ secrets.AUTO_REPORT_TEST_FAILURE }}
          RUN_ID: ${{ github.run_id }}
          TITLE: Tests failed
        with:
          filename: .github/TEST_FAILURE_REPORT_TEMPLATE.md
          update_existing: false

  # canary builds
  build:
    needs: [analyze]
    # only build canary build if
    # - prior steps succeeded,
    # - this is the main repo, and
    # - we are on the main, feature, or release branch
    if: >-
      !cancelled()
      && !github.event.repository.fork
      && (
        github.ref_name == 'main'
        || startsWith(github.ref_name, 'feature/')
        || endsWith(github.ref_name, '.x')
      )
    strategy:
      matrix:
        include:
          - runner: ubuntu-latest
            subdir: linux-64
          - runner: macos-13
            subdir: osx-64
          - runner: macos-latest
            subdir: osx-arm64
          - runner: windows-latest
            subdir: win-64
    runs-on: ${{ matrix.runner }}
    steps:
      # Clean checkout of specific git ref needed for package metadata version
      # which needs env vars GIT_DESCRIBE_TAG and GIT_BUILD_STR:
      - name: Checkout Source
        uses: actions/checkout@11bd71901bbe5b1630ceea73d27597364c9af683 # v4.2.2
        with:
          ref: ${{ github.ref }}
          clean: true
          fetch-depth: 0

      # Explicitly use Python 3.11 since each of the OSes has a different default Python
      - name: Setup Python
        uses: actions/setup-python@0b93645e9fea7318ecaed2b359559ac225c90a2b # v5.3.0
        with:
          python-version: '3.11'

      - name: Detect Label
        shell: python
        run: |
          from pathlib import Path
          from re import match
          from os import environ

          if "${{ github.ref_name }}" == "main":
              # main branch commits are uploaded to the dev label
              label = "dev"
          elif "${{ github.ref_name }}".startswith("feature/"):
              # feature branch commits are uploaded to a custom label
              label = "${{ github.ref_name }}"
          else:
              # release branch commits are added to the rc label
              # see https://github.com/conda/infrastructure/issues/760
              _, name = "${{ github.repository }}".split("/")
              label = f"rc-{name}-${{ github.ref_name }}"

          Path(environ["GITHUB_ENV"]).write_text(f"ANACONDA_ORG_LABEL={label}")

      - name: Create & Upload
        uses: conda/actions/canary-release@15f883f14f4232f83658e3609c3316d58905138f # v24.8.0
        env:
          # Run conda-build in isolated activation to properly package conda
          _CONDA_BUILD_ISOLATED_ACTIVATION: 1
        with:
          package-name: ${{ github.event.repository.name }}
          subdir: ${{ matrix.subdir }}
          anaconda-org-channel: conda-canary
          anaconda-org-label: ${{ env.ANACONDA_ORG_LABEL }}
          anaconda-org-token: ${{ secrets.ANACONDA_ORG_CONDA_CANARY_TOKEN }}<|MERGE_RESOLUTION|>--- conflicted
+++ resolved
@@ -621,12 +621,8 @@
           jobs: ${{ toJSON(needs) }}
 
       - name: Checkout our source
-<<<<<<< HEAD
-=======
-        uses: actions/checkout@11bd71901bbe5b1630ceea73d27597364c9af683 # v4.2.2
->>>>>>> cf3a0fa9
         if: always() && github.event_name != 'pull_request' && steps.alls-green.outputs.result == 'failure'
-        uses: actions/checkout@d632683dd7b4114ad314bca15554477dd762a938 # v4.2.0
+        uses: actions/checkout@11bd71901bbe5b1630ceea73d27597364c9af683 # v4.2.2
 
       - name: Report failures
         if: always() && github.event_name != 'pull_request' && steps.alls-green.outputs.result == 'failure'
