# this is the sibling workflow to docs.yml, it is required to work around
# the skipped but required checks issue:
#   https://docs.github.com/en/repositories/configuring-branches-and-merges-in-your-repository/defining-the-mergeability-of-pull-requests/troubleshooting-required-status-checks#handling-skipped-but-required-checks
name: Tests

on:
  # https://docs.github.com/en/webhooks-and-events/webhooks/webhook-events-and-payloads#push
  push:
    branches:
      - main
      - feature/**
      - '[0-9].*.x'  # e.g., 4.14.x
      - '[0-9][0-9].*.x'  # e.g., 23.3.x

  # https://docs.github.com/en/webhooks-and-events/webhooks/webhook-events-and-payloads#pull_request
  pull_request:

  # https://docs.github.com/en/webhooks-and-events/webhooks/webhook-events-and-payloads#workflow_dispatch
  workflow_dispatch:

concurrency:
  # Concurrency group that uses the workflow name and PR number if available
  # or commit SHA as a fallback. If a new build is triggered under that
  # concurrency group while a previous build is running it will be canceled.
  # Repeated pushes to a PR will cancel all previous builds, while multiple
  # merges to main will not cancel.
  group: ${{ github.workflow }}-${{ github.event.pull_request.number || github.sha }}
  cancel-in-progress: true

env:
    # see https://github.com/conda/conda/pull/12524
    MINIO_RELEASE: 'archive/minio.RELEASE.2023-03-13T19-46-17Z'

jobs:
  # detect whether any code changes are included in this PR
  changes:
    runs-on: ubuntu-latest
    permissions:
      # necessary to detect changes
      # https://github.com/dorny/paths-filter#supported-workflows
      pull-requests: read
    outputs:
      code: ${{ steps.filter.outputs.code }}
    steps:
      - uses: actions/checkout@v3
        # dorny/paths-filter needs git clone for push events
        # https://github.com/dorny/paths-filter#supported-workflows
        if: github.event_name != 'pull_request'
      - uses: dorny/paths-filter@v2.11.1
        id: filter
        with:
          filters: |
            code:
              - 'conda/**'
              - 'conda_env/**'
              - 'tests/**'
              - '*.py'
              - 'recipe/**'
              - '.github/workflows/tests.yml'

  # windows test suite
  windows:
    # only run test suite if there are code changes
    needs: changes
    if: needs.changes.outputs.code == 'true'

    runs-on: windows-2019
    strategy:
      fail-fast: false
      matrix:
<<<<<<< HEAD
        python-version: ['3.9']  # ['3.7', '3.8', '3.9']
        conda-subdir: ['win-64']
=======
        # test lower version (w/ defaults) and upper version (w/ defaults and conda-forge)
        default-channel: ['defaults', 'conda-forge']
        python-version: ['3.8', '3.11']
>>>>>>> cd3ee976
        test-type: ['unit', 'integration']
        test-group: ['1', '2', '3']
        exclude:
          - default-channel: 'conda-forge'
            python-version: '3.8'
    env:
      OS: Windows
      PYTHON: ${{ matrix.python-version }}
      TEST_SPLITS: 3
      TEST_GROUP: ${{ matrix.test-group }}
    steps:
      - uses: actions/checkout@v3
        with:
          fetch-depth: 0

      - name: Cache conda packages
        uses: actions/cache@v3
        env:
          # Increase this value to reset cache
          CACHE_NUMBER: 3
        with:
          # setup.bat makes a directory junction from \conda_bin to
          # C:\Miniconda; cache on top of the C:\Miniconda directory that exists
          # at this stage.
          path: C:\Miniconda\envs\conda-test-env\pkgs
          key:
            ${{ runner.os }}-conda-${{ env.CACHE_NUMBER }}-py${{ env.PYTHON }}-${{ matrix.default-channel }}-${{
            hashFiles('recipe/meta.yaml', 'dev/windows/setup.bat', 'tests/requirements.txt') }}

      - name: Cache minio
        uses: actions/cache@v3
        env:
          # Increase this value to reset cache
          CACHE_NUMBER: 4
        with:
          path: minio.exe
          key:
            ${{ runner.os }}-${{ env.MINIO_RELEASE && env.MINIO_RELEASE || 'minio' }}-${{ env.CACHE_NUMBER }}

      - name: Set temp dirs correctly
        # https://github.com/actions/virtual-environments/issues/712
        run: |
          echo "TMPDIR=$env:USERPROFILE\AppData\Local\Temp" >> $env:GITHUB_ENV
          echo "TEMP=$env:USERPROFILE\AppData\Local\Temp" >> $env:GITHUB_ENV
          echo "TMP=$env:USERPROFILE\AppData\Local\Temp" >> $env:GITHUB_ENV

      - name: Setup environment for defaults
        shell: cmd
        if: matrix.default-channel == 'defaults'
        run: |
          call .\dev\windows\setup.bat

      - name: Setup environment for conda-forge
        shell: cmd
        if: matrix.default-channel == 'conda-forge'
        env:
          CONDA_CHANNELS: ${{ matrix.default-channel }}
          CONDA_CHANNEL_PRIORITY: strict
        run: |
          call .\dev\windows\setup.bat

      - name: Python ${{ matrix.python-version }} on ${{ matrix.default-channel }}, ${{ matrix.test-type }} tests, group ${{ matrix.test-group }}
        shell: cmd
        run: |
          call .\dev\windows\${{ matrix.test-type }}.bat

      - uses: codecov/codecov-action@v3
        with:
          flags: ${{ matrix.test-type }},${{ runner.os }},${{ matrix.python-version }}

      - name: Upload test results
        if: always()
        uses: actions/upload-artifact@v3
        with:
          # name has to be unique, to not overwrite uploads of other matrix runs. sha1 is optional and only to differentiate
          # when locally dowloading and comparing results of different workflow runs.
          name: test-results-${{ github.sha }}-${{ runner.os }}-${{ matrix.default-channel }}-${{ matrix.python-version }}-${{ matrix.test-type }}-${{ matrix.test-group }}
          path: |
            .coverage
            .\tools\durations\${{ runner.os }}.json
            test-report.xml
          retention-days: 1

  # linux test suite
  linux:
    # only run test suite if there are code changes
    needs: changes
    if: needs.changes.outputs.code == 'true'

    runs-on: ubuntu-latest
    strategy:
      fail-fast: false
      matrix:
<<<<<<< HEAD
        python-version: ['3.9']  # ['3.7', '3.8', '3.9']
=======
        # test all lower versions (w/ defaults) and upper version (w/ defaults and conda-forge)
        default-channel: ['defaults', 'conda-forge']
        python-version: ['3.8', '3.9', '3.10', '3.11']
>>>>>>> cd3ee976
        test-type: ['unit', 'integration']
        test-group: ['1', '2', '3']
        exclude:
          - default-channel: 'conda-forge'
            python-version: '3.8'
          - default-channel: 'conda-forge'
            python-version: '3.9'
          - default-channel: 'conda-forge'
            python-version: '3.10'
    env:
      OS: Linux
      PYTHON: ${{ matrix.python-version }}
      TEST_SPLITS: 3
      TEST_GROUP: ${{ matrix.test-group }}
    steps:
      - uses: actions/checkout@v3
        with:
          fetch-depth: 0

      - name: Python ${{ matrix.python-version }} on ${{ matrix.default-channel }}, ${{ matrix.test-type }} tests, group ${{ matrix.test-group }}
        run: >
          docker run
          --rm -v ${PWD}:/opt/conda-src
          -e TEST_SPLITS
          -e TEST_GROUP
          ghcr.io/conda/conda-ci:main-linux-python${{ matrix.python-version }}${{ matrix.default-channel == 'conda-forge' && '-conda-forge' || '' }}
          /opt/conda-src/dev/linux/${{ matrix.test-type }}.sh

      - uses: codecov/codecov-action@v3
        with:
          flags: ${{ matrix.test-type }},${{ runner.os }},${{ matrix.python-version }}

      - name: Upload test results
        if: always()
        uses: actions/upload-artifact@v3
        with:
          # name has to be unique, to not overwrite uploads of other matrix runs. sha1 is optional and only to differentiate
          # when locally dowloading and comparing results of different workflow runs.
          name: test-results-${{ github.sha }}-${{ runner.os }}-${{ matrix.default-channel }}-${{ matrix.python-version }}-${{ matrix.test-type }}-${{ matrix.test-group }}
          path: |
            .coverage
            ./tools/durations/${{ runner.os }}.json
            test-report.xml
          retention-days: 1

  # linux-qemu test suite
  linux-qemu:
    # only run test suite if there are code changes
    needs: changes
    if: needs.changes.outputs.code == 'true'

    # Run one single fast test per docker+qemu emulated linux platform to test that
    # test execution is possible there (container+tools+dependencies work). Can be
    # changed / extended to run specific tests in case there are platform related
    # things to test. Running more tests is time consuming due to emulation
    # (factor 2-10x slower).
    runs-on: ubuntu-latest
    strategy:
      fail-fast: false
      matrix:
        default-channel: ['defaults', 'conda-forge']
        python-version: ['3.11']
        platform: ['arm64', 'ppc64le']
    env:
      PYTHON: ${{ matrix.python-version }}
    steps:
      - uses: actions/checkout@v3
        with:
          fetch-depth: 0

      - name: Set up QEMU
        uses: docker/setup-qemu-action@v2
        # Equivalent to locally run:
        #   `docker run --privileged --rm tonistiigi/binfmt --install all`

      - name: Python linux-${{ matrix.platform }} on ${{ matrix.default-channel }}, ${{ matrix.python-version }} tests
        run: >
          docker run
          --rm -v ${PWD}:/opt/conda-src
          --platform linux/${{ matrix.platform }}
          ghcr.io/conda/conda-ci:main-linux-python${{ matrix.python-version }}${{ matrix.default-channel == 'conda-forge' && '-conda-forge' || '' }}
          /opt/conda-src/dev/linux/qemu.sh

      - name: Upload test results
        if: always()
        uses: actions/upload-artifact@v3
        with:
          # name has to be unique, to not overwrite uploads of other matrix runs. sha1 is optional and only to differentiate
          # when locally dowloading and comparing results of different workflow runs.
          name: test-results-${{ github.sha }}-linux-${{ matrix.platform }}-qemu-${{ matrix.default-channel }}-${{ matrix.python-version }}
          path: |
            .coverage
            test-report.xml
          retention-days: 1

  # macos test suite
  macos:
    # only run test suite if there are code changes
    needs: changes
    if: needs.changes.outputs.code == 'true'

    runs-on: macos-latest
    strategy:
      fail-fast: false
      matrix:
        default-channel: ['defaults', 'conda-forge']
        python-version: ['3.9']
        test-type: ['unit', 'integration']
        test-group: ['1', '2', '3']
        # fewer test splits for quicker unit tests, keep 3 splits for integration
        test-splits: [2, 3]
        exclude:
          - test-type: unit
            test-group: '3'
          - test-type: unit
            test-splits: 3
          - test-type: integration
            test-splits: 2
          # odd choice kept for parity with previous commit
          - test-type: integration
            default-channel: 'conda-forge'
          - test-type: unit
            default-channel: 'defaults'
    env:
      OS: macOS
      PYTHON: ${{ matrix.python-version }}
      TEST_SPLITS: ${{ matrix.test-splits }}
      TEST_GROUP: ${{ matrix.test-group }}
    steps:
      - uses: actions/checkout@v3
        with:
          fetch-depth: 0

      - name: Cache conda packages
        uses: actions/cache@v3
        env:
          # Increase this value to reset cache
          CACHE_NUMBER: 4
        with:
          path: ~/conda_pkgs_dir
          key:
            ${{ runner.os }}-conda-${{ env.CACHE_NUMBER }}-py${{ env.PYTHON }}-${{ matrix.default-channel }}-${{
            hashFiles('recipe/meta.yaml', 'dev/macos/setup.sh', 'tests/requirements.txt') }}

      - name: Cache minio
        uses: actions/cache@v3
        env:
          # Increase this value to reset cache
          CACHE_NUMBER: 4
        with:
          path: minio
          key:
            ${{ runner.os }}-${{ env.MINIO_RELEASE && env.MINIO_RELEASE || 'minio' }}}-${{ env.CACHE_NUMBER }}

      - uses: conda-incubator/setup-miniconda@v2
        name: Setup miniconda for defaults
        if: matrix.default-channel == 'defaults'
        env:
          CONDA_SOLVER: classic
        with:
          activate-environment: conda-test-env
          miniconda-version: "latest"
          python-version: ${{ matrix.python-version }}

      - uses: conda-incubator/setup-miniconda@v2
        name: Setup miniconda for conda-forge
        if: matrix.default-channel == 'conda-forge'
        env:
          CONDA_SOLVER: classic
        with:
          activate-environment: conda-test-env
          miniforge-version: latest
          python-version: ${{ matrix.python-version }}

      - name: Setup environment
        shell: bash -l {0}
        timeout-minutes: 10
        run: |
          ./dev/macos/setup.sh

      - name: Python ${{ matrix.python-version }} on ${{ matrix.default-channel }}, ${{ matrix.test-type }} tests, group ${{ matrix.test-group }}
        shell: bash -l {0}
        run: |
          ./dev/macos/${{ matrix.test-type }}.sh

      - uses: codecov/codecov-action@v3
        with:
          flags: ${{ matrix.test-type }},${{ runner.os }},${{ matrix.python-version }}

      - name: Upload test results
        if: always()
        uses: actions/upload-artifact@v3
        with:
          # name has to be unique, to not overwrite uploads of other matrix runs. sha1 is optional and only to differentiate
          # when locally dowloading and comparing results of different workflow runs.
          name: test-results-${{ github.sha }}-${{ runner.os }}-${{ matrix.default-channel }}-${{ matrix.python-version }}-${{ matrix.test-type }}-${{ matrix.test-group }}
          path: |
            .coverage
            ./tools/durations/${{ runner.os }}.json
            test-report.xml
          retention-days: 1

  # aggregate and upload
  aggregate:
    # only aggregate test suite if there are code changes
    needs: [changes, windows, linux, linux-qemu, macos]
    if: always() && needs.changes.outputs.code == 'true'

    runs-on: ubuntu-latest
    steps:
      - name: Download test results
        uses: actions/download-artifact@v3

      - name: Upload combined test results
        # provides one downloadable archive of all .coverage/test-report.xml files
        # of all matrix runs for further analysis.
        uses: actions/upload-artifact@v3
        with:
          name: test-results-${{ github.sha }}-all
          path: test-results-${{ github.sha }}-*
          retention-days: 90  # default: 90

      - name: Test Summary
        uses: test-summary/action@v2
        with:
          paths: ./test-results-${{ github.sha }}-**/test-report*.xml

  # required check
  analyze:
    name: Analyze results
    needs: [windows, linux, linux-qemu, macos, aggregate]
    if: always()

    runs-on: ubuntu-latest
    steps:
      - name: Decide whether the needed jobs succeeded or failed
        uses: re-actors/alls-green@05ac9388f0aebcb5727afa17fcccfecd6f8ec5fe
        with:
          allowed-skips: ${{ toJSON(needs) }}
          jobs: ${{ toJSON(needs) }}

  # canary builds
  build:
    name: Canary Build
    needs: [analyze]
    # only build canary build if
    # - prior steps succeeded,
    # - this is the main repo, and
    # - we are on the main, feature, or release branch
    if: >-
      always()
      && !github.event.repository.fork
      && (
        github.ref_name == 'main'
        || startsWith(github.ref_name, 'feature/')
        || endsWith(github.ref_name, '.x')
      )
    strategy:
      matrix:
        include:
          - runner: ubuntu-latest
            subdir: linux-64
          - runner: macos-latest
            subdir: osx-64
          - runner: windows-latest
            subdir: win-64
    runs-on: ${{ matrix.runner }}
    steps:
      # Clean checkout of specific git ref needed for package metadata version
      # which needs env vars GIT_DESCRIBE_TAG and GIT_BUILD_STR:
      - uses: actions/checkout@v3
        with:
          ref: ${{ github.ref }}
          clean: true
          fetch-depth: 0

      - name: Create and upload canary build
        uses: conda/actions/canary-release@v22.10.0
        env:
          # Run conda-build in isolated activation to properly package conda
          _CONDA_BUILD_ISOLATED_ACTIVATION: 1
        with:
          package-name: ${{ github.event.repository.name }}
          subdir: ${{ matrix.subdir }}
          anaconda-org-channel: conda-canary
          anaconda-org-label: ${{ github.ref_name == 'main' && 'dev' || github.ref_name }}
          anaconda-org-token: ${{ secrets.ANACONDA_ORG_CONDA_CANARY_TOKEN }}<|MERGE_RESOLUTION|>--- conflicted
+++ resolved
@@ -68,14 +68,9 @@
     strategy:
       fail-fast: false
       matrix:
-<<<<<<< HEAD
-        python-version: ['3.9']  # ['3.7', '3.8', '3.9']
-        conda-subdir: ['win-64']
-=======
         # test lower version (w/ defaults) and upper version (w/ defaults and conda-forge)
-        default-channel: ['defaults', 'conda-forge']
-        python-version: ['3.8', '3.11']
->>>>>>> cd3ee976
+        default-channel: ['defaults'] #, 'conda-forge']
+        python-version: ['3.9'] # ['3.8', '3.11']
         test-type: ['unit', 'integration']
         test-group: ['1', '2', '3']
         exclude:
@@ -169,13 +164,9 @@
     strategy:
       fail-fast: false
       matrix:
-<<<<<<< HEAD
-        python-version: ['3.9']  # ['3.7', '3.8', '3.9']
-=======
         # test all lower versions (w/ defaults) and upper version (w/ defaults and conda-forge)
-        default-channel: ['defaults', 'conda-forge']
-        python-version: ['3.8', '3.9', '3.10', '3.11']
->>>>>>> cd3ee976
+        default-channel: ['defaults'] #, 'conda-forge']
+        python-version: ['3.9'] # ['3.8', '3.9', '3.10', '3.11']
         test-type: ['unit', 'integration']
         test-group: ['1', '2', '3']
         exclude:
