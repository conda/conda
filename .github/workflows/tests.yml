--- conflicted
+++ resolved
@@ -361,11 +361,7 @@
 
       - name: Setup environment
         shell: bash -l {0}
-<<<<<<< HEAD
-        timeout-minutes: 12
-=======
         timeout-minutes: 10
->>>>>>> e7260440
         run: |
           ./dev/macos/setup.sh
 
