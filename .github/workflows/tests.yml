--- conflicted
+++ resolved
@@ -70,13 +70,8 @@
       fail-fast: false
       matrix:
         # test lower version (w/ defaults) and upper version (w/ defaults and conda-forge)
-<<<<<<< HEAD
-        python-version: ['3.9', '3.13']
+        python-version: ['3.10', '3.13']
         default-channel: [conda-forge]  # [defaults, conda-forge]
-=======
-        python-version: ['3.10', '3.13']
-        default-channel: [defaults, conda-forge]
->>>>>>> 078641e9
         test-type: [unit, integration]
         test-group: [1, 2, 3]
         exclude:
@@ -88,12 +83,7 @@
       ErrorActionPreference: Stop  # powershell exit immediately on error
       PYTEST_MARKER: ${{ matrix.test-type == 'unit' && 'not integration' || 'integration' }}
       PYTEST_SPLITS: ${{ matrix.test-type == 'unit' && '2' || '3' }}
-<<<<<<< HEAD
-      REQUIREMENTS_TRUSTSTORE: ${{ contains('3.10|3.11|3.12|3.13', matrix.python-version) && '--file tests\requirements-truststore.txt' || '' }}
       CONDA_TEST_SOLVERS: ${{ github.event_name == 'pull_request' && 'rattler' || 'rattler,classic' }}
-=======
-      CONDA_TEST_SOLVERS: ${{ github.event_name == 'pull_request' && 'libmamba' || 'libmamba,classic' }}
->>>>>>> 078641e9
 
     steps:
       - name: Checkout Source
@@ -204,17 +194,11 @@
       fail-fast: false
       matrix:
         # test all lower versions (w/ defaults) and upper version (w/ defaults and conda-forge)
-<<<<<<< HEAD
-        runs-on: [ubuntu-latest, ubuntu-24.04-arm]
-        python-version: ['3.9', '3.10', '3.11', '3.12', '3.13']
-        default-channel: [conda-forge]  # [defaults, conda-forge]
-=======
         runs-on:
           - ubuntu-latest  # linux-64
           - ubuntu-24.04-arm  # linux-aarch64
         python-version: ['3.10', '3.11', '3.12', '3.13']
-        default-channel: [defaults, conda-forge]
->>>>>>> 078641e9
+        default-channel: [conda-forge]  # [defaults, conda-forge]
         test-type: [unit, integration]
         test-group: [1, 2, 3]
         exclude:
@@ -235,12 +219,7 @@
     env:
       PYTEST_MARKER: ${{ matrix.test-type == 'unit' && 'not integration' || 'integration' }}
       PYTEST_SPLITS: ${{ matrix.test-type == 'unit' && '2' || '3' }}
-<<<<<<< HEAD
-      REQUIREMENTS_TRUSTSTORE: ${{ contains('3.10|3.11|3.12|3.13', matrix.python-version) && '--file tests/requirements-truststore.txt' || '' }}
       CONDA_TEST_SOLVERS: ${{ github.event_name == 'pull_request' && ( matrix.python-version != '3.13' || matrix.default-channel == 'conda-forge' ) && 'rattler' || 'rattler,classic' }}
-=======
-      CONDA_TEST_SOLVERS: ${{ github.event_name == 'pull_request' && ( matrix.python-version != '3.13' || matrix.default-channel == 'conda-forge' ) && 'libmamba' || 'libmamba,classic' }}
->>>>>>> 078641e9
 
     steps:
       - name: Checkout Source
@@ -378,13 +357,9 @@
         run: conda list --show-channel-urls
 
       - name: Run Benchmarks
-<<<<<<< HEAD
-        uses: CodSpeedHQ/action@0010eb0ca6e89b80c88e8edaaa07cfe5f3e6664d # v3.5.0
+        uses: CodSpeedHQ/action@4348f634fa7309fe23aac9502e88b999ec90a164 # v4.3.1
         env:
           CONDA_TEST_SOLVERS: rattler
-=======
-        uses: CodSpeedHQ/action@4348f634fa7309fe23aac9502e88b999ec90a164 # v4.3.1
->>>>>>> 078641e9
         with:
           token: ${{ secrets.CODSPEED_TOKEN }}
           run: $CONDA/envs/test/bin/python -m pytest --codspeed
@@ -616,35 +591,18 @@
     strategy:
       fail-fast: false
       matrix:
-<<<<<<< HEAD
-        # test lower version (w/ osx-64 & defaults & unit tests) and upper version (w/ osx-arm64 & conda-forge & integration tests)
-        arch: [osx-64, osx-arm64]
-        python-version: ['3.9', '3.13']
-        default-channel: [conda-forge] # [defaults, conda-forge]
-=======
         # test lower version (w/ osx-64 & defaults & unit tests) and upper version (w/ osx-arm64 & defaults & integration tests)
         runs-on:
           - macos-15-intel  # osx-64
           - macos-latest  # osx-arm64
         python-version: ['3.10', '3.13']
-        default-channel: [defaults, conda-forge]
->>>>>>> 078641e9
+        default-channel: [conda-forge] # [defaults, conda-forge]
         test-type: [unit, integration]
         test-group: [1, 2, 3]
         exclude:
           - runs-on: macos-15-intel
             python-version: '3.13'
-<<<<<<< HEAD
-          # - arch: osx-64
-          #   default-channel: conda-forge
-          - arch: osx-64
-            test-type: integration
-          - arch: osx-arm64
-            python-version: '3.9'
-          - arch: osx-arm64
-=======
           - runs-on: macos-15-intel
->>>>>>> 078641e9
             default-channel: defaults
           - runs-on: macos-15-intel
             test-type: integration
@@ -659,12 +617,7 @@
     env:
       PYTEST_MARKER: ${{ matrix.test-type == 'unit' && 'not integration' || 'integration' }}
       PYTEST_SPLITS: ${{ matrix.test-type == 'unit' && '2' || '3' }}
-<<<<<<< HEAD
-      REQUIREMENTS_TRUSTSTORE: ${{ contains('3.10|3.11|3.12|3.13', matrix.python-version) && '--file tests/requirements-truststore.txt' || '' }}
       CONDA_TEST_SOLVERS: ${{ github.event_name == 'pull_request' && 'rattler' || 'rattler,classic' }}
-=======
-      CONDA_TEST_SOLVERS: ${{ github.event_name == 'pull_request' && 'libmamba' || 'libmamba,classic' }}
->>>>>>> 078641e9
 
     steps:
       - name: Checkout Source
