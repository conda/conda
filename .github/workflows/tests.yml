name: Tests

on:
  # https://docs.github.com/en/webhooks-and-events/webhooks/webhook-events-and-payloads#push
  push:
    branches:
      - main
      - feature/**
      - '[0-9].*.x'  # e.g., 4.14.x
      - '[0-9][0-9].*.x'  # e.g., 23.3.x

  # https://docs.github.com/en/webhooks-and-events/webhooks/webhook-events-and-payloads#pull_request
  pull_request:

  # https://docs.github.com/en/webhooks-and-events/webhooks/webhook-events-and-payloads#workflow_dispatch
  workflow_dispatch:

concurrency:
  # Concurrency group that uses the workflow name and PR number if available
  # or commit SHA as a fallback. If a new build is triggered under that
  # concurrency group while a previous build is running it will be canceled.
  # Repeated pushes to a PR will cancel all previous builds, while multiple
  # merges to main will not cancel.
  group: ${{ github.workflow }}-${{ github.event.pull_request.number || github.sha }}
  cancel-in-progress: true

jobs:
  # detect whether any code changes are included in this PR
  changes:
    runs-on: ubuntu-latest
    permissions:
      # necessary to detect changes
      # https://github.com/dorny/paths-filter#supported-workflows
      pull-requests: read
    outputs:
      code: ${{ steps.filter.outputs.code }}
    steps:
      - name: Checkout Source
        uses: actions/checkout@v4
        # dorny/paths-filter needs git clone for non-PR events
        # https://github.com/dorny/paths-filter#supported-workflows
        if: github.event_name != 'pull_request'

      - name: Filter Changes
        uses: dorny/paths-filter@v3
        id: filter
        with:
          filters: |
            code:
              - 'conda/**'
              - 'conda_env/**'
              - 'tests/**'
              - '*.py'
              - 'recipe/**'
              - '.github/workflows/tests.yml'

  # windows test suite
  windows:
    # only run test suite if there are code changes
    needs: changes
    if: needs.changes.outputs.code == 'true'

    runs-on: windows-latest
    strategy:
      fail-fast: false
      matrix:
        # test lower version (w/ defaults) and upper version (w/ defaults and conda-forge)
        python-version: ['3.8', '3.12']
        default-channel: [defaults, conda-forge]
        test-type: [unit, integration]
        test-group: [1, 2, 3]
        exclude:
          - default-channel: conda-forge
            python-version: '3.8'
          - test-type: unit
            test-group: 3
    env:
      ErrorActionPreference: Stop  # powershell exit immediately on error
      PYTEST_MARKER: ${{ matrix.test-type == 'unit' && 'not integration' || 'integration' }}
      PYTEST_SPLITS: ${{ matrix.test-type == 'unit' && '2' || '3' }}
      REQUIREMENTS_TRUSTSTORE: ${{ contains('3.10|3.11|3.12', matrix.python-version) && '--file tests\requirements-truststore.txt' || '' }}

    steps:
      - name: Checkout Source
        uses: actions/checkout@v4
        with:
          fetch-depth: 0

      - name: Hash + Timestamp
        shell: bash  # use bash to run date command
        run: echo "HASH=${{ runner.os }}-${{ runner.arch }}-Py${{ matrix.python-version }}-${{ matrix.default-channel }}-${{ matrix.test-type }}-${{ matrix.test-group }}-$(date -u "+%Y%m")" >> $GITHUB_ENV

      - name: Cache Conda
        uses: actions/cache@v4
        with:
          path: ~/conda_pkgs_dir
          key: cache-${{ env.HASH }}

      - name: Setup Miniconda
        uses: conda-incubator/setup-miniconda@v3
        with:
          condarc-file: .github\condarc-${{ matrix.default-channel }}
          python-version: ${{ matrix.python-version }}
          run-post: false  # skip post cleanup

      - name: Conda Install
        run: conda install
          --yes
          --file tests\requirements.txt
          --file tests\requirements-${{ runner.os }}.txt
          --file tests\requirements-ci.txt
          --file tests\requirements-s3.txt
          ${{ env.REQUIREMENTS_TRUSTSTORE }}

      - name: Conda Info
        run: conda info --verbose

      - name: Conda Config
        run: conda config --show-sources

      - name: Conda List
        run: conda list --show-channel-urls

      - name: Run Tests
        run: pytest
          --cov=conda
          --durations-path=tools\durations\${{ runner.os }}.json
          --group=${{ matrix.test-group }}
          --splits=${{ env.PYTEST_SPLITS }}
          -m "${{ env.PYTEST_MARKER }}"

      - name: Upload Coverage
        uses: codecov/codecov-action@v4
        with:
          flags: ${{ runner.os }},${{ runner.arch }},${{ matrix.python-version }},${{ matrix.test-type }}

      - name: Upload Test Results
        if: '!cancelled()'
        uses: actions/upload-artifact@v4
        with:
          name: test-results-${{ env.HASH }}
          path: |
            .coverage
            tools\durations\${{ runner.os }}.json
            test-report.xml
          retention-days: 1  # temporary, combined in aggregate below

  # linux test suite
  linux:
    # only run test suite if there are code changes
    needs: changes
    if: needs.changes.outputs.code == 'true'

    runs-on: ubuntu-latest
    defaults:
      run:
        # https://github.com/conda-incubator/setup-miniconda#use-a-default-shell
        shell: bash -el {0}  # bash exit immediately on error + login shell
    strategy:
      fail-fast: false
      matrix:
        # test all lower versions (w/ defaults) and upper version (w/ defaults and conda-forge)
        python-version: ['3.8', '3.9', '3.10', '3.11', '3.12']
        default-channel: [defaults, conda-forge]
        test-type: [unit, integration]
        test-group: [1, 2, 3]
        exclude:
          - python-version: '3.8'
            default-channel: conda-forge
          - python-version: '3.9'
            default-channel: conda-forge
          - python-version: '3.10'
            default-channel: conda-forge
          - python-version: '3.11'
            default-channel: conda-forge
          - test-type: unit
            test-group: 3
    env:
      PYTEST_MARKER: ${{ matrix.test-type == 'unit' && 'not integration' || 'integration' }}
      PYTEST_SPLITS: ${{ matrix.test-type == 'unit' && '2' || '3' }}
      REQUIREMENTS_TRUSTSTORE: ${{ contains('3.10|3.11|3.12', matrix.python-version) && '--file tests/requirements-truststore.txt' || '' }}

    steps:
      - name: Checkout Source
        uses: actions/checkout@v4
        with:
          fetch-depth: 0

      - name: Hash + Timestamp
        run: echo "HASH=${{ runner.os }}-${{ runner.arch }}-Py${{ matrix.python-version }}-${{ matrix.default-channel }}-${{ matrix.test-type }}-${{ matrix.test-group }}-$(date -u "+%Y%m")" >> $GITHUB_ENV

      - name: Cache Conda
        uses: actions/cache@v4
        with:
          path: ~/conda_pkgs_dir
          key: cache-${{ env.HASH }}

      - name: Setup Miniconda
        uses: conda-incubator/setup-miniconda@v3
        with:
          auto-update-conda: true
          conda-solver: libmamba
          condarc-file: .github/condarc-${{ matrix.default-channel }}
          python-version: ${{ matrix.python-version }}
          run-post: false  # skip post cleanup

      - name: Conda Install
        run: conda install
          --yes
          --file tests/requirements.txt
          --file tests/requirements-${{ runner.os }}.txt
          --file tests/requirements-ci.txt
          --file tests/requirements-s3.txt
          ${{ env.REQUIREMENTS_TRUSTSTORE }}

      - name: Conda Info
        run: conda info --verbose

      - name: Conda Config
        run: conda config --show-sources

      - name: Conda List
        run: conda list --show-channel-urls

      - name: Run Tests
        run: pytest
          --cov=conda
          --durations-path=tools/durations/${{ runner.os }}.json
          --group=${{ matrix.test-group }}
          --splits=${{ env.PYTEST_SPLITS }}
          -m "${{ env.PYTEST_MARKER }}"

      - name: Upload Coverage
        uses: codecov/codecov-action@v4
        with:
          flags: ${{ runner.os }},${{ runner.arch }},${{ matrix.python-version }},${{ matrix.test-type }}

      - name: Upload Test Results
        if: '!cancelled()'
        uses: actions/upload-artifact@v4
        with:
          name: test-results-${{ env.HASH }}
          path: |
            .coverage
            tools/durations/${{ runner.os }}.json
            test-report.xml
          retention-days: 1  # temporary, combined in aggregate below

  # linux benchmarks
  linux-benchmarks:
    # only run test suite if there are code changes
    needs: changes
    if: needs.changes.outputs.code == 'true'

    runs-on: ubuntu-latest
    defaults:
      run:
        # https://github.com/conda-incubator/setup-miniconda#use-a-default-shell
        shell: bash -el {0}  # bash exit immediately on error + login shell
    strategy:
      fail-fast: false
      matrix:
        python-version: ['3.12']
    env:
      REQUIREMENTS_TRUSTSTORE: ${{ contains('3.10|3.11|3.12', matrix.python-version) && '--file tests/requirements-truststore.txt' || '' }}

    steps:
      - name: Checkout Source
        uses: actions/checkout@v4
        with:
          fetch-depth: 0

      - name: Hash + Timestamp
        run: echo "HASH=${{ runner.os }}-${{ runner.arch }}-Py${{ matrix.python-version }}-benchmark-$(date -u "+%Y%m")" >> $GITHUB_ENV

      - name: Cache Conda
        uses: actions/cache@v4
        with:
          path: ~/conda_pkgs_dir
          key: cache-${{ env.HASH }}

      - name: Setup Miniconda
        uses: conda-incubator/setup-miniconda@v3
        with:
          condarc-file: .github/condarc-defaults
          python-version: ${{ matrix.python-version }}
          run-post: false  # skip post cleanup

      - name: Conda Install
        run: conda install
          --yes
          --file tests/requirements.txt
          --file tests/requirements-${{ runner.os }}.txt
          --file tests/requirements-ci.txt
          --file tests/requirements-s3.txt
          ${{ env.REQUIREMENTS_TRUSTSTORE }}

      - name: Pip Install
        run: pip install git+https://github.com/kenodegard/pytest-codspeed.git@fix-outerr-redirects#egg=pytest-codspeed

      - name: Conda Info
        run: conda info --verbose

      - name: Conda Config
        run: conda config --show-sources

      - name: Conda List
        run: conda list --show-channel-urls

      - name: Run Benchmarks
        uses: CodSpeedHQ/action@v2
        with:
          token: ${{ secrets.CODSPEED_TOKEN }}
          run: $CONDA/envs/test/bin/pytest --codspeed

  # linux-qemu test suite
  linux-qemu:
    # only run test suite if there are code changes
    needs: changes
    if: needs.changes.outputs.code == 'true'

    # Run one single fast test per docker+qemu emulated linux platform to test that
    # test execution is possible there (container+tools+dependencies work). Can be
    # changed / extended to run specific tests in case there are platform related
    # things to test. Running more tests is time consuming due to emulation
    # (factor 2-10x slower).
    runs-on: ubuntu-latest
    defaults:
      run:
        # https://github.com/conda-incubator/setup-miniconda#use-a-default-shell
        shell: bash -el {0}  # bash exit immediately on error + login shell
    strategy:
      fail-fast: false
      matrix:
        python-version: ['3.12']
        image: ['continuumio/miniconda3:latest', 'condaforge/miniforge3:latest']
        platform: [arm64, ppc64le]

    steps:
      - name: Checkout Source
        uses: actions/checkout@v4
        with:
          fetch-depth: 0

      - name: Setup QEMU
        uses: docker/setup-qemu-action@v3

      - name: Run Tests
        run: docker run
          --rm
          --volume ${PWD}:/opt/conda-src
          --workdir /opt/conda-src
          --platform linux/${{ matrix.platform }}
          ${{ matrix.image }}
          bash -lc
          ". /opt/conda/etc/profile.d/conda.sh
          && conda create
            --name test
            --yes
            --file tests/requirements.txt
            --file tests/requirements-${{ runner.os }}.txt
            --file tests/requirements-ci.txt
            python=${{ matrix.python-version }}
          && conda activate test
          && conda info --verbose
          && conda config --show-sources
          && conda list --show-channel-urls
          && python -m pytest tests/test_api.py::test_DepsModifier_contract"

  # macos test suite
  macos:
    # only run test suite if there are code changes
    needs: changes
    if: needs.changes.outputs.code == 'true'

<<<<<<< HEAD
    runs-on: macos-latest
    defaults:
      run:
        # https://github.com/conda-incubator/setup-miniconda#use-a-default-shell
        shell: bash -el {0}  # bash exit immediately on error + login shell
    strategy:
      fail-fast: false
      matrix:
        # test defaults with integration tests and conda-forge with unit tests
=======
    runs-on: ${{ (matrix.arch == 'osx-64' && 'macos-latest') || 'macos-14' }}
    strategy:
      fail-fast: false
      matrix:
        arch: [osx-64, osx-arm64]
        default-channel: ['defaults', 'conda-forge']
>>>>>>> 1f63bef4
        python-version: ['3.10']
        default-channel: [defaults, conda-forge]
        test-type: [unit, integration]
        test-group: [1, 2, 3]
        exclude:
          - default-channel: conda-forge
            test-type: integration
          - default-channel: defaults
            test-type: unit
          - test-type: unit
            test-group: 3
    env:
      PYTEST_MARKER: ${{ matrix.test-type == 'unit' && 'not integration' || 'integration' }}
      PYTEST_SPLITS: ${{ matrix.test-type == 'unit' && '2' || '3' }}
      REQUIREMENTS_TRUSTSTORE: ${{ contains('3.10|3.11|3.12', matrix.python-version) && '--file tests/requirements-truststore.txt' || '' }}

    steps:
      - name: Checkout Source
        uses: actions/checkout@v4
        with:
          fetch-depth: 0

      - name: Hash + Timestamp
        run: echo "HASH=${{ runner.os }}-${{ runner.arch }}-Py${{ matrix.python-version }}-${{ matrix.default-channel }}-${{ matrix.test-type }}-${{ matrix.test-group }}-$(date -u "+%Y%m")" >> $GITHUB_ENV

      - name: Cache Conda
        uses: actions/cache@v4
        with:
          path: ~/conda_pkgs_dir
<<<<<<< HEAD
          key: cache-${{ env.HASH }}
=======
          key:
            ${{ matrix.arch }}-conda-${{ env.CACHE_NUMBER }}-py${{ env.PYTHON }}-${{ matrix.default-channel }}-${{
            hashFiles('recipe/meta.yaml', 'dev/macos/setup.sh', 'tests/requirements.txt') }}

      - uses: conda-incubator/setup-miniconda@v3
        name: Setup miniconda for defaults
        if: matrix.default-channel == 'defaults'
        env:
          CONDA_SOLVER: classic
        with:
          activate-environment: conda-test-env
          miniconda-version: "latest"
          python-version: ${{ matrix.python-version }}
>>>>>>> 1f63bef4

      - name: Setup Miniconda
        uses: conda-incubator/setup-miniconda@v3
        with:
          condarc-file: .github/condarc-${{ matrix.default-channel }}
          python-version: ${{ matrix.python-version }}
          run-post: false  # skip post cleanup

      - name: Conda Install
        run: conda install
          --yes
          --file tests/requirements.txt
          --file tests/requirements-ci.txt
          --file tests/requirements-s3.txt
          ${{ env.REQUIREMENTS_TRUSTSTORE }}

      - name: Conda Info
        run: conda info --verbose

      - name: Conda Config
        run: conda config --show-sources

      - name: Conda List
        run: conda list --show-channel-urls

      - name: Run Tests
        run: pytest
          --cov=conda
          --durations-path=tools/durations/${{ runner.os }}.json
          --group=${{ matrix.test-group }}
          --splits=${{ env.PYTEST_SPLITS }}
          -m "${{ env.PYTEST_MARKER }}"

      - name: Upload Coverage
        uses: codecov/codecov-action@v4
        with:
<<<<<<< HEAD
          flags: ${{ runner.os }},${{ runner.arch }},${{ matrix.python-version }},${{ matrix.test-type }}
=======
          flags: ${{ matrix.test-type }},${{ matrix.arch }},${{ matrix.python-version }}
>>>>>>> 1f63bef4

      - name: Upload Test Results
        if: '!cancelled()'
        uses: actions/upload-artifact@v4
        with:
<<<<<<< HEAD
          name: test-results-${{ env.HASH }}
=======
          # name has to be unique, to not overwrite uploads of other matrix runs. sha1 is optional and only to differentiate
          # when locally dowloading and comparing results of different workflow runs.
          name: test-results-${{ github.sha }}-${{ matrix.arch }}-${{ matrix.default-channel }}-${{ matrix.python-version }}-${{ matrix.test-type }}-${{ matrix.test-group }}
>>>>>>> 1f63bef4
          path: |
            .coverage
            tools/durations/${{ runner.os }}.json
            test-report.xml
          retention-days: 1  # temporary, combined in aggregate below

  # aggregate and upload
  aggregate:
    # only aggregate test suite if there are code changes
    needs: [changes, windows, linux, linux-benchmarks, linux-qemu, macos]
    if: >-
      !cancelled()
      && needs.changes.outputs.code == 'true'

    runs-on: ubuntu-latest
    steps:
      - name: Download Artifacts
        uses: actions/download-artifact@v3

      - name: Upload Combined Test Results
        # provides one downloadable archive of all matrix run test results for further analysis
        uses: actions/upload-artifact@v4
        with:
          name: test-results-${{ github.sha }}-all
          path: test-results-*
          retention-days: 7  # for durations.yml workflow

      - name: Test Summary
        uses: test-summary/action@v2
        with:
          paths: test-results-*/test-report.xml

  # required check
  analyze:
    needs: [windows, linux, linux-qemu, linux-benchmarks, macos, aggregate]
    if: '!cancelled()'

    runs-on: ubuntu-latest
    steps:
      - name: Determine Success
        uses: re-actors/alls-green@v1.2.2
        with:
          # permit jobs to be skipped if there are no code changes (see changes job)
          allowed-skips: ${{ toJSON(needs) }}
          jobs: ${{ toJSON(needs) }}

  # canary builds
  build:
    needs: [analyze]
    # only build canary build if
    # - prior steps succeeded,
    # - this is the main repo, and
    # - we are on the main, feature, or release branch
    if: >-
      !cancelled()
      && !github.event.repository.fork
      && (
        github.ref_name == 'main'
        || startsWith(github.ref_name, 'feature/')
        || endsWith(github.ref_name, '.x')
      )
    strategy:
      matrix:
        include:
          - runner: ubuntu-latest
            subdir: linux-64
          - runner: macos-latest
            subdir: osx-64
          - runner: macos-14
            subdir: osx-arm64
          - runner: windows-latest
            subdir: win-64
    runs-on: ${{ matrix.runner }}
    steps:
      # Clean checkout of specific git ref needed for package metadata version
      # which needs env vars GIT_DESCRIBE_TAG and GIT_BUILD_STR:
      - name: Checkout Source
        uses: actions/checkout@v4
        with:
          ref: ${{ github.ref }}
          clean: true
          fetch-depth: 0

      # Explicitly use Python 3.11 since each of the OSes has a different default Python
      - name: Setup Python
        uses: actions/setup-python@v4
        with:
          python-version: '3.11'

      - name: Detect Label
        shell: python
        run: |
          from pathlib import Path
          from re import match
          from os import environ

          if "${{ github.ref_name }}" == "main":
              # main branch commits are uploaded to the dev label
              label = "dev"
          elif "${{ github.ref_name }}".startswith("feature/"):
              # feature branch commits are uploaded to a custom label
              label = "${{ github.ref_name }}"
          else:
              # release branch commits are added to the rc label
              # see https://github.com/conda/infrastructure/issues/760
              _, name = "${{ github.repository }}".split("/")
              label = f"rc-{name}-${{ github.ref_name }}"

          Path(environ["GITHUB_ENV"]).write_text(f"ANACONDA_ORG_LABEL={label}")

<<<<<<< HEAD
      - name: Create & Upload
        uses: conda/actions/canary-release@v23.10.0
=======
      - name: Create and upload canary build
        uses: conda/actions/canary-release@v24.2.0
>>>>>>> 1f63bef4
        env:
          # Run conda-build in isolated activation to properly package conda
          _CONDA_BUILD_ISOLATED_ACTIVATION: 1
        with:
          package-name: ${{ github.event.repository.name }}
          subdir: ${{ matrix.subdir }}
          anaconda-org-channel: conda-canary
          anaconda-org-label: ${{ env.ANACONDA_ORG_LABEL }}
          anaconda-org-token: ${{ secrets.ANACONDA_ORG_CONDA_CANARY_TOKEN }}<|MERGE_RESOLUTION|>--- conflicted
+++ resolved
@@ -373,8 +373,7 @@
     needs: changes
     if: needs.changes.outputs.code == 'true'
 
-<<<<<<< HEAD
-    runs-on: macos-latest
+    runs-on: ${{ (matrix.arch == 'osx-64' && 'macos-latest') || 'macos-14' }}
     defaults:
       run:
         # https://github.com/conda-incubator/setup-miniconda#use-a-default-shell
@@ -382,15 +381,8 @@
     strategy:
       fail-fast: false
       matrix:
+        arch: [osx-64, osx-arm64]
         # test defaults with integration tests and conda-forge with unit tests
-=======
-    runs-on: ${{ (matrix.arch == 'osx-64' && 'macos-latest') || 'macos-14' }}
-    strategy:
-      fail-fast: false
-      matrix:
-        arch: [osx-64, osx-arm64]
-        default-channel: ['defaults', 'conda-forge']
->>>>>>> 1f63bef4
         python-version: ['3.10']
         default-channel: [defaults, conda-forge]
         test-type: [unit, integration]
@@ -420,23 +412,7 @@
         uses: actions/cache@v4
         with:
           path: ~/conda_pkgs_dir
-<<<<<<< HEAD
           key: cache-${{ env.HASH }}
-=======
-          key:
-            ${{ matrix.arch }}-conda-${{ env.CACHE_NUMBER }}-py${{ env.PYTHON }}-${{ matrix.default-channel }}-${{
-            hashFiles('recipe/meta.yaml', 'dev/macos/setup.sh', 'tests/requirements.txt') }}
-
-      - uses: conda-incubator/setup-miniconda@v3
-        name: Setup miniconda for defaults
-        if: matrix.default-channel == 'defaults'
-        env:
-          CONDA_SOLVER: classic
-        with:
-          activate-environment: conda-test-env
-          miniconda-version: "latest"
-          python-version: ${{ matrix.python-version }}
->>>>>>> 1f63bef4
 
       - name: Setup Miniconda
         uses: conda-incubator/setup-miniconda@v3
@@ -473,23 +449,13 @@
       - name: Upload Coverage
         uses: codecov/codecov-action@v4
         with:
-<<<<<<< HEAD
           flags: ${{ runner.os }},${{ runner.arch }},${{ matrix.python-version }},${{ matrix.test-type }}
-=======
-          flags: ${{ matrix.test-type }},${{ matrix.arch }},${{ matrix.python-version }}
->>>>>>> 1f63bef4
 
       - name: Upload Test Results
         if: '!cancelled()'
         uses: actions/upload-artifact@v4
         with:
-<<<<<<< HEAD
           name: test-results-${{ env.HASH }}
-=======
-          # name has to be unique, to not overwrite uploads of other matrix runs. sha1 is optional and only to differentiate
-          # when locally dowloading and comparing results of different workflow runs.
-          name: test-results-${{ github.sha }}-${{ matrix.arch }}-${{ matrix.default-channel }}-${{ matrix.python-version }}-${{ matrix.test-type }}-${{ matrix.test-group }}
->>>>>>> 1f63bef4
           path: |
             .coverage
             tools/durations/${{ runner.os }}.json
@@ -600,13 +566,8 @@
 
           Path(environ["GITHUB_ENV"]).write_text(f"ANACONDA_ORG_LABEL={label}")
 
-<<<<<<< HEAD
       - name: Create & Upload
-        uses: conda/actions/canary-release@v23.10.0
-=======
-      - name: Create and upload canary build
         uses: conda/actions/canary-release@v24.2.0
->>>>>>> 1f63bef4
         env:
           # Run conda-build in isolated activation to properly package conda
           _CONDA_BUILD_ISOLATED_ACTIVATION: 1
