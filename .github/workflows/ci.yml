# NOTE: jobs in this workflow are required checks (see https://github.com/conda/conda/settings/branch_protection_rules/773550)
# remember to mirror changes here in ci-skip.yml to circumvent skipped required checks issue
# https://docs.github.com/en/repositories/configuring-branches-and-merges-in-your-repository/defining-the-mergeability-of-pull-requests/troubleshooting-required-status-checks#handling-skipped-but-required-checks
name: CI tests

on:
  # NOTE: github.event context is push payload:
  # https://docs.github.com/en/developers/webhooks-and-events/webhooks/webhook-events-and-payloads#push
  push:
    branches:
      - main

  # NOTE: github.event context is pull_request payload:
  # https://docs.github.com/en/developers/webhooks-and-events/webhooks/webhook-events-and-payloads#pull_request
  pull_request:

concurrency:
  # Concurrency group that uses the workflow name and PR number if available
  # or commit SHA as a fallback. If a new build is triggered under that
  # concurrency group while a previous build is running it will be canceled.
  # Repeated pushes to a PR will cancel all previous builds, while multiple
  # merges to main will not cancel.
  group: ${{ github.workflow }}-${{ github.event.pull_request.number || github.sha }}
  cancel-in-progress: true

jobs:
  windows:
    runs-on: windows-2019
    strategy:
      fail-fast: false
      matrix:
        python-version: ['3.7', '3.8', '3.9', '3.10']
        conda-subdir: ['win-64']
        test-type: ['unit', 'integration']
        test-group: ['1', '2', '3']
    env:
      OS: Windows
      PYTHON: ${{ matrix.python-version }}
      CONDA_SUBDIR: ${{ matrix.conda-subdir }}
      TEST_SPLITS: 3
      TEST_GROUP: ${{ matrix.test-group }}
    steps:
      - uses: actions/checkout@v3
        with:
          fetch-depth: 0

      - name: Cache conda packages
        uses: actions/cache@v3
        env:
          # Increase this value to reset cache
          CACHE_NUMBER: 0
        with:
          path: "C:\\conda_bin\\envs\\conda-test-env\\pkgs"
          key:
            ${{ runner.os }}-conda-${{ env.CACHE_NUMBER }}-py${{ env.PYTHON }}-${{
            hashFiles('recipe/meta.yaml', 'dev/windows/setup.bat', 'tests/requirements.txt') }}

      - name: Set temp dirs correctly
        # https://github.com/actions/virtual-environments/issues/712
        run: |
          echo "TMPDIR=$env:USERPROFILE\AppData\Local\Temp" >> $env:GITHUB_ENV
          echo "TEMP=$env:USERPROFILE\AppData\Local\Temp" >> $env:GITHUB_ENV
          echo "TMP=$env:USERPROFILE\AppData\Local\Temp" >> $env:GITHUB_ENV

      - name: Setup environment
        shell: cmd
        run: |
          call .\dev\windows\setup.bat

      - name: Python ${{ matrix.python-version }}, ${{ matrix.conda-subdir }} ${{ matrix.test-type }} tests, group ${{ matrix.test-group }}
        shell: cmd
        run: |
          call .\dev\windows\${{ matrix.test-type }}.bat

      - uses: codecov/codecov-action@v3
        with:
          flags: ${{ matrix.test-type }}
          env_vars: OS,PYTHON

      - name: Upload test results
        if: always()
        uses: actions/upload-artifact@v3
        with:
          # name has to be unique, to not overwrite uploads of other matrix runs. sha1 is optional and only to differentiate
          # when locally dowloading and comparing results of different workflow runs.
          name: test-results-${{ github.sha }}-${{ runner.os }}-${{ matrix.python-version }}-${{ matrix.conda-subdir }}-${{ matrix.test-type }}-${{ matrix.test-group }}
          path: |
            .coverage
            test-report.xml
          retention-days: 1

  linux:
    runs-on: ubuntu-latest
    strategy:
      fail-fast: false
      matrix:
        python-version: ['3.7', '3.8', '3.9', '3.10']
        test-type: ['unit', 'integration']
        test-group: ['1', '2', '3']
    env:
      OS: Linux
      PYTHON: ${{ matrix.python-version }}
      TEST_SPLITS: 3
      TEST_GROUP: ${{ matrix.test-group }}
    steps:
      - uses: actions/checkout@v3
        with:
          fetch-depth: 0

      - name: Python ${{ matrix.python-version }} ${{ matrix.test_type }} tests, group ${{ matrix.test-group }}
        run: >
          docker run
          --rm -v ${PWD}:/opt/conda-src
          -e TEST_SPLITS
          -e TEST_GROUP
          ghcr.io/conda/conda-ci:main-linux-python${{ matrix.python-version }}
          /opt/conda-src/dev/linux/${{ matrix.test-type }}.sh

      - uses: codecov/codecov-action@v3
        with:
          flags: ${{ matrix.test-type }}
          env_vars: OS,PYTHON

      - name: Upload test results
        if: always()
        uses: actions/upload-artifact@v3
        with:
          # name has to be unique, to not overwrite uploads of other matrix runs. sha1 is optional and only to differentiate
          # when locally dowloading and comparing results of different workflow runs.
          name: test-results-${{ github.sha }}-${{ runner.os }}-${{ matrix.python-version }}-${{ matrix.test-type }}-${{ matrix.test-group }}
          path: |
            .coverage
            test-report.xml
          retention-days: 1

  linux-qemu:
    # Run one single fast test per docker+qemu emulated linux platform to test that
    # test execution is possible there (container+tools+dependencies work). Can be
    # changed / extended to run specific tests in case there are platform related
    # things to test. Running more tests is time consuming due to emulation
    # (factor 2-10x slower).
    runs-on: ubuntu-latest
    strategy:
      fail-fast: false
      matrix:
        python-version: ['3.10']
        platform: ['arm64', 'ppc64le']
    env:
      OS: linux-${{ matrix.platform }}
      PYTHON: ${{ matrix.python-version }}
    steps:
      - uses: actions/checkout@v3
        with:
          fetch-depth: 0

      - name: Set up QEMU
        uses: docker/setup-qemu-action@v2
        # Equivalent to locally run:
        #   `docker run --privileged --rm tonistiigi/binfmt --install all`

      - name: Python linux-${{ matrix.platform }} ${{ matrix.python-version }} tests
        run: >
          docker run
          --rm -v ${PWD}:/opt/conda-src
          --platform linux/${{ matrix.platform }}
          -e TEST_SPLITS
          -e TEST_GROUP
          ghcr.io/conda/conda-ci:main-linux-python${{ matrix.python-version }}
          bash -c "source /opt/conda/etc/profile.d/conda.sh; \
                   pytest -k test_DepsModifier_contract"

      - name: Upload test results
        if: always()
        uses: actions/upload-artifact@v3
        with:
          # name has to be unique, to not overwrite uploads of other matrix runs. sha1 is optional and only to differentiate
          # when locally dowloading and comparing results of different workflow runs.
          name: test-results-${{ github.sha }}-linux-${{ matrix.platform }}-qemu-${{ matrix.python-version }}
          path: |
            .coverage
            test-report.xml
          retention-days: 1

  macos:
    runs-on: macos-latest
    strategy:
      fail-fast: false
      matrix:
        python-version: ['3.9']
        test-type: ['unit', 'integration']
        test-group: ['1', '2', '3']
    env:
      OS: macOS
      PYTHON: ${{ matrix.python-version }}
      TEST_SPLITS: 3
      TEST_GROUP: ${{ matrix.test-group }}
    steps:
      - uses: actions/checkout@v3
        with:
          fetch-depth: 0

      - name: Cache conda packages
        uses: actions/cache@v3
        env:
          # Increase this value to reset cache
          CACHE_NUMBER: 0
        with:
          path: ~/conda_pkgs_dir
          key:
            ${{ runner.os }}-conda-${{ env.CACHE_NUMBER }}-py${{ env.PYTHON }}-${{
            hashFiles('recipe/meta.yaml', 'dev/macos/setup.sh', 'tests/requirements.txt') }}

      - name: Cache minio
        uses: actions/cache@v3
        env:
          # Increase this value to reset cache
          CACHE_NUMBER: 0
        with:
          path: minio
          key:
<<<<<<< HEAD
            ${{ runner.os }}-minio-${{ env.CACHE_NUMBER }}-${{
            hashFiles('recipe/meta.yaml', 'dev/macos/setup.sh', 'tests/requirements.txt') }}
=======
            ${{ runner.os }}-minio-${{ env.CACHE_NUMBER }}
>>>>>>> ef613480

      - uses: conda-incubator/setup-miniconda@v2
        with:
          activate-environment: conda-test-env
          miniconda-version: "latest"
          python-version: ${{ matrix.python-version }}
          use-only-tar-bz2: true # IMPORTANT: This needs to be set for caching to work properly!

      - name: Setup environment
        shell: bash -l {0}
        run: |
          ./dev/macos/setup.sh

      - name: Python ${{ matrix.python-version }} ${{ matrix.test-type }} tests, group ${{ matrix.test-group }}
        shell: bash -l {0}
        run: |
          ./dev/macos/${{ matrix.test-type }}.sh

      - uses: codecov/codecov-action@v3
        with:
          flags: ${{ matrix.test-type }}
          env_vars: OS,PYTHON

      - name: Upload test results
        if: always()
        uses: actions/upload-artifact@v3
        with:
          # name has to be unique, to not overwrite uploads of other matrix runs. sha1 is optional and only to differentiate
          # when locally dowloading and comparing results of different workflow runs.
          name: test-results-${{ github.sha }}-${{ runner.os }}-${{ matrix.python-version }}-${{ matrix.test-type }}-${{ matrix.test-group }}
          path: |
            .coverage
            test-report.xml
          retention-days: 1

  analyze:
    needs: [windows, linux, linux-qemu, macos]
    name: Analyze test results
    if: always()
    runs-on: ubuntu-latest
    steps:
      - name: Download test results
        uses: actions/download-artifact@v3

      - name: Upload combined test results
        # provides one downloadable archive of all .coverage/test-report.xml files
        # of all matrix runs for further analysis.
        uses: actions/upload-artifact@v3
        with:
          name: test-results-${{ github.sha }}-all
          path: test-results-${{ github.sha }}-*
          retention-days: 90  # default: 90

      - name: Test Summary
        uses: test-summary/action@v2
        with:
          paths: ./test-results-${{ github.sha }}-**/test-report*.xml

      - name: Decide whether the needed jobs succeeded or failed
        uses: re-actors/alls-green@release/v1
        with:
          jobs: ${{ toJSON(needs) }}<|MERGE_RESOLUTION|>--- conflicted
+++ resolved
@@ -218,12 +218,7 @@
         with:
           path: minio
           key:
-<<<<<<< HEAD
-            ${{ runner.os }}-minio-${{ env.CACHE_NUMBER }}-${{
-            hashFiles('recipe/meta.yaml', 'dev/macos/setup.sh', 'tests/requirements.txt') }}
-=======
             ${{ runner.os }}-minio-${{ env.CACHE_NUMBER }}
->>>>>>> ef613480
 
       - uses: conda-incubator/setup-miniconda@v2
         with:
