<<<<<<< HEAD
## 4.4.0 (unreleased)

### New Features
* general support for all bourne- and c-based shells #3175


## 4.3.7 (2017-01-20)

### Bug Fixes
* actually revert json output for leaky plan (#4383)
* fix not raising on pre/post-link error (#4382)
* fix find_commands and find_executable for symlinks (#4387)


## 4.3.6 (2017-01-18)

### Bug Fixes
* fix 'Uncaught backoff with errno 41' warning on windows (#4366)
* revert json output for leaky plan (#4349)
* audit os.environ setting (#4360)
* fix #4324 using old dist string instead of dist object (#4361)
* fix #4351 infinite recursion via code in #4120 (#4370)
* fix #4368 conda -h (#4367)
* workaround for symlink race conditions on activate (#4346)


## 4.3.5 (2017-01-17)

### Improvements
* add exception message for corrupt repodata (#4315)

### Bug Fixes
* fix package not being found in cache after download (#4297)
* fix logic for Content-Length mismatch (#4311, #4326)
* use unicode_escape after etag regex instead of utf-8 (#4325)
* fix #4323 central condarc file being ignored (#4327)
* fix #4316 a bug in deactivate (#4316)
* pass target_prefix as env_prefix regardless of is_unlink (#4332)
* pass positional argument 'context' to BasicClobberError (#4335)

### Non-User-Facing Changes
* additional package pinning tests (#4317)


## 4.3.4 (2017-01-13)

### Improvements
* vendor url parsing from urllib3 (#4289)

### Bug Fixes
* fix some bugs in windows multi-user support (#4277)
* fix problems with channels of type <unknown> (#4290)
* include aliases for first command-line argument (#4279)
* fix for multi-line FTP status codes (#4276)

### Non-User-Facing Changes
* make arch in IndexRecord a StringField instead of EnumField
* improve conda-build compatibility (#4266)


## 4.3.3 (2017-01-10)

### Improvements
* respect Cache-Control max-age header for repodata (#4220)
* add 'local_repodata_ttl' configurability (#4240)
* remove questionable "nothing to install" logic (#4237)
* relax channel noarch requirement for 4.3; warn now, raise in future feature release (#4238)
* add additional info to setup.py warning message (#4258)

### Bug Fixes
* remove features properly (#4236)
* do not use `IFS` to find activate/deactivate scripts to source (#4239)
* fix #4235 print message to stderr (#4241)
* fix relative path to python in activate.bat (#4242)
* fix args.channel references (#4245, #4246)
* ensure cache_fn_url right pad (#4255)
* fix #4256 subprocess calls must have env wrapped in str (#4259)


## 4.3.2 (2017-01-06)

### Deprecations/Breaking Changes
* Further refine conda channels specification. To verify if the url of a channel
  represents a valid conda channel, we check that `noarch/repodata.json` and/or
  `noarch/repodata.json.bz2` exist, even if empty. (#3739)

### Improvements
* add new 'path_conflict' and 'clobber' configuration options (#4119)
* separate fetch/extract pass for explicit URLs (#4125)
* update conda homepage to conda.io (#4180)

### Bug Fixes
* fix pre/post unlink/link scripts (#4113)
* fix package version regex and bug in create_link (#4132)
* fix history tracking (#4143)
* fix index creation order (#4131)
* fix #4152 conda env export failure (#4175)
* fix #3779 channel UNC path encoding errors on windows (#4190)
* fix progress bar (#4191)
* use context.channels instead of args.channel (#4199)
* don't use local cached repodata for file:// urls (#4209)

### Non-User-Facing Changes
* xfail anaconda token test if local token is found (#4124)
* fix open-ended test failures relating to python 3.6 release (#4145)
* extend timebomb for test_multi_channel_export (#4169)
* don't unlink dists that aren't in the index (#4130)
* add python 3.6 and new conda-build test targets (#4194)


## 4.3.1 (2016-12-19)

### Improvements
* additional pre-transaction validation (#4090)
* export FileMode enum for conda-build (#4080)
* memoize disk permissions tests (#4091)
* local caching of repodata without remote server calls; new 'repodata_timeout_secs'
  configuration parameter (#4094)
* performance tuning (#4104)
* add additional fields to dist object serialization (#4102)

### Bug Fixes
* fix a noarch install bug on windows (#4071)
* fix a spec mismatch that resulted in python versions getting mixed during packaging (#4079)
* fix rollback linked record (#4092)
* fix #4097 keep split in PREFIX_PLACEHOLDER (#4100)


## 4.3.0 (2016-12-14)  Safety

### New Features
* **Unlink and Link Packages in a Single Transaction**: In the past, conda hasn't always been safe
  and defensive with its disk-mutating actions. It has gleefully clobbered existing files, and
  mid-operation failures leave environments completely broken. In some of the most severe examples,
  conda can appear to "uninstall itself." With this release, the unlinking and linking of packages
  for an executed command is done in a single transaction. If a failure occurs for any reason
  while conda is mutating files on disk, the environment will be returned its previous state.
  While we've implemented some pre-transaction checks (verifying package integrity for example),
  it's impossible to anticipate every failure mechanism. In some circumstances, OS file
  permissions cannot be fully known until an operation is attempted and fails. And conda itself
  is not without bugs. Moving forward, unforeseeable failures won't be catastrophic. (#3833, #4030)

* **Progressive Fetch and Extract Transactions**: Like package unlinking and linking, the
  download and extract phases of package handling have also been given transaction-like behavior.
  The distinction is the rollback on error is limited to a single package. Rather than rolling back
  the download and extract operation for all packages, the single-package rollback prevents the
  need for having to re-download every package if an error is encountered. (#4021, #4030)

* **Generic- and Python-Type Noarch/Universal Packages**: Along with conda-build 2.1.0, a
  noarch/universal type for python packages is officially supported. These are much like universal
  python wheels. Files in a python noarch package are linked into a prefix just like any other
  conda package, with the following additional features
  1. conda maps the `site-packages` directory to the correct location for the python version
     in the environment,
  2. conda maps the python-scripts directory to either $PREFIX/bin or $PREFIX/Scripts depending
     on platform,
  3. conda creates the python entry points specified in the conda-build recipe, and
  4. conda compiles pyc files at install time when prefix write permissions are guaranteed.

  Python noarch packages must be "fully universal."  They cannot have OS- or
  python version-specific dependencies.  They cannot have OS- or python version-specific "scripts"
  files. If these features are needed, traditional conda packages must be used. (#3712)

* **Multi-User Package Caches**: While the on-disk package cache structure has been preserved,
  the core logic implementing package cache handling has had a complete overhaul.  Writable and
  read-only package caches are fully supported. (#4021)

* **Python API Module**: An oft requested feature is the ability to use conda as a python library,
  obviating the need to "shell out" to another python process. Conda 4.3 includes a
  `conda.cli.python_api` module that facilitates this use case. While we maintain the user-facing
  command-line interface, conda commands can be executed in-process. There is also a
  `conda.exports` module to facilitate longer-term usage of conda as a library across conda
  conda releases.  However, conda's python code *is* considered internal and private, subject
  to change at any time across releases. At the moment, conda will not install itself into
  environments other than its original install environment. (#4028)

* **Remove All Locks**:  Locking has never been fully effective in conda, and it often created a
  false sense of security. In this release, multi-user package cache support has been
  implemented for improved safety by hard-linking packages in read-only caches to the user's
  primary user package cache. Still, users are cautioned that undefined behavior can result when
  conda is running in multiple process and operating on the same package caches and/or
  environments. (#3862)

### Deprecations/Breaking Changes
* Conda will refuse to clobber existing files that are not within the unlink instructions of
  the transaction. At the risk of being user-hostile, it's a step forward for conda. We do
  anticipate some growing pains. For example, conda will not clobber packages that have been
  installed with pip (or any other package manager). In other instances, conda packages that
  contain overlapping file paths but are from different package families will not install at
  the same time. The `--force` command line flag is the escape hatch. Using `--force` will
  let your operation proceed, but also makes clear that you want conda to do something it
  considers unsafe.
* Conda signed packages have been removed in 4.3. Vulnerabilities existed. An illusion of security
  is worse than not having the feature at all.  We will be incorporating The Update Framework
  into conda in a future feature release. (#4064)
* Conda 4.4 will drop support for older versions of conda-build.

### Improvements
* create a new "trace" log level enabled by `-v -v -v` or `-vvv` (#3833)
* allow conda to be installed with pip, but only when used as a library/dependecy (#4028)
* the 'r' channel is now part of defaults (#3677)
* private environment support for conda (#3988)
* support v1 info/paths.json file (#3927, #3943)
* support v1 info/package_metadata.json (#4030)
* improved solver hint detection, simplified filtering (#3597)
* cache VersionOrder objects to improve performance (#3596)
* fix documentation and typos (#3526, #3572, #3627)
* add multikey configuration validation (#3432)
* some Fish autocompletions (#2519)
* reduce priority for packages removed from the index (#3703)
* add user-agent, uid, gid to conda info (#3671)
* add conda.exports module (#3429)
* make http timeouts configurable (#3832)
* add a pkgs_dirs config parameter (#3691)
* add an 'always_softlink' option (#3870, #3876)
* pre-checks for diskspace, etc for fetch and extract #(4007)
* address #3879 don't print activate message when quiet config is enabled (#3886)
* add zos-z subdir (#4060)
* add elapsed time to HTTP errors (#3942)

### Bug Fixes
* account for the Windows Python 2.7 os.environ unicode aversion (#3363)
* fix link field in record object (#3424)
* anaconda api token bug fix; additional tests (#3673)
* fix #3667 unicode literals and unicode decode (#3682)
* add conda-env entrypoint (#3743)
* fix #3807 json dump on conda config --show --json (#3811)
* fix #3801 location of temporary hard links of index.json (#3813)
* fix invalid yml example (#3849)
* add arm platforms back to subdirs (#3852)
* fix #3771 better error message for assertion errors (#3802)
* fix #3999 spaces in shebang replacement (#4008)
* config --show-sources shouldn't show force by default (#3891)
* fix #3881 don't install conda-env in clones of root (#3899)
* conda-build dist compatibility (#3909)

### Non-User-Facing Changes
* remove unnecessary eval (#3428)
* remove dead install_tar function (#3641)
* apply PEP-8 to conda-env (#3653)
* refactor dist into an object (#3616)
* vendor appdirs; remove conda's dependency on anaconda-client import (#3675)
* revert boto patch from #2380 (#3676)
* move and update ROOT_NO_RM (#3697)
* integration tests for conda clean (#3695, #3699)
* disable coverage on s3 and ftp requests adapaters (#3696, #3701)
* github repo hygiene (#3705, #3706)
* major install refactor (#3712)
* remove test timebombs (#4012)
* LinkType refactor (#3882)
* move CrossPlatformStLink and make available as export (#3887)
* make Record immutable (#3965)
* project housekeeping (#3994, #4065)
* context-dependent setup.py files (#4057)


## 4.2.16 (unreleased)
=======
## 4.2.16 (2017-01-20)
>>>>>>> cd746a88

### Improvements
* vendor url parsing from urllib3 (#4289)
* workaround for symlink race conditions on activate (#4346)

### Bug Fixes
* do not replace \ with / in file:// URLs on Windows (#4269)
* include aliases for first command-line argument (#4279)
* fix for multi-line FTP status codes (#4276)
* fix errors with unknown type channels (#4291)
* change sys.exit to raise UpgradeError when info/files not found (#4388)

### Non-User-Facing Changes
* start using doctests in test runs and coverage (#4304)
* additional package pinning tests (#4312)


## 4.2.15 (2017-01-10)

### Improvements
* use 'post' instead of 'dev' for commits according to PEP-440 (#4234)
* do not use IFS to find activate/deactivate scripts to source (#4243)
* fix relative path to python in activate.bat (#4244)

### Bug Fixes
* replace sed with python for activate and deactivate #4257


## 4.2.14 (2017-01-07)

### Improvements
* use install.rm_rf for TemporaryDirectory cleanup (#3425)
* improve handling of local dependency information (#2107)
* add default channels to exports for Windows and Unix (#4103)
* make subdir configurable (#4178)

### Bug Fixes
* fix conda/install.py single-file behavior (#3854)
* fix the api->conda substitution (#3456)
* fix silent directory removal (#3730)
* fix location of temporary hard links of index.json (#3975)
* fix potential errors in multi-channel export and offline clone (#3995)
* fix auxlib/packaging, git hashes are not limited to 7 characters (#4189)
* fix compatibility with requests >=2.12, add pyopenssl as dependency (#4059)
* fix #3287 activate in 4.1-4.2.3 clobbers non-conda PATH changes (#4211)

### Non-User-Facing Changes
* fix open-ended test failures relating to python 3.6 release (#4166)
* allow args passed to cli.main() (#4193, #4200, #4201)
* test against python 3.6 (#4197)


## 4.2.13 (2016-11-22)

### Deprecations/Breaking Changes
* show warning message for pre-link scripts (#3727)
* error and exit for install of packages that require conda minimum version 4.3 (#3726)

### Improvements
* double/extend http timeouts (#3831)
* let descriptive http errors cover more http exceptions (#3834)
* backport some conda-build configuration (#3875)

### Bug Fixes
* fix conda/install.py single-file behavior (#3854)
* fix the api->conda substitution (#3456)
* fix silent directory removal (#3730)
* fix #3910 null check for is_url (#3931)

### Non-User-Facing Changes
* flake8 E116, E121, & E123 enabled (#3883)


## 4.2.12 (2016-11-02)

### Bug Fixes

* fix #3732, #3471, #3744 CONDA_BLD_PATH (#3747)
* fix #3717 allow no-name channels (#3748)
* fix #3738 move conda-env to ruamel_yaml (#3740)
* fix conda-env entry point (#3745 via #3743)
* fix again #3664 trash emptying (#3746)


## 4.2.11 (2016-10-23)

### Improvements
* only try once for windows trash removal (#3698)

### Bug Fixes
* fix anaconda api token bug (#3674)
* fix #3646 FileMode enum comparison (#3683)
* fix #3517 conda install --mkdir (#3684)
* fix #3560 hack anaconda token coverup on conda info (#3686)
* fix #3469 alias envs_path to envs_dirs (#3685)


## 4.2.10 (2016-10-18)

### Improvements
* add json output for `conda info -s` (#3588)
* ignore certain binary prefixes on windows (#3539)
* allow conda config files to have .yaml extensions or 'condarc' anywhere in filename (#3633)

### Bug Fixes
* fix conda-build's handle_proxy_407 import (#3666)
* fix #3442, #3459, #3481, #3531, #3548 multiple networking and auth issues (#3550)
* add back linux-ppc64le subdir support (#3584)
* fix #3600 ensure links are removed when unlinking (#3625)
* fix #3602 search channels by platform (#3629)
* fix duplicated packages when updating environment (#3563)
* fix #3590 exception when parsing invalid yaml (#3593 via #3634)
* fix #3655 a string decoding error (#3656)

### Non-User-Facing Changes
* backport conda.exports module to 4.2.x (#3654)
* travis-ci OSX fix (#3615 via #3657)


## 4.2.9 (2016-09-27)

### Bug Fixes
* fix #3536 conda-env messaging to stdout with --json flag (#3537)
* fix #3525 writing to sys.stdout with --json flag for post-link scripts (#3538)
* fix #3492 make NULL falsey with python 3 (#3524)


## 4.2.8 (2016-09-26)

### Improvements
* add "error" key back to json error output (#3523)

### Bug Fixes
* fix #3453 conda fails with create_default_packages (#3454)
* fix #3455 --dry-run fails (#3457)
* dial down error messages for rm_rf (#3522)
* fix #3467 AttributeError encountered for map config parameter validation (#3521)


## 4.2.7 (2016-09-16)

### Deprecations/Breaking Changes
* revert to 4.1.x behavior of `conda list --export` (#3450, #3451)

### Bug Fixes
* don't add binstar token if it's given in the channel spec (#3427, #3440, #3444)
* fix #3433 failure to remove broken symlinks (#3436)

### Non-User-Facing Changes
* use install.rm_rf for TemporaryDirectory cleanup (#3425)


## 4.2.6 (2016-09-14)

### Improvements
* add support for client TLS certificates (#3419)
* address #3267 allow migration of channel_alias (#3410)
* conda-env version matches conda version (#3422)

### Bug Fixes
* fix #3409 unsatisfiable dependecy error message (#3412)
* fix #3408 quiet rm_rf (#3413)
* fix #3407 padding error messaging (#3416)
* account for the Windows Python 2.7 os.environ unicode aversion (#3363 via #3420)


## 4.2.5 (2016-09-08)

### Deprecations/Breaking Changes
* partially revert #3041 giving conda config --add previous --prepend behavior (#3364 via #3370)
* partially revert #2760 adding back conda package command (#3398)

### Improvements
* order output of conda config --show; make --json friendly (#3384 via #3386)
* clean the pid based lock on exception (#3325)
* improve file removal on all platforms (#3280 via #3396)

### Bug Fixes
* fix #3332 allow download urls with :: in them (#3335)
* fix always_yes and not-set argparse args overriding other sources (#3374)
* fix ftp fetch timeout (#3392)
* fix #3307 add try/except block for touch lock (#3326)
* fix CONDA_CHANNELS environment variable splitting (#3390)
* fix #3378 CONDA_FORCE_32BIT environment variable (#3391)
* make conda info channel urls actually give urls (#3397)
* fix cio_test compatibility (#3395 via #3400)


## 4.2.4 (2016-08-18)

### Bug Fixes
* fix #3277 conda list package order (#3278)
* fix channel priority issue with duplicated channels (#3283)
* fix local channel channels; add full conda-build unit tests (#3281)
* fix conda install with no package specified (#3284)
* fix #3253 exporting and importing conda environments (#3286)
* fix priority messaging on conda config --get (#3304)
* fix conda list --export; additional integration tests (#3291)
* fix conda update --all idempotence; add integration tests for channel priority (#3306)

### Non-User-Facing Changes
* additional conda-env integration tests (#3288)


## 4.2.3 (2016-08-11)

### Improvements
* added zsh and zsh.exe to Windows shells (#3257)

### Bug Fixes
* allow conda to downgrade itself (#3273)
* fix breaking changes to conda-build from 4.2.2 (#3265)
* fix empty environment issues with conda and conda-env (#3269)

### Non-User-Facing Changes
* add integration tests for conda-env (#3270)
* add more conda-build smoke tests (#3274)


## 4.2.2 (2016-08-09)

### Improvements
* enable binary prefix replacement on windows (#3262)
* add `--verbose` command line flag (#3237)
* improve logging and exception detail (#3237, #3252)
* do not remove empty environment without asking; raise an error when a named environment
  can't be found (#3222)

### Bug Fixes
* fix #3226 user condarc not available on Windows (#3228)
* fix some bugs in conda config --show* (#3212)
* fix conda-build local channel bug (#3202)
* remove subprocess exiting message (#3245)
* fix comment parsing and channels in conda-env environment.yml (#3258, #3259)
* fix context error with conda-env (#3232)
* fix #3182 conda install silently skipping failed linking (#3184)


## 4.2.1 (2016-08-01)

### Improvements
* improve an error message that can happen during conda install --revision (#3181)
* use clean sys.exit with user choice 'No' (#3196)

### Bug Fixes
* critical fix for 4.2.0 error when no git is on PATH (#3193)
* revert #3171 lock cleaning on exit pending further refinement
* patches for conda-build compatibility with 4.2 (#3187)
* fix a bug in --show-sources output that ignored aliased parameter names (#3189)

### Non-User-Facing Changes
* move scripts in bin to shell directory (#3186)


## 4.2.0 (2016-07-28)  Configuration

### New Features
* **New Configuration Engine**: Configuration and "operating context" are the foundation of
  conda's functionality. Conda now has the ability to pull configuration information from a
  multitude of on-disk locations, including `.d` directories and a `.condarc` file *within*
  a conda environment), along with full `CONDA_` environment variable support. Helpful
  validation errors are given for improperly-specified configuration. Full documentation
  updates pending. (#2537, #3160, #3178)
* **New Exception Handling Engine**: Previous releases followed a pattern of premature exiting
  (with hard calls to `sys.exit()` when exceptional circumstances were encountered. This
  release replaces over 100 `sys.exit` calls with python exceptions.  For conda developers,
  this will result in tests that are easier to write.  For developers using conda, this is a
  first step on a long path toward conda being directly importable.  For conda users, this will
  eventually result in more helpful and descriptive errors messages.
  (#2899, #2993, #3016, #3152, #3045)
* **Empty Environments**: Conda can now create "empty" environments when no initial packages
  are specified, alleviating a common source of confusion. (#3072, #3174)
* **Conda in Private Env**: Conda can now be configured to live within its own private
  environment.  While it's not yet default behavior, this represents a first step toward
  separating the `root` environment into a "conda private" environment and a "user default"
  environment. (#3068)
* **Regex Version Specification**: Regular expressions are now valid version specifiers.
  For example, `^1\.[5-8]\.1$|2.2`. (#2933)

### Deprecations/Breaking Changes
* remove conda init (#2759)
* remove conda package and conda bundle (#2760)
* deprecate conda-env repo; pull into conda proper (#2950, #2952, #2954, #3157, #3163, #3170)
* force use of ruamel_yaml (#2762)
* implement conda config --prepend; change behavior of --add to --append (#3041)
* exit on link error instead of logging it (#2639)

### Improvements
* improve locking (#2962, #2989, #3048, #3075)
* clean up requests usage for fetching packages (#2755)
* remove excess output from conda --help (#2872)
* remove os.remove in update_prefix (#3006)
* better error behavior if conda is spec'd for a non-root environment (#2956)
* scale back try_write function on unix (#3076)

### Bug Fixes
* remove psutil requirement, fixes annoying error message (#3135, #3183)
* fix #3124 add threading lock to memoize (#3134)
* fix a failure with multi-threaded repodata downloads (#3078)
* fix windows file url (#3139)
* address #2800, error with environment.yml and non-default channels (#3164)

### Non-User-Facing Changes
* project structure enhancement (#2929, #3132, #3133, #3136)
* clean up channel handling with new channel model (#3130, #3151)
* add Anaconda Cloud / Binstar auth handler (#3142)
* remove dead code (#2761, #2969)
* code refactoring and additional tests (#3052, #3020)
* remove auxlib from project root (#2931)
* vendor auxlib 0.0.40 (#2932, #2943, #3131)
* vendor toolz 0.8.0 (#2994)
* move progressbar to vendor directory (#2951)
* fix conda.recipe for new quirks with conda-build (#2959)
* move captured function to common module (#3083)
* rename CHANGELOG to md (#3087)


## 4.1.13 (unreleased)

* improve handling of local dependency information, #2107
* show warning message for pre-link scripts, #3727
* error and exit for install of packages that require conda minimum version 4.3, #3726
* fix conda/install.py single-file behavior, #3854
* fix open-ended test failures relating to python 3.6 release, #4167
* fix #3287 activate in 4.1-4.2.3 clobbers non-conda PATH changes, #4211
* fix relative path to python in activate.bat, #4244


## 4.1.12 (2016-09-08)

* fix #2837 "File exists" in symlinked path with parallel activations, #3210
* fix prune option when installing packages, #3354
* change check for placeholder to be more friendly to long PATH, #3349


## 4.1.11 (2016-07-26)

* fix PS1 backup in activate script, #3135 via #3155
* correct resolution for 'handle failures in binstar_client more generally', #3156


## 4.1.10 (2016-07-25)

* ignore symlink failure because of read-only file system, #3055
* backport shortcut tests, #3064
* fix #2979 redefinition of $SHELL variable, #3081
* fix #3060 --clone root --copy exception, #3080


## 4.1.9 (2016-07-20)

* fix #3104, add global BINSTAR_TOKEN_PAT
* handle failures in binstar_client more generally


## 4.1.8 (2016-07-12)

* fix #3004 UNAUTHORIZED for url (null binstar token), #3008
* fix overwrite existing redirect shortcuts when symlinking envs, #3025
* partially revert no default shortcuts, #3032, #3047


## 4.0.11 2016-07-09

* allow auto_update_conda from sysrc, #3015 via #3021


## 4.1.7 (2016-07-07)

* add msys2 channel to defaults on Windows, #2999
* fix #2939 channel_alias issues; improve offline enforcement, #2964
* fix #2970, #2974 improve handling of file:// URLs inside channel, #2976


## 4.1.6 (2016-07-01)

* slow down exp backoff from 1 ms to 100 ms factor, #2944
* set max time on exp_backoff to ~6.5 sec,#2955
* fix #2914 add/subtract from PATH; kill folder output text, #2917
* normalize use of get_index behavior across clone/explicit, #2937
* wrap root prefix check with normcase, #2938


## 4.1.5 (2016-06-29)

* more conservative auto updates of conda #2900
* fix some permissions errors with more aggressive use of move_path_to_trash, #2882
* fix #2891 error if allow_other_channels setting is used, #2896
* fix #2886, #2907 installing a tarball directly from the package cache, #2908
* fix #2681, #2778 reverting #2320 lock behavior changes, #2915


## 4.0.10 (2016-06-29)

* fix #2846 revert the use of UNC paths; shorten trash filenames, #2859 via #2878
* fix some permissions errors with more aggressive use of move_path_to_trash, #2882 via #2894


## 4.1.4 (2016-06-27)

* fix #2846 revert the use of UNC paths; shorten trash filenames, #2859
* fix exp backoff on Windows, #2860
* fix #2845 URL for local file repos, #2862
* fix #2764 restore full path var on win; create to CONDA_PREFIX env var, #2848
* fix #2754 improve listing pip installed packages, #2873
* change root prefix detection to avoid clobbering root activate scripts, #2880
* address #2841 add lowest and highest priority indication to channel config output, #2875
* add SYMLINK_CONDA to planned instructions, #2861
* use CONDA_PREFIX, not CONDA_DEFAULT_ENV for activate.d, #2856
* call scripts with redirect on win; more error checking to activate, #2852


## 4.1.3 (2016-06-23)

* ensure conda-env auto update, along with conda, #2772
* make yaml booleans behave how everyone expects them to, #2784
* use accept-encoding for repodata; prefer repodata.json to repodata.json.bz2, #2821
* additional integration and regression tests, #2757, #2774, #2787
* add offline mode to printed info; use offline flag when grabbing channels, #2813
* show conda-env version in conda info, #2819
* adjust channel priority superseded list, #2820
* support epoch ! characters in command line specs, #2832
* accept old default names and new ones when canonicalizing channel URLs #2839
* push PATH, PS1 manipulation into shell scripts, #2796
* fix #2765 broken source activate without arguments, #2806
* fix standalone execution of install.py, #2756
* fix #2810 activating conda environment broken with git bash on Windows, #2795
* fix #2805, #2781 handle both file-based channels and explicit file-based URLs, #2812
* fix #2746 conda create --clone of root, #2838
* fix #2668, #2699 shell recursion with activate #2831


## 4.1.2 (2016-06-17)

* improve messaging for "downgrades" due to channel priority, #2718
* support conda config channel append/prepend, handle duplicates, #2730
* remove --shortcuts option to internal CLI code, #2723
* fix an issue concerning space characters in paths in activate.bat, #2740
* fix #2732 restore yes/no/on/off for booleans on the command line, #2734
* fix #2642 tarball install on Windows, #2729
* fix #2687, #2697 WindowsError when creating environments on Windows, #2717
* fix #2710 link instruction in conda create causes TypeError, #2715
* revert #2514, #2695, disabling of .netrc files, #2736
* revert #2281 printing progress bar to terminal, #2707


## 4.1.1 (2016-06-16)

* add auto_update_conda config parameter, #2686
* fix #2669 conda config --add channels can leave out defaults, #2670
* fix #2703 ignore activate symlink error if links already exist, #2705
* fix #2693 install duplicate packages with older version of Anaconda, #2701
* fix #2677 respect HTTP_PROXY, #2695
* fix #2680 broken fish integration, #2685, #2694
* fix an issue with conda never exiting, #2689
* fix #2688 explicit file installs, #2708
* fix #2700 conda list UnicodeDecodeError, #2706


## 4.0.9 (2016-06-15)

* add auto_update_conda config parameter, #2686


## 4.1.0 (2016-06-14)  Channel Priority

* clean up activate and deactivate scripts, moving back to conda repo, #1727,
  #2265, #2291, #2473, #2501, #2484
* replace pyyaml with ruamel_yaml, #2283, #2321
* better handling of channel collisions, #2323, #2369 #2402, #2428
* improve listing of pip packages with conda list, #2275
* re-license progressbar under BSD 3-clause, #2334
* reduce the amount of extraneous info in hints, #2261
* add --shortcuts option to install shortcuts on windows, #2623
* skip binary replacement on windows, #2630
* don't show channel urls by default in conda list, #2282
* package resolution and solver tweaks, #2443, #2475, #2480
* improved version & build matching, #2442, #2488
* print progress to the terminal rather than stdout, #2281
* verify version specs given on command line are valid, #2246
* fix for try_write function in case of odd permissions, #2301
* fix a conda search --spec error, #2343
* update User-Agent for conda connections, #2347
* remove some dead code paths, #2338, #2374
* fixes a thread safety issue with http requests, #2377, #2383
* manage BeeGFS hard-links non-POSIX configuration, #2355
* prevent version downgrades during removes, #2394
* fix conda info --json, #2445
* truncate shebangs over 127 characters using /usr/bin/env, #2479
* extract packages to a temporary directory then rename, #2425, #2483
* fix help in install, #2460
* fix re-install bug when sha1 differs, #2507
* fix a bug with file deletion, #2499
* disable .netrc files, #2514
* dont fetch index on remove --all, #2553
* allow track_features to be a string *or* a list in .condarc, #2541
* fix #2415 infinite recursion in invalid_chains, #2566
* allow channel_alias to be different than binstar, #2564


## 4.0.8 (2016-06-03)

* fix a potential problem with moving files to trash, #2587


## 4.0.7 (2016-05-26)

* workaround for boto bug, #2380


## 4.0.6 (2016-05-11)

* log "custom" versions as updates rather than downgrades, #2290
* fixes a TypeError exception that can occur on install/update, #2331
* fixes an error on Windows removing files with long path names, #2452


## 4.0.5 (2016-03-16)

* improved help documentation for install, update, and remove, #2262
* fixes #2229 and #2250 related to conda update errors on Windows, #2251
* fixes #2258 conda list for pip packages on Windows, #2264


## 4.0.4 (2016-03-10)

* revert #2217 closing request sessions, #2233


## 4.0.3 (2016-03-10)

* adds a `conda clean --all` feature, #2211
* solver performance improvements, #2209
* fixes conda list for pip packages on windows, #2216
* quiets some logging for package downloads under python 3, #2217
* more urls for `conda list --explicit`, #1855
* prefer more "latest builds" for more packages, #2227
* fixes a bug with dependecy resolution and features, #2226


## 4.0.2 (2016-03-08)

* fixes track_features in ~/.condarc being a list, see also #2203
* fixes incorrect path in lock file error #2195
* fixes issues with cloning environments, #2193, #2194
* fixes a strange interaction between features and versions, #2206
* fixes a bug in low-level SAT clause generation creating a
  preference for older versions, #2199


## 4.0.1 (2016-03-07)

* fixes an install issue caused by md5 checksum mismatches, #2183
* remove auxlib build dependency, #2188


## 4.0.0 (2016-03-04)  Solver

* The solver has been retooled significantly. Performance
  should be improved in most circumstances, and a number of issues
  involving feature conflicts should be resolved.
* `conda update <package>` now handles depedencies properly
  according to the setting of the "update_deps" configuration:
      --update-deps: conda will also update any dependencies as needed
                     to install the latest verison of the requrested
                     packages.  The minimal set of changes required to
                     achieve this is sought.
      --no-update-deps: conda will update the packages *only* to the
                     extent that no updates to the dependencies are
                     required
  The previous behavior, which would update the packages without regard to
  their dependencies, could result in a broken configuration, and has been
  removed.
* Conda finally has an official logo.
* Fix `conda clean --packages` on Windows, #1944
* Conda sub-commands now support dashes in names, #1840


3.19.4 (unreleased):
--------------------
  * improve handling of local dependency information, #2107
  * use install.rm_rf for TemporaryDirectory cleanup, #3425
  * fix the api->conda substitution, #3456
  * error and exit for install of packages that require conda minimum version 4.3, #3726
  * show warning message for pre-link scripts, #3727
  * fix silent directory removal, #3730
  * fix conda/install.py single-file behavior, #3854


2016-02-19   3.19.3:
--------------------
  * fix critical issue, see #2106


2016-02-19   3.19.2:
--------------------
  * add basic activate/deactivate, conda activate/deactivate/ls for fish,
    see #545
  * remove error when CONDA_FORCE_32BIT is set on 32-bit systems, #1985
  * suppress help text for --unknown option, #2051
  * fix issue with conda create --clone post-link scripts, #2007
  * fix a permissions issue on windows, #2083


2016-02-01   3.19.1:
--------------------
  * resolve.py: properly escape periods in version numbers, #1926
  * support for pinning Lua by default, #1934
  * remove hard-coded test URLs, a module cio_test is now expected when
    CIO_TEST is set


2015-12-17   3.19.0:
--------------------
  * OpenBSD 5.x support, #1891
  * improve install CLI to make Miniconda -f work, #1905


2015-12-10   3.18.9:
--------------------
  * allow chaning default_channels (only applies to "system" condarc), from
    from CLI, #1886
  * improve default for --show-channel-urls in conda list, #1900


2015-12-03   3.18.8:
--------------------
  * always attempt to delete files in rm_rf, #1864


2015-12-02   3.18.7:
--------------------
  * simplify call to menuinst.install()
  * add menuinst as dependency on Windows
  * add ROOT_PREFIX to post-link (and pre_unlink) environment


2015-11-19   3.18.6:
--------------------
  * improve conda clean when user lacks permissions, #1807
  * make show_channel_urls default to True, #1771
  * cleaner write tests, #1735
  * fix documentation, #1709
  * improve conda clean when directories don't exist, #1808


2015-11-11   3.18.5:
--------------------
  * fix bad menuinst exception handling, #1798
  * add workaround for unresolved dependencies on Windows


2015-11-09   3.18.4:
--------------------
  * allow explicit file to contain MD5 hashsums
  * add --md5 option to "conda list --explicit"
  * stop infinite recursion during certain resolve operations, #1749
  * add dependencies even if strictness == 3, #1766


2015-10-15   3.18.3:
--------------------
  * added a pruning step for more efficient solves, #1702
  * disallow conda-env to be installed into non-root environment
  * improve error output for bad command input, #1706
  * pass env name and setup cmd to menuinst, #1699


2015-10-12   3.18.2:
--------------------
  * add "conda list --explicit" which contains the URLs of all conda packages
    to be installed, and can used with the install/create --file option, #1688
  * fix a potential issue in conda clean
  * avoid issues with LookupErrors when updating Python in the root
    environment on Windows
  * don't fetch the index from the network with conda remove
  * when installing conda packages directly, "conda install <pkg>.tar.bz2",
    unlink any installed package with that name (not just the installed one)
  * allow menu items to be installed in non-root env, #1692


2015-09-28   3.18.1:
--------------------
  * fix: removed reference to win_ignore_root in plan module


2015-09-28   3.18.0:
--------------------
  * allow Python to be updated in root environment on Windows, #1657
  * add defaults to specs after getting pinned specs (allows to pin a
    different version of Python than what is installed)
  * show what older versions are in the solutions in the resolve debug log
  * fix some issues with Python 3.5
  * respect --no-deps when installing from .tar or .tar.bz2
  * avoid infinite recursion with NoPackagesFound and conda update --all --file
  * fix conda update --file
  * toposort: Added special case to remove 'pip' dependency from 'python'
  * show dotlog messages during hint generation with --debug
  * disable the max_only heuristic during hint generation
  * new version comparison algorithm, which consistently compares any version
    string, and better handles version strings using things like alpha, beta,
    rc, post, and dev. This should remove any inconsistent version comparison
    that would lead to conda installing an incorrect version.
  * use the trash in rm_rf, meaning more things will get the benefit of the
    trash system on Windows
  * add the ability to pass the --file argument multiple times
  * add conda upgrade alias for conda update
  * add update_dependencies condarc option and --update-deps/--no-update-deps
    command line flags
  * allow specs with conda update --all
  * add --show-channel-urls and --no-show-channel-urls command line options
  * add always_copy condarc option
  * conda clean properly handles multiple envs directories. This breaks
    backwards compatibility with some of the --json output. Some of the old
    --json keys are kept for backwards compatibility.


2015-09-11   3.17.0:
--------------------
  * add windows_forward_slashes option to walk_prefix(), see #1513
  * add ability to set CONDA_FORCE_32BIT environment variable, it should
    should only be used when running conda-build, #1555
  * add config option to makes the python dependency on pip optional, #1577
  * fix an UnboundLocalError
  * print note about pinned specs in no packages found error
  * allow wildcards in AND-connected version specs
  * print pinned specs to the debug log
  * fix conda create --clone with create_default_packages
  * give a better error when a proxy isn't found for a given scheme
  * enable running 'conda run' in offline mode
  * fix issue where hardlinked cache contents were being overwritten
  * correctly skip packages whose dependencies can't be found with conda
    update --all
  * use clearer terminology in -m help text.
  * use splitlines to break up multiple lines throughout the codebase
  * fix AttributeError with SSLError


2015-08-10   3.16.0:
--------------------
  * rename binstar -> anaconda, see #1458
  * fix --use-local when the conda-bld directory doesn't exist
  * fixed --offline option when using "conda create --clone", see #1487
  * don't mask recursion depth errors
  * add conda search --reverse-dependency
  * check whether hardlinking is available before linking when
    using "python install.py --link" directly, see #1490
  * don't exit nonzero when installing a package with no dependencies
  * check which features are installed in an environment via track_features,
    not features
  * set the verify flag directly on CondaSession (fixes conda skeleton not
    respecting the ssl_verify option)


2015-07-23   3.15.1:
--------------------
  * fix conda with older versions of argcomplete
  * restore the --force-pscheck option as a no-op for backwards
    compatibility


2015-07-22   3.15.0:
--------------------
  * sort the output of conda info package correctly
  * enable tab completion of conda command extensions using
    argcomplete. Command extensions that import conda should use
    conda.cli.conda_argparse.ArgumentParser instead of
    argparse.ArgumentParser. Otherwise, they should enable argcomplete
    completion manually.
  * allow psutil and pycosat to be updated in the root environment on Windows
  * remove all mentions of pscheck. The --force-pscheck flag has been removed.
  * added support for S3 channels
  * fix color issues from pip in conda list on Windows
  * add support for other machine types on Linux, in particular ppc64le
  * add non_x86_linux_machines set to config module
  * allow ssl_verify to accept strings in addition to boolean values in condarc
  * enable --set to work with both boolean and string values


2015-06-29   3.14.1:
--------------------
  * make use of Crypto.Signature.PKCS1_PSS module, see #1388
  * note when features are being used in the unsatisfiable hint


2015-06-16   3.14.0:
--------------------
  * add ability to verify signed packages, see #1343 (and conda-build #430)
  * fix issue when trying to add 'pip' dependency to old python packages
  * provide option "conda info --unsafe-channels" for getting unobscured
    channel list, #1374


2015-06-04   3.13.0:
--------------------
  * avoid the Windows file lock by moving files to a trash directory, #1133
  * handle env dirs not existing in the Environments completer
  * rename binstar.org -> anaconda.org, see #1348
  * speed up 'source activate' by ~40%


2015-05-05   3.12.0:
--------------------
  * correctly allow conda to update itself
  * print which file leads to the "unable to remove file" error on Windows
  * add support for the no_proxy environment variable, #1171
  * add a much faster hint generation for unsatisfiable packages, which is now
    always enabled (previously it would not run if there were more than ten
    specs). The new hint only gives one set of conflicting packages, rather
    than all sets, so multiple passes may be necessary to fix such issues
  * conda extensions that import conda should use
    conda.cli.conda_argparser.ArgumentParser instead of
    argparse.ArgumentParser to conform to the conda help guidelines (e.g., all
    help messages should be capitalized with periods, and the options should
    be preceded by "Options:" for the sake of help2man).
  * add confirmation dialog to conda remove. Fixes conda remove --dry-run.


2015-04-22   3.11.0:
--------------------
  * fix issue where forced update on Windows could cause a package to break
  * remove detection of running processes that might conflict
  * deprecate --force-pscheck (now a no-op argument)
  * make conda search --outdated --names-only work, fixes #1252
  * handle the history file not having read or write permissions better
  * make multiple package resolutions warning easier to read
  * add --full-name to conda list
  * improvements to command help


2015-04-06   3.10.1:
--------------------
  * fix logic in @memoized for unhashable args
  * restored json cache of repodata, see #1249
  * hide binstar tokens in conda info --json
  * handle CIO_TEST='2 '
  * always find the solution with minimal number of packages, even if there
    are many solutions
  * allow comments at the end of the line in requirement files
  * don't update the progressbar until after the item is finished running
  * add conda/<version> to HTTP header User-Agent string


2015-03-12   3.10.0:
--------------------
  * change default repo urls to be https
  * add --offline to conda search
  * add --names-only and --full-name to conda search
  * add tab completion for packages to conda search


2015-02-24   3.9.1:
-------------------
  * pscheck: check for processes in the current environment, see #1157
  * don't write to the history file if nothing has changed, see #1148
  * conda update --all installs packages without version restrictions (except
    for Python), see #1138
  * conda update --all ignores the anaconda metapackage, see #1138
  * use forward slashes for file urls on Windows
  * don't symlink conda in the root environment from activate
  * use the correct package name in the progress bar info
  * use json progress bars for unsatisfiable dependencies hints
  * don't let requests decode gz files when downloaded


2015-02-16   3.9.0:
-------------------
  * remove (de)activation scripts from conda, those are now in conda-env
  * pip is now always added as a Python dependency
  * allow conda to be installed into environments which start with _
  * add argcomplete tab completion for environments with the -n flag, and for
    package names with install, update, create, and remove


2015-02-03   3.8.4:
-------------------
  * copy (de)activate scripts from conda-env
  * Add noarch (sub) directory support


2015-01-28   3.8.3:
-------------------
  * simplified how ROOT_PREFIX is obtained in (de)activate


2015-01-27   3.8.2:
-------------------
  * add conda clean --source-cache to clean the conda build source caches
  * add missing quotes in (de)activate.bat, fixes problem in Windows when
    conda is installed into a directory with spaces
  * fix conda install --copy


2015-01-23   3.8.1:
-------------------
  * add missing utf-8 decoding, fixes Python 3 bug when icondata to json file


2015-01-22   3.8.0:
-------------------
  * move active script into conda-env, which is now a new dependency
  * load the channel urls in the correct order when using concurrent.futures
  * add optional 'icondata' key to json files in conda-meta directory, which
    contain the base64 encoded png file or the icon
  * remove a debug print statement


2014-12-18   3.7.4:
-------------------
  * add --offline option to install, create, update and remove commands, and
    also add ability to set "offline: True" in condarc file
  * add conda uninstall as alias for conda remove
  * add conda info --root
  * add conda.pip module
  * fix CONDARC pointing to non-existing file, closes issue #961
  * make update -f work if the package is already up-to-date
  * fix possible TypeError when printing an error message
  * link packages in topologically sorted order (so that pre-link scripts can
    assume that the dependencies are installed)
  * add --copy flag to install
  * prevent the progressbar from crashing conda when fetching in some
    situations


2014-11-05   3.7.3:
-------------------
  * conda install from a local conda package (or a tar fill which
    contains conda packages), will now also install the dependencies
    listed by the installed packages.
  * add SOURCE_DIR environment variable in pre-link subprocess
  * record all created environments in ~/.conda/environments.txt


2014-10-31   3.7.2:
-------------------
  * only show the binstar install message once
  * print the fetching repodata dot after the repodata is fetched
  * write the install and remove specs to the history file
  * add '-y' as an alias to '--yes'
  * the `--file` option to conda config now defaults to
    os.environ.get('CONDARC')
  * some improvements to documentation (--help output)
  * add user_rc_path and sys_rc_path to conda info --json
  * cache the proxy username and password
  * avoid warning about conda in pscheck
  * make ~/.conda/envs the first user envs dir


2014-10-07   3.7.1:
-------------------
  * improve error message for forgetting to use source with activate and
    deactivate, see issue #601
  * don't allow to remove the current environment, see issue #639
  * don't fail if binstar_client can't be imported for other reasons,
    see issue #925
  * allow spaces to be contained in conda run
  * only show the conda install binstar hint if binstar is not installed
  * conda info package_spec now gives detailed info on packages. conda info
    path has been removed, as it is duplicated by conda package -w path.


2014-09-19   3.7.0:
-------------------
  * faster algorithm for --alt-hint
  * don't allow channel_alias with allow_other_channels: false if it is set in
    the system .condarc
  * don't show long "no packages found" error with update --all
  * automatically add the Binstar token to urls when the binstar client is
    installed and logged in
  * carefully avoid showing the binstar token or writing it to a file
  * be more careful in conda config about keys that are the wrong type
  * don't expect directories starting with conda- to be commands
  * no longer recommend to run conda init after pip installing conda. A pip
    installed conda will now work without being initialized to create and
    manage other environments
  * the rm function on Windows now works around access denied errors
  * fix channel urls now showing with conda list with show_channel_urls set to
    true


2014-09-08   3.6.4:
-------------------
  * fix removing packages that aren't in the channels any more
  * Pretties output for --alt-hint


2014-09-04   3.6.3:
-------------------
  * skip packages that can't be found with update --all
  * add --use-local to search and remove
  * allow --use-local to be used along with -c (--channels) and
    --override-channels. --override-channels now requires either -c or
    --use-local
  * allow paths in has_prefix to be quoted, to allow for spaces in paths on
    Windows
  * retain Unix style path separators for prefixes in has_prefix on
    Windows (if the placeholder path uses /, replace it with a path that uses
    /, not \)
  * fix bug in --use-local due to API changes in conda-build
  * include user site directories in conda info -s
  * make binary has_prefix replacement work with spaces after the prefix
  * make binary has_prefix replacement replace multiple occurrences of the
    placeholder in the same null-terminated string
  * don't show packages from other platforms as installed or cached in conda
    search
  * be more careful about not warning about conda itself in pscheck
  * Use a progress bar for the unsatisfiable packages hint generation
  * Don't use TemporaryFile in try_write, as it is too slow when it fails
  * Ignore InsecureRequestWarning when ssl_verify is False
  * conda remove removes features tracked by removed packages in
    track_features


2014-08-20   3.6.2:
-------------------
  * add --use-index-cache to conda remove
  * fix a bug where features (like mkl) would be selected incorrectly
  * use concurrent.future.ThreadPool to fetch package metadata asynchronously
    in Python 3.
  * do the retries in rm_rf on every platform
  * use a higher cutoff for package name misspellings
  * allow changing default channels in "system" .condarc


2014-08-13   3.6.1:
-------------------
  * add retries to download in fetch module
  * improved error messages for missing packages
  * more robust rm_rf on Windows
  * print multiline help for subcommands correctly


2014-08-11   3.6.0:
-------------------
  * correctly check if a package can be hard-linked if it isn't extracted yet
  * change how the package plan is printed to better show what is new,
    updated, and downgraded
  * use suggest_normalized_version in the resolve module. Now versions like
    1.0alpha that are not directly recognized by verlib's NormalizedVersion
    are supported better
  * conda run command, to run apps and commands from packages
  * more complete --json API. Every conda command should fully support --json
    output now.
  * show the conda_build and requests versions in conda info
  * include packages from setup.py develop in conda list (with use_pip)
  * raise a warning instead of dying when the history file is invalid
  * use urllib.quote on the proxy password
  * make conda search --outdated --canonical work
  * pin the Python version during conda init
  * fix some metadata that is written for Python during conda init
  * allow comments in a pinned file
  * allow installing and updating menuinst on Windows
  * allow conda create with both --file and listed packages
  * better handling of some nonexistent packages
  * fix command line flags in conda package
  * fix a bug in the ftp adapter


2014-06-10   3.5.5:
-------------------
  * remove another instance pycosat version detection, which fails on
    Windows, see issue #761


2014-06-10   3.5.4:
-------------------
  * remove pycosat version detection, which fails on Windows, see issue #761


2014-06-09   3.5.3:
-------------------
  * fix conda update to correctly not install packages that are already
    up-to-date
  * always fail with connection error in download
  * the package resolution is now much faster and uses less memory
  * add ssl_verify option in condarc to allow ignoring SSL certificate
    verification, see issue #737


2014-05-27   3.5.2:
-------------------
  * fix bug in activate.bat and deactivate.bat on Windows


2014-05-26   3.5.1:
-------------------
  * fix proxy support - conda now prompts for proxy username and password
    again
  * fix activate.bat on Windows with spaces in the path
  * update optional psutil dependency was updated to psutil 2.0 or higher


2014-05-15   3.5.0:
-------------------
  * replace use of urllib2 with requests. requests is now a hard dependency of
    conda.
  * add ability to only allow system-wise specified channels
  * hide binstar from output of conda info


2014-05-05   3.4.3:
-------------------
  * allow prefix replacement in binary files, see issue #710
  * check if creating hard link is possible and otherwise copy,
    during install
  * allow circular dependencies


2014-04-21   3.4.2:
-------------------
  * conda clean --lock: skip directories that don't exist, fixes #648
  * fixed empty history file causing crash, issue #644
  * remove timezone information from history file, fixes issue #651
  * fix PackagesNotFound error for missing recursive dependencies
  * change the default for adding cache from the local package cache -
    known is now the default and the option to use index metadata from the
    local package cache is --unknown
  * add --alt-hint as a method to get an alternate form of a hint for
    unsatisfiable packages
  * add conda package --ls-files to list files in a package
  * add ability to pin specs in an environment. To pin a spec, add a file
    called pinned to the environment's conda-meta directory with the specs to
    pin. Pinned specs are always kept installed, unless the --no-pin flag is
    used.
  * fix keyboard interrupting of external commands. Now keyboard interupting
    conda build correctly removes the lock file
  * add no_link ability to conda, see issue #678


2014-04-07   3.4.1:
-------------------
  * always use a pkgs cache directory associated with an envs directory, even
    when using -p option with an arbitrary a prefix which is not inside an
    envs dir
  * add setting of PYTHONHOME to conda info --system
  * skip packages with bad metadata


2014-04-02   3.4.0:
-------------------
  * added revision history to each environment:
      - conda list --revisions
      - conda install --revision
      - log is stored in conda-meta/history
  * allow parsing pip-style requirement files with --file option and in command
    line arguments, e.g. conda install 'numpy>=1.7', issue #624
  * fix error message for --file option when file does not exist
  * allow DEFAULTS in CONDA_ENVS_PATH, which expands to the defaults settings,
    including the condarc file
  * don't install a package with a feature (like mkl) unless it is
    specifically requested (i.e., that feature is already enabled in that
    environment)
  * add ability to show channel URLs when displaying what is going to be
    downloaded by setting "show_channel_urls: True" in condarc
  * fix the --quiet option
  * skip packages that have dependencies that can't be found


2014-03-24   3.3.2:
-------------------
  * fix the --file option
  * check install arguments before fetching metadata
  * fix a printing glitch with the progress bars
  * give a better error message for conda clean with no arguments
  * don't include unknown packages when searching another platform


2014-03-19   3.3.1:
-------------------
  * Fix setting of PS1 in activate.
  * Add conda update --all.
  * Allow setting CONDARC=' ' to use no condarc.
  * Add conda clean --packages.
  * Don't include bin/conda, bin/activate, or bin/deactivate in conda
    package.


2014-03-18   3.3.0:
-------------------
  * allow new package specification, i.e. ==, >=, >, <=, <, != separated
    by ',' for example: >=2.3,<3.0
  * add ability to disable self update of conda, by setting
    "self_update: False" in .condarc
  * Try installing packages using the old way of just installing the maximum
    versions of things first. This provides a major speedup of solving the
    package specifications in the cases where this scheme works.
  * Don't include python=3.3 in the specs automatically for the Python 3
    version of conda.  This allows you to do "conda create -n env package" for
    a package that only has a Python 2 version without specifying
    "python=2". This change has no effect in Python 2.
  * Automatically put symlinks to conda, activate, and deactivate in each
    environment on Unix.
  * On Unix, activate and deactivate now remove the root environment from the
    PATH. This should prevent "bleed through" issues with commands not
    installed in the activated environment but that are installed in the root
    environment. If you have "setup.py develop" installed conda on Unix, you
    should run this command again, as the activate and deactivate scripts have
    changed.
  * Begin work to support Python 3.4.
  * Fix a bug in version comparison
  * Fix usage of sys.stdout and sys.stderr in environments like pythonw on
    Windows where they are nonstandard file descriptors.


2014-03-12   3.2.1:
-------------------
  * fix installing packages with irrational versions
  * fix installation in the api
  * use a logging handler to print the dots


2014-03-11   3.2.0:
-------------------
  * print dots to the screen for progress
  * move logic functions from resolve to logic module


2014-03-07   3.2.0a1:
---------------------
  * conda now uses pseudo-boolean constraints in the SAT solver. This allows
    it to search for all versions at once, rather than only the latest (issue
    #491).
  * Conda contains a brand new logic submodule for converting pseudo-boolean
    constraints into SAT clauses.


2014-03-07   3.1.1:
-------------------
  * check if directory exists, fixed issue #591


2014-03-07   3.1.0:
-------------------
  * local packages in cache are now added to the index, this may be disabled
    by using the --known option, which only makes conda use index metadata
    from the known remote channels
  * add --use-index-cache option to enable using cache of channel index files
  * fix ownership of files when installing as root on Linux
  * conda search: add '.' symbol for extracted (cached) packages


2014-02-20   3.0.6:
-------------------
  * fix 'conda update' taking build number into account


2014-02-17   3.0.5:
-------------------
  * allow packages from create_default_packages to be overridden from the
    command line
  * fixed typo install.py, issue #566
  * try to prevent accidentally installing into a non-root conda environment


2014-02-14   3.0.4:
-------------------
  * conda update: don't try to update packages that are already up-to-date


2014-02-06   3.0.3:
-------------------
  * improve the speed of clean --lock
  * some fixes to conda config
  * more tests added
  * choose the first solution rather than the last when there are more than
    one, since this is more likely to be the one you want.


2014-02-03   3.0.2:
-------------------
  * fix detection of prefix being writable


2014-01-31   3.0.1:
-------------------
  * bug: not having track_features in condarc now uses default again
  * improved test suite
  * remove numpy version being treated special in plan module
  * if the post-link.(bat|sh) fails, don't treat it as though it installed,
    i.e. it is not added to conda-meta
  * fix activate if CONDA_DEFAULT_ENV is invalid
  * fix conda config --get to work with list keys again
  * print the total download size
  * fix a bug that was preventing conda from working in Python 3
  * add ability to run pre-link script, issue #548


2014-01-24   3.0.0:
-------------------
  * removed build, convert, index, and skeleton commands, which are now
    part of the conda-build project: https://github.com/conda/conda-build
  * limited pip integration to `conda list`, that means
    `conda install` no longer calls `pip install` # !!!
  * add ability to call sub-commands named 'conda-x'
  * The -c flag to conda search is now shorthand for --channel, not
    --canonical (this is to be consistent with other conda commands)
  * allow changing location of .condarc file using the CONDARC environment
    variable
  * conda search now shows the channel that the package comes from
  * conda search has a new --platform flag for searching for packages in other
    platforms.
  * remove condarc warnings: issue #526#issuecomment-33195012


2014-01-17   2.3.1:
-------------------
  * add ability create info/no_softlink
  * add conda convert command to convert non-platform-dependent packages from
    one platform to another (experimental)
  * unify create, install, and update code. This adds many features to create
    and update that were previously only available to install. A backwards
    incompatible change is that conda create -f now means --force, not
    --file.


2014-01-16   2.3.0:
-------------------
  * automatically prepend http://conda.binstar.org/ (or the value of
    channel_alias in the .condarc file) to channels whenever the
    channel is not a URL or the word 'defaults or 'system'
  * recipes made with the skeleton pypi command will use setuptools instead of
    distribute
  * re-work the setuptools dependency and entry_point logic so that
    non console_script entry_points for packages with a dependency on
    setuptools will get correct build script with conda skeleton pypi
  * add -m, --mkdir option to conda install
  * add ability to disable soft-linking


2014-01-06   2.2.8:
-------------------
  * add check for chrpath (on Linux) before build is started, see issue #469
  * conda build: fixed ELF headers not being recognized on Python 3
  * fixed issues: #467, #476


2014-01-02   2.2.7:
-------------------
  * fixed bug in conda build related to lchmod not being available on all
    platforms


2013-12-31   2.2.6:
-------------------
  * fix test section for automatic recipe creation from pypi
    using --build-recipe
  * minor Py3k fixes for conda build on Linux
  * copy symlinks as symlinks, issue #437
  * fix explicit install (e.g. from output of `conda list -e`) in root env
  * add pyyaml to the list of packages which can not be removed from root
    environment
  * fixed minor issues: #365, #453


2013-12-17   2.2.5:
-------------------
  * conda build: move broken packages to conda-bld/broken
  * conda config: automatically add the 'defaults' channel
  * conda build: improve error handling for invalid recipe directory
  * add ability to set build string, issue #425
  * fix LD_RUN_PATH not being set on Linux under Python 3,
    see issue #427, thanks peter1000


2013-12-10   2.2.4:
-------------------
  * add support for execution with the -m switch (issue #398), i.e. you
    can execute conda also as: python -m conda
  * add a deactivate script for windows
  * conda build adds .pth-file when it encounters an egg (TODO)
  * add ability to preserve egg directory when building using
        build/preserve_egg_dir: True
  * allow track_features in ~/.condarc
  * Allow arbitrary source, issue #405
  * fixed minor issues: #393, #402, #409, #413


2013-12-03   2.2.3:
-------------------
  * add "foreign mode", i.e. disallow install of certain packages when
    using a "foreign" Python, such as the system Python
  * remove activate/deactivate from source tarball created by sdist.sh,
    in order to not overwrite activate script from virtualenvwrapper


2013-11-27   2.2.2:
-------------------
  * remove ARCH environment variable for being able to change architecture
  * add PKG_NAME, PKG_VERSION to environment when running build.sh,
    .<name>-post-link.sh and .<name>-pre-unlink.sh


2013-11-15   2.2.1:
-------------------
  * minor fixes related to make conda pip installable
  * generated conda meta-data missing 'files' key, fixed issue #357


2013-11-14   2.2.0:
-------------------
  * add conda init command, to allow installing conda via pip
  * fix prefix being replaced by placeholder after conda build on Unix
  * add 'use_pip' to condarc configuration file
  * fixed activate on Windows to set CONDA_DEFAULT_ENV
  * allow setting "always_yes: True" in condarc file, which implies always
    using the --yes option whenever asked to proceed


2013-11-07   2.1.0:
-------------------
  * fix rm_egg_dirs so that the .egg_info file can be a zip file
  * improve integration with pip
      * conda list now shows pip installed packages
      * conda install will try to install via "pip install" if no
        conda package is available (unless --no-pip is provided)
      * conda build has a new --build-recipe option which
        will create a recipe (stored in <root>/conda-recipes) from pypi
        then build a conda package (and install it)
      * pip list and pip install only happen if pip is installed
  * enhance the locking mechanism so that conda can call itself in the same
    process.


2013-11-04   2.0.4:
-------------------
  * ensure lowercase name when generating package info, fixed issue #329
  * on Windows, handle the .nonadmin files


2013-10-28   2.0.3:
-------------------
  * update bundle format
  * fix bug when displaying packages to be downloaded (thanks Crystal)


2013-10-27   2.0.2:
-------------------
  * add --index-cache option to clean command, see issue #321
  * use RPATH (instead of RUNPATH) when building packages on Linux


2013-10-23   2.0.1:
-------------------
  * add --no-prompt option to conda skeleton pypi
  * add create_default_packages to condarc (and --no-default-packages option
    to create command)


2013-10-01   2.0.0:
-------------------
  * added user/root mode and ability to soft-link across filesystems
  * added create --clone option for copying local environments
  * fixed behavior when installing into an environment which does not
    exist yet, i.e. an error occurs
  * fixed install --no-deps option
  * added --export option to list command
  * allow building of packages in "user mode"
  * regular environment locations now used for build and test
  * add ability to disallow specification names
  * add ability to read help messages from a file when install location is RO
  * restore backwards compatibility of share/clone for conda-api
  * add new conda bundle command and format
  * pass ARCH environment variable to build scripts
  * added progress bar to source download for conda build, issue #230
  * added ability to use url instead of local file to conda install --file
    and conda create --file options


2013-09-06   1.9.1:
-------------------
  * fix bug in new caching of repodata index


2013-09-05   1.9.0:
-------------------
  * add caching of repodata index
  * add activate command on Windows
  * add conda package --which option, closes issue 163
  * add ability to install file which contains multiple packages, issue 256
  * move conda share functionality to conda package --share
  * update documentation
  * improve error messages when external dependencies are unavailable
  * add implementation for issue 194: post-link or pre-unlink may append
    to a special file ${PREFIX}/.messages.txt for messages, which is display
    to the user's console after conda completes all actions
  * add conda search --outdated option, which lists only installed packages
    for which newer versions are available
  * fixed numerous Py3k issues, in particular with the build command


2013-08-16   1.8.2:
-------------------
  * add conda build --check option
  * add conda clean --lock option
  * fixed error in recipe causing conda traceback, issue 158
  * fixes conda build error in Python 3, issue 238
  * improve error message when test command fails, as well as issue 229
  * disable Python (and other packages which are used by conda itself)
    to be updated in root environment on Windows
  * simplified locking, in particular locking should never crash conda
    when files cannot be created due to permission problems


2013-08-07   1.8.1:
-------------------
  * fixed conda update for no arguments, issue 237
  * fix setting prefix before calling should_do_win_subprocess()
    part of issue 235
  * add basic subversion support when building
  * add --output option to conda build


2013-07-31   1.8.0:
-------------------
  * add Python 3 support (thanks almarklein)
  * add Mercurial support when building from source (thanks delicb)
  * allow Python (and other packages which are used by conda itself)
    to be updated in root environment on Windows
  * add conda config command
  * add conda clean command
  * removed the conda pip command
  * improve locking to be finer grained
  * made activate/deactivate work with zsh (thanks to mika-fischer)
  * allow conda build to take tarballs containing a recipe as arguments
  * add PKG_CONFIG_PATH to build environment variables
  * fix entry point scripts pointing to wrong python when building Python 3
    packages
  * allow source/sha1 in meta.yaml, issue 196
  * more informative message when there are unsatisfiable package
    specifications
  * ability to set the proxy urls in condarc
  * conda build asks to upload to binstar. This can also be configured by
    changing binstar_upload in condarc.
  * basic tab completion if the argcomplete package is installed and eval
    "$(register-python-argcomplete conda)" is added to the bash profile.


2013-07-02   1.7.2:
-------------------
  * fixed conda update when packages include a post-link step which was
    caused by subprocess being lazily imported, fixed by 0d0b860
  * improve error message when 'chrpath' or 'patch' is not installed and
    needed by build framework
  * fixed sharing/cloning being broken (issue 179)
  * add the string LOCKERROR to the conda lock error message


2013-06-21   1.7.1:
-------------------
  * fix "executable" not being found on Windows when ending with .bat when
    launching application
  * give a better error message from when a repository does not exist


2013-06-20   1.7.0:
-------------------
  * allow ${PREFIX} in app_entry
  * add binstar upload information after conda build finishes


2013-06-20   1.7.0a2:
---------------------
  * add global conda lock file for only allowing one instance of conda
    to run at the same time
  * add conda skeleton command to create recipes from PyPI
  * add ability to run post-link and pre-unlink script


2013-06-13   1.7.0a1:
---------------------
  * add ability to build conda packages from "recipes", using the conda build
    command, for some examples, see:
    https://github.com/ContinuumIO/conda-recipes
  * fixed bug in conda install --force
  * conda update command no longer uses anaconda as default package name
  * add proxy support
  * added application API to conda.api module
  * add -c/--channel and --override-channels flags (issue 121).
  * add default and system meta-channels, for use in .condarc and with -c
    (issue 122).
  * fixed ability to install ipython=0.13.0 (issue 130)


2013-06-05   1.6.0:
-------------------
  * update package command to reflect changes in repodata
  * fixed refactoring bugs in share/clone
  * warn when anaconda processes are running on install in Windows (should
    fix most permissions errors on Windows)


2013-05-31   1.6.0rc2:
----------------------
  * conda with no arguments now prints help text (issue 111)
  * don't allow removing conda from root environment
  * conda update python does no longer update to Python 3, also ensure that
    conda itself is always installed into the root environment (issue 110)


2013-05-30   1.6.0rc1:
----------------------
  * major internal refactoring
  * use new "depends" key in repodata
  * uses pycosat to solve constraints more efficiently
  * add hard-linking on Windows
  * fixed linking across filesystems (issue 103)
  * add conda remove --features option
  * added more tests, in particular for new dependency resolver
  * add internal DSL to perform install actions
  * add package size to download preview
  * add conda install --force and --no-deps options
  * fixed conda help command
  * add conda remove --all option for removing entire environment
  * fixed source activate on systems where sourcing a gives "bash" as $0
  * add information about installed versions to conda search command
  * removed known "locations"
  * add output about installed packages when update and install do nothing
  * changed default when prompted for y/n in CLI to yes


2013-04-29   1.5.2:
-------------------
  * fixed issue 59: bad error message when pkgs dir is not writable


2013-04-19   1.5.1:
-------------------
  * fixed issue 71 and (73 duplicate): not being able to install packages
    starting with conda (such as 'conda-api')
  * fixed issue 69 (not being able to update Python / NumPy)
  * fixed issue 76 (cannot install mkl on OSX)


2013-03-22   1.5.0:
-------------------
  * add conda share and clone commands
  * add (hidden) --output-json option to clone, share and info commands
    to support the conda-api package
  * add repo sub-directory type 'linux-armv6l'


2013-03-12   1.4.6:
-------------------
  * fixed channel selection (issue #56)


2013-03-11   1.4.5:
-------------------
  * fix issue #53 with install for meta packages
  * add -q/--quiet option to update command


2013-03-09   1.4.4:
-------------------
  * use numpy 1.7 as default on all platfroms


2013-03-09   1.4.3:
-------------------
  * fixed bug in conda.builder.share.clone_bundle()


2013-03-08   1.4.2:
-------------------
  * feature selection fix for update
  * Windows: don't allow linking or unlinking python from the root
             environment because the file lock, see issue #42


2013-03-07   1.4.1:
-------------------
  * fix some feature selection bugs
  * never exit in activate and deactivate
  * improve help and error messages


2013-03-05   1.4.0:
-------------------
  * fixed conda pip NAME==VERSION
  * added conda info --license option
  * add source activate and deactivate commands
  * rename the old activate and deactivate to link and unlink
  * add ability for environments to track "features"
  * add ability to distinguish conda build packages from Anaconda
    packages by adding a "file_hash" meta-data field in info/index.json
  * add conda.builder.share module


2013-02-05   1.3.5:
-------------------
  * fixed detecting untracked files on Windows
  * removed backwards compatibility to conda 1.0 version


2013-01-28   1.3.4:
-------------------
  * fixed conda installing itself into environments (issue #10)
  * fixed non-existing channels being silently ignored (issue #12)
  * fixed trailing slash in ~/.condarc file cause crash (issue #13)
  * fixed conda list not working when ~/.condarc is missing (issue #14)
  * fixed conda install not working for Python 2.6 environment (issue #17)
  * added simple first cut implementation of remove command (issue #11)
  * pip, build commands: only package up new untracked files
  * allow a system-wide <sys.prefix>/.condarc (~/.condarc takes precedence)
  * only add pro channel is no condarc file exists (and license is valid)


2013-01-23   1.3.3:
-------------------
  * fix conda create not filtering channels correctly
  * remove (hidden) --test and --testgui options


2013-01-23   1.3.2:
-------------------
  * fix deactivation of packages with same build number
    note that conda upgrade did not suffer from this problem, as was using
    separate logic


2013-01-22   1.3.1:
-------------------
  * fix bug in conda update not installing new dependencies


2013-01-22   1.3.0:
-------------------
  * added conda package command
  * added conda index command
  * added -c, --canonical option to list and search commands
  * fixed conda --version on Windows
  * add this changelog


2012-11-21   1.2.1:
-------------------
  * remove ambiguity from conda update command


2012-11-20   1.2.0:
-------------------
  * "conda upgrade" now updates from AnacondaCE to Anaconda (removed
    upgrade2pro
  * add versioneer


2012-11-13   1.1.0:
-------------------
  * Many new features implemented by Bryan


2012-09-06   1.0.0:
-------------------
  * initial release<|MERGE_RESOLUTION|>--- conflicted
+++ resolved
@@ -1,4 +1,3 @@
-<<<<<<< HEAD
 ## 4.4.0 (unreleased)
 
 ### New Features
@@ -255,10 +254,7 @@
 * context-dependent setup.py files (#4057)
 
 
-## 4.2.16 (unreleased)
-=======
 ## 4.2.16 (2017-01-20)
->>>>>>> cd746a88
 
 ### Improvements
 * vendor url parsing from urllib3 (#4289)
