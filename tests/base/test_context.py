# Copyright (C) 2012 Anaconda, Inc
# SPDX-License-Identifier: BSD-3-Clause
import os
from itertools import chain
from os.path import abspath, join
from pathlib import Path
from tempfile import gettempdir
from unittest import TestCase, mock

import pytest

from conda.auxlib.collection import AttrDict
from conda.auxlib.ish import dals
<<<<<<< HEAD
from conda.base.constants import PathConflict, ChannelPriority, PrereleaseBehavior
=======
from conda.base.constants import ChannelPriority, PathConflict
>>>>>>> cd3ee976
from conda.base.context import (
    conda_tests_ctxt_mgmt_def_pol,
    context,
    reset_context,
    validate_prefix_name,
)
from conda.common.configuration import ValidationError, YamlRawParameter
from conda.common.io import env_var, env_vars
from conda.common.path import expand, win_path_backout
from conda.common.serialize import yaml_round_trip_load
from conda.common.url import join_url, path_to_url
from conda.core.package_cache_data import PackageCacheData
from conda.exceptions import CondaValueError, EnvironmentNameNotFound
from conda.gateways.disk.create import create_package_cache_directory, mkdir_p
from conda.gateways.disk.delete import rm_rf
from conda.gateways.disk.permissions import make_read_only
from conda.gateways.disk.update import touch
from conda.models.channel import Channel
from conda.models.match_spec import MatchSpec
from conda.testing.helpers import tempdir
from conda.utils import on_win

TEST_CONDARC = """
custom_channels:
  darwin: https://some.url.somewhere/stuff
  chuck: http://another.url:8080/with/path
custom_multichannels:
  michele:
    - https://do.it.with/passion
    - learn_from_every_thing
  steve:
    - more-downloads
channel_settings:
  - channel: darwin
    param_one: value_one
    param_two: value_two
  - channel: "http://localhost"
    param_one: value_one
    param_two: value_two
migrated_custom_channels:
  darwin: s3://just/cant
  chuck: file:///var/lib/repo/
migrated_channel_aliases:
  - https://conda.anaconda.org
channel_alias: ftp://new.url:8082
conda-build:
  root-dir: /some/test/path
proxy_servers:
  http: http://user:pass@corp.com:8080
  https: none
  ftp:
  sftp: ''
  ftps: false
  rsync: 'false'
aggressive_update_packages: []
channel_priority: false
"""


class ContextCustomRcTests(TestCase):
    def setUp(self):
        string = TEST_CONDARC
        reset_context(())
        rd = {
            "testdata": YamlRawParameter.make_raw_parameters(
                "testdata", yaml_round_trip_load(string)
            )
        }
        context._set_raw_data(rd)

    def tearDown(self):
        reset_context()

    def test_migrated_custom_channels(self):
        assert (
            Channel(
                "https://some.url.somewhere/stuff/darwin/noarch/a-mighty-fine.tar.bz2"
            ).canonical_name
            == "darwin"
        )
        assert (
            Channel("s3://just/cant/darwin/noarch/a-mighty-fine.tar.bz2").canonical_name
            == "darwin"
        )
        assert Channel("s3://just/cant/darwin/noarch/a-mighty-fine.tar.bz2").urls() == [
            "https://some.url.somewhere/stuff/darwin/noarch"
        ]

    def test_old_channel_alias(self):
        platform = context.subdir

        cf_urls = [
            "ftp://new.url:8082/conda-forge/%s" % platform,
            "ftp://new.url:8082/conda-forge/noarch",
        ]
        assert Channel("conda-forge").urls() == cf_urls

        url = "https://conda.anaconda.org/conda-forge/osx-64/some-great-package.tar.bz2"
        assert Channel(url).canonical_name == "conda-forge"
        assert Channel(url).base_url == "ftp://new.url:8082/conda-forge"
        assert Channel(url).urls() == [
            "ftp://new.url:8082/conda-forge/osx-64",
            "ftp://new.url:8082/conda-forge/noarch",
        ]
        assert Channel(
            "https://conda.anaconda.org/conda-forge/label/dev/linux-64/"
            "some-great-package.tar.bz2"
        ).urls() == [
            "ftp://new.url:8082/conda-forge/label/dev/linux-64",
            "ftp://new.url:8082/conda-forge/label/dev/noarch",
        ]

    def test_signing_metadata_url_base(self):
        SIGNING_URL_BASE = "https://conda.example.com/pkgs"
        string = f"signing_metadata_url_base: {SIGNING_URL_BASE}"
        reset_context()
        rd = {
            "testdata": YamlRawParameter.make_raw_parameters(
                "testdata", yaml_round_trip_load(string)
            )
        }
        context._set_raw_data(rd)
        assert context.signing_metadata_url_base == SIGNING_URL_BASE

    def test_signing_metadata_url_base_empty_default_channels(self):
        string = dals(
            """
            default_channels: []
            """
        )
        reset_context()
        rd = {
            "testdata": YamlRawParameter.make_raw_parameters(
                "testdata", yaml_round_trip_load(string)
            )
        }
        context._set_raw_data(rd)
        assert len(context.default_channels) == 0
        assert context.signing_metadata_url_base is None

    def test_client_ssl_cert(self):
        string = dals(
            """
            client_ssl_cert_key: /some/key/path
            """
        )
        reset_context()
        rd = {
            "testdata": YamlRawParameter.make_raw_parameters(
                "testdata", yaml_round_trip_load(string)
            )
        }
        context._set_raw_data(rd)
        pytest.raises(ValidationError, context.validate_configuration)

    def test_conda_envs_path(self):
        saved_envs_path = os.environ.get("CONDA_ENVS_PATH")
        beginning = "C:" + os.sep if on_win else os.sep
        path1 = beginning + os.sep.join(["my", "envs", "dir", "1"])
        path2 = beginning + os.sep.join(["my", "envs", "dir", "2"])
        try:
            os.environ["CONDA_ENVS_PATH"] = path1
            reset_context()
            assert context.envs_dirs[0] == path1

            os.environ["CONDA_ENVS_PATH"] = os.pathsep.join([path1, path2])
            reset_context()
            assert context.envs_dirs[0] == path1
            assert context.envs_dirs[1] == path2
        finally:
            if saved_envs_path:
                os.environ["CONDA_ENVS_PATH"] = saved_envs_path
            else:
                del os.environ["CONDA_ENVS_PATH"]

    def test_conda_bld_path(self):
        conda_bld_path = join(gettempdir(), "conda-bld")
        conda_bld_url = path_to_url(conda_bld_path)
        try:
            mkdir_p(conda_bld_path)
            with env_var(
                "CONDA_BLD_PATH",
                conda_bld_path,
                stack_callback=conda_tests_ctxt_mgmt_def_pol,
            ):
                assert len(context.conda_build_local_paths) >= 1
                assert context.conda_build_local_paths[0] == conda_bld_path

                channel = Channel("local")
                assert channel.channel_name == "local"
                assert channel.channel_location is None
                assert channel.platform is None
                assert channel.package_filename is None
                assert channel.auth is None
                assert channel.token is None
                assert channel.scheme is None
                assert channel.canonical_name == "local"
                assert channel.url() is None
                urls = list(
                    chain.from_iterable(
                        (
                            join_url(url, context.subdir),
                            join_url(url, "noarch"),
                        )
                        for url in context.conda_build_local_urls
                    )
                )
                assert channel.urls() == urls

                channel = Channel(conda_bld_url)
                assert channel.canonical_name == "local"
                assert channel.platform is None
                assert channel.package_filename is None
                assert channel.auth is None
                assert channel.token is None
                assert channel.scheme == "file"
                assert channel.urls() == [
                    join_url(conda_bld_url, context.subdir),
                    join_url(conda_bld_url, "noarch"),
                ]
                assert channel.url() == join_url(conda_bld_url, context.subdir)
                assert (
                    channel.channel_name.lower()
                    == win_path_backout(conda_bld_path).lstrip("/").lower()
                )
                assert (
                    channel.channel_location == ""
                )  # location really is an empty string; all path information is in channel_name
                assert channel.canonical_name == "local"
        finally:
            rm_rf(conda_bld_path)

    def test_custom_multichannels(self):
        assert context.custom_multichannels["michele"] == (
            Channel("passion"),
            Channel("learn_from_every_thing"),
        )

    def test_restore_free_channel(self):
        assert "https://repo.anaconda.com/pkgs/free" not in context.default_channels
        with env_var(
            "CONDA_RESTORE_FREE_CHANNEL",
            "true",
            stack_callback=conda_tests_ctxt_mgmt_def_pol,
        ):
            assert (
                context.default_channels.index("https://repo.anaconda.com/pkgs/free")
                == 1
            )

    def test_proxy_servers(self):
        assert context.proxy_servers["http"] == "http://user:pass@corp.com:8080"
        assert context.proxy_servers["https"] is None
        assert context.proxy_servers["ftp"] is None
        assert context.proxy_servers["sftp"] == ""
        assert context.proxy_servers["ftps"] == "False"
        assert context.proxy_servers["rsync"] == "false"

    def test_conda_build_root_dir(self):
        assert context.conda_build["root-dir"] == "/some/test/path"

    def test_clobber_enum(self):
        with env_var(
            "CONDA_PATH_CONFLICT",
            "prevent",
            stack_callback=conda_tests_ctxt_mgmt_def_pol,
        ):
            assert context.path_conflict == PathConflict.prevent

    def test_context_parameter_map(self):
        all_parameter_names = context.list_parameters()
        all_mapped_parameter_names = tuple(
            chain.from_iterable(context.category_map.values())
        )

        unmapped_parameter_names = set(all_parameter_names) - set(
            all_mapped_parameter_names
        )
        assert not unmapped_parameter_names, unmapped_parameter_names

        assert len(all_parameter_names) == len(all_mapped_parameter_names)

    def test_context_parameters_have_descriptions(self):
        skip_categories = ("CLI-only", "Hidden and Undocumented")
        documented_parameter_names = chain.from_iterable(
            (
                parameter_names
                for category, parameter_names in context.category_map.items()
                if category not in skip_categories
            )
        )

        from pprint import pprint

        for name in documented_parameter_names:
            context.get_descriptions()[name]
            pprint(context.describe_parameter(name))

    def test_local_build_root_custom_rc(self):
        assert context.local_build_root == abspath("/some/test/path")

        test_path_1 = join(os.getcwd(), "test_path_1")
        with env_var(
            "CONDA_CROOT", test_path_1, stack_callback=conda_tests_ctxt_mgmt_def_pol
        ):
            assert context.local_build_root == test_path_1

        test_path_2 = join(os.getcwd(), "test_path_2")
        with env_var(
            "CONDA_BLD_PATH", test_path_2, stack_callback=conda_tests_ctxt_mgmt_def_pol
        ):
            assert context.local_build_root == test_path_2

    def test_default_target_is_root_prefix(self):
        assert context.target_prefix == context.root_prefix

    def test_target_prefix(self):
        with tempdir() as prefix:
            mkdir_p(join(prefix, "first", "envs"))
            mkdir_p(join(prefix, "second", "envs"))
            create_package_cache_directory(join(prefix, "first", "pkgs"))
            create_package_cache_directory(join(prefix, "second", "pkgs"))
            envs_dirs = (join(prefix, "first", "envs"), join(prefix, "second", "envs"))
            with env_var(
                "CONDA_ENVS_DIRS",
                os.pathsep.join(envs_dirs),
                stack_callback=conda_tests_ctxt_mgmt_def_pol,
            ):
                # with both dirs writable, choose first
                reset_context((), argparse_args=AttrDict(name="blarg", func="create"))
                assert context.target_prefix == join(envs_dirs[0], "blarg")

                # with first dir read-only, choose second
                PackageCacheData._cache_.clear()
                make_read_only(join(envs_dirs[0], ".conda_envs_dir_test"))
                reset_context((), argparse_args=AttrDict(name="blarg", func="create"))
                assert context.target_prefix == join(envs_dirs[1], "blarg")

                # if first dir is read-only but environment exists, choose first
                PackageCacheData._cache_.clear()
                mkdir_p(join(envs_dirs[0], "blarg"))
                touch(join(envs_dirs[0], "blarg", "history"))
                reset_context((), argparse_args=AttrDict(name="blarg", func="create"))
                assert context.target_prefix == join(envs_dirs[0], "blarg")

    def test_aggressive_update_packages(self):
        assert context.aggressive_update_packages == ()
        specs = ["certifi", "openssl>=1.1"]
        with env_var(
            "CONDA_AGGRESSIVE_UPDATE_PACKAGES",
            ",".join(specs),
            stack_callback=conda_tests_ctxt_mgmt_def_pol,
        ):
            assert context.aggressive_update_packages == tuple(
                MatchSpec(s) for s in specs
            )

    def test_channel_priority(self):
        assert context.channel_priority == ChannelPriority.DISABLED

    def test_threads(self):
        default_value = None
        assert context.default_threads == default_value
        assert context.repodata_threads == default_value
        assert context.verify_threads == 1
        assert context.execute_threads == 1

        with env_var(
            "CONDA_DEFAULT_THREADS", "3", stack_callback=conda_tests_ctxt_mgmt_def_pol
        ):
            assert context.default_threads == 3
            assert context.verify_threads == 3
            assert context.repodata_threads == 3
            assert context.execute_threads == 3

        with env_var(
            "CONDA_VERIFY_THREADS", "3", stack_callback=conda_tests_ctxt_mgmt_def_pol
        ):
            assert context.default_threads == default_value
            assert context.verify_threads == 3
            assert context.repodata_threads == default_value
            assert context.execute_threads == 1

        with env_var(
            "CONDA_REPODATA_THREADS", "3", stack_callback=conda_tests_ctxt_mgmt_def_pol
        ):
            assert context.default_threads == default_value
            assert context.verify_threads == 1
            assert context.repodata_threads == 3
            assert context.execute_threads == 1

        with env_var(
            "CONDA_EXECUTE_THREADS", "3", stack_callback=conda_tests_ctxt_mgmt_def_pol
        ):
            assert context.default_threads == default_value
            assert context.verify_threads == 1
            assert context.repodata_threads == default_value
            assert context.execute_threads == 3

        with env_vars(
            {"CONDA_EXECUTE_THREADS": "3", "CONDA_DEFAULT_THREADS": "1"},
            stack_callback=conda_tests_ctxt_mgmt_def_pol,
        ):
            assert context.default_threads == 1
            assert context.verify_threads == 1
            assert context.repodata_threads == 1
            assert context.execute_threads == 3

    def test_channels_defaults(self):
        """Test when no channels provided in cli."""
        reset_context(())
        assert context.channels == ("defaults",)

    def test_channels_defaults_condarc(self):
        """Test when no channels provided in cli, but some in condarc."""
        reset_context(())
        string = dals(
            """
            channels: ['defaults', 'conda-forge']
            """
        )
        rd = {
            "testdata": YamlRawParameter.make_raw_parameters(
                "testdata", yaml_round_trip_load(string)
            )
        }
        context._set_raw_data(rd)
        assert context.channels == ("defaults", "conda-forge")

    def test_specify_channels_cli_adding_defaults_no_condarc(self):
        """
        When the channel haven't been specified in condarc, 'defaults'
        should be present when specifying channel in the cli
        """
        reset_context((), argparse_args=AttrDict(channel=["conda-forge"]))
        assert context.channels == ("conda-forge", "defaults")

    def test_specify_channels_cli_condarc(self):
        """
        When the channel have been specified in condarc, these channels
        should be used along with the one specified
        """
        reset_context((), argparse_args=AttrDict(channel=["conda-forge"]))
        string = dals(
            """
            channels: ['defaults', 'conda-forge']
            """
        )
        rd = {
            "testdata": YamlRawParameter.make_raw_parameters(
                "testdata", yaml_round_trip_load(string)
            )
        }
        context._set_raw_data(rd)
        assert context.channels == ("defaults", "conda-forge")

    def test_specify_different_channels_cli_condarc(self):
        """
        When the channel have been specified in condarc, these channels
        should be used along with the one specified
        In this test, the given channel in cli is different from condarc
        'defaults' should not be added
        """
        reset_context((), argparse_args=AttrDict(channel=["other"]))
        string = dals(
            """
            channels: ['conda-forge']
            """
        )
        rd = {
            "testdata": YamlRawParameter.make_raw_parameters(
                "testdata", yaml_round_trip_load(string)
            )
        }
        context._set_raw_data(rd)
        assert context.channels == ("conda-forge", "other")

    def test_specify_same_channels_cli_as_in_condarc(self):
        """
        When the channel have been specified in condarc, these channels
        should be used along with the one specified

        In this test, the given channel in cli is the same as in condarc
        'defaults' should not be added
        See https://github.com/conda/conda/issues/10732
        """
        reset_context((), argparse_args=AttrDict(channel=["conda-forge"]))
        string = dals(
            """
            channels: ['conda-forge']
            """
        )
        rd = {
            "testdata": YamlRawParameter.make_raw_parameters(
                "testdata", yaml_round_trip_load(string)
            )
        }
        context._set_raw_data(rd)
        assert context.channels == ("conda-forge",)

    def test_prerelease_behavior(self):
        reset_context(())
        assert context.prerelease_behavior == PrereleaseBehavior.ALLOW
        reset_context((), argparse_args=AttrDict(prerelease_behavior='limit'))
        assert context.prerelease_behavior == PrereleaseBehavior.LIMIT
        reset_context((), argparse_args=AttrDict(prerelease_behavior='exclude'))
        assert context.prerelease_behavior == PrereleaseBehavior.EXCLUDE

    def test_prerelease_allowed_packages(self):
        assert context.prerelease_allowed_packages == ("openssl <=2.99.99",)
        assert not context.is_prerelease(MatchSpec("openssl 1.1.1q"))
        assert context.is_prerelease(MatchSpec("openssl 3.0.0.dev0"))
        assert context.is_prerelease(MatchSpec("foo 1.0.dev3"))

        string = dals("""
        prerelease_allowed_packages:
          - foo
          - bar <4.2
        """)
        rd = odict(testdata=YamlRawParameter.make_raw_parameters('testdata', yaml_round_trip_load(string)))
        reset_context(())
        context._set_raw_data(rd)

        context.prerelease_allowed_packages = ("foo", "bar <4.2")
        assert context.prerelease_allowed_packages == ("foo", "bar <4.2")
        assert context.is_prerelease(MatchSpec("openssl 1.1.1q"))
        assert not context.is_prerelease(MatchSpec("foo"))
        assert not context.is_prerelease(MatchSpec("foo 1.2.dev3"))
        assert not context.is_prerelease(MatchSpec("bar 4.1.dev1"))
        assert not context.is_prerelease(MatchSpec("baz 1.2.3"))
        assert not context.is_prerelease(MatchSpec("bar 4.2.dev3"))
        assert context.is_prerelease(MatchSpec("bar 4.3.dev0"))


    def test_expandvars(self):
        """Environment variables should be expanded in settings that have expandvars=True."""

        def _get_expandvars_context(attr, config_expr, env_value):
            with mock.patch.dict(os.environ, {"TEST_VAR": env_value}):
                reset_context(())
                string = f"{attr}: {config_expr}"
                rd = {
                    "testdata": YamlRawParameter.make_raw_parameters(
                        "testdata", yaml_round_trip_load(string)
                    )
                }
                context._set_raw_data(rd)
                return getattr(context, attr)

        ssl_verify = _get_expandvars_context("ssl_verify", "${TEST_VAR}", "yes")
        assert ssl_verify

        for attr, env_value in (
            ("client_ssl_cert", "foo"),
            ("client_ssl_cert_key", "foo"),
            ("channel_alias", "http://foo"),
        ):
            value = _get_expandvars_context(attr, "${TEST_VAR}", env_value)
            assert value == env_value

        for attr in (
            "migrated_custom_channels",
            "proxy_servers",
        ):
            value = _get_expandvars_context(
                "proxy_servers", "{'x': '${TEST_VAR}'}", "foo"
            )
            assert value == {"x": "foo"}

        for attr in (
            "channels",
            "default_channels",
            "allowlist_channels",
        ):
            value = _get_expandvars_context(attr, "['${TEST_VAR}']", "foo")
            assert value == ("foo",)

        custom_channels = _get_expandvars_context(
            "custom_channels", "{'x': '${TEST_VAR}'}", "http://foo"
        )
        assert custom_channels["x"].location == "foo"

        custom_multichannels = _get_expandvars_context(
            "custom_multichannels", "{'x': ['${TEST_VAR}']}", "http://foo"
        )
        assert len(custom_multichannels["x"]) == 1
        assert custom_multichannels["x"][0].location == "foo"

        envs_dirs = _get_expandvars_context("envs_dirs", "['${TEST_VAR}']", "/foo")
        assert any("foo" in d for d in envs_dirs)

        pkgs_dirs = _get_expandvars_context("pkgs_dirs", "['${TEST_VAR}']", "/foo")
        assert any("foo" in d for d in pkgs_dirs)

    def test_channel_settings(self):
        """Ensure "channel_settings" appears as we expect it to on the context object."""
        assert context.channel_settings == (
            {"channel": "darwin", "param_one": "value_one", "param_two": "value_two"},
            {
                "channel": "http://localhost",
                "param_one": "value_one",
                "param_two": "value_two",
            },
        )


class ContextDefaultRcTests(TestCase):
    def test_subdirs(self):
        assert context.subdirs == (context.subdir, "noarch")

        subdirs = ("linux-highest", "linux-64", "noarch")
        with env_var(
            "CONDA_SUBDIRS",
            ",".join(subdirs),
            stack_callback=conda_tests_ctxt_mgmt_def_pol,
        ):
            assert context.subdirs == subdirs

    def test_local_build_root_default_rc(self):
        if context.root_writable:
            assert context.local_build_root == join(context.root_prefix, "conda-bld")
        else:
            assert context.local_build_root == expand("~/conda-bld")


if on_win:
    VALIDATE_PREFIX_NAME_BASE_DIR = Path("C:\\Users\\name\\prefix_dir\\")
else:
    VALIDATE_PREFIX_NAME_BASE_DIR = Path("/home/user/prefix_dir/")

VALIDATE_PREFIX_ENV_NAME = "env-name"

VALIDATE_PREFIX_TEST_CASES = (
    # First scenario which triggers an Environment not found error
    (
        VALIDATE_PREFIX_ENV_NAME,
        False,
        (
            VALIDATE_PREFIX_NAME_BASE_DIR,
            EnvironmentNameNotFound(VALIDATE_PREFIX_ENV_NAME),
        ),
        VALIDATE_PREFIX_NAME_BASE_DIR.joinpath(VALIDATE_PREFIX_ENV_NAME),
    ),
    # Passing in not allowed characters as the prefix name
    (
        "not/allow#characters:in-path",
        False,
        (None, None),
        CondaValueError("Invalid environment name"),
    ),
    # Passing in not allowed characters as the prefix name
    (
        "base",
        False,
        (None, None),
        CondaValueError("Use of 'base' as environment name is not allowed here."),
    ),
)


@pytest.mark.parametrize(
    "prefix,allow_base,mock_return_values,expected", VALIDATE_PREFIX_TEST_CASES
)
def test_validate_prefix_name(prefix, allow_base, mock_return_values, expected):
    ctx = mock.MagicMock()

    with mock.patch(
        "conda.base.context._first_writable_envs_dir"
    ) as mock_one, mock.patch("conda.base.context.locate_prefix_by_name") as mock_two:
        mock_one.side_effect = [mock_return_values[0]]
        mock_two.side_effect = [mock_return_values[1]]

        if isinstance(expected, CondaValueError):
            with pytest.raises(CondaValueError) as exc:
                validate_prefix_name(prefix, ctx, allow_base=allow_base)

            # We fuzzy match the error message here. Doing this exactly is not important
            assert str(expected) in str(exc)

        else:
            actual = validate_prefix_name(prefix, ctx, allow_base=allow_base)
            assert actual == str(expected)<|MERGE_RESOLUTION|>--- conflicted
+++ resolved
@@ -11,11 +11,7 @@
 
 from conda.auxlib.collection import AttrDict
 from conda.auxlib.ish import dals
-<<<<<<< HEAD
-from conda.base.constants import PathConflict, ChannelPriority, PrereleaseBehavior
-=======
-from conda.base.constants import ChannelPriority, PathConflict
->>>>>>> cd3ee976
+from conda.base.constants import ChannelPriority, PathConflict, PrereleaseBehavior
 from conda.base.context import (
     conda_tests_ctxt_mgmt_def_pol,
     context,
