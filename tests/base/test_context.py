--- conflicted
+++ resolved
@@ -752,75 +752,7 @@
 
     plugin_config_data = get_plugin_config_data(raw_data)
 
-<<<<<<< HEAD
     assert plugin_config_data == {}
-=======
-    assert plugin_config_data == {}
-
-
-def test_reporters_from_config_file(testdata):
-    """
-    Ensure that the ``reporters`` property returns the correct values
-    """
-    assert context.reporters == (
-        {"backend": "json", "output": "stdout"},
-        {"backend": "console", "output": "stdout"},
-    )
-
-
-def test_reporters_json_is_true(testdata):
-    """
-    Ensure that the ``reporters`` property returns the correct values when ``context.json``
-    is true.
-    """
-    args = SimpleNamespace(json=True)
-    reset_context((), args)
-
-    assert context.reporters == (
-        {
-            "backend": "json",
-            "output": "stdout",
-            "quiet": False,
-            "verbosity": context.verbosity,
-        },
-    )
-
-    reset_context()
-
-
-def test_reporters_quiet_is_true(testdata):
-    """
-    Ensure that the ``reporters`` property returns the correct values when ``context.quiet``
-    is true.
-    """
-    args = SimpleNamespace(quiet=True)
-    reset_context((), args)
-
-    assert context.reporters == (
-        {
-            "backend": "console",
-            "output": "stdout",
-            "verbosity": context.verbosity,
-            "quiet": True,
-        },
-    )
-
-    reset_context()
-
-
-def test_reporters_default_value():
-    """
-    Ensure that the ``reporters`` property returns the correct values when nothing is set including
-    values from configuration files.
-    """
-    assert context.reporters == (
-        {
-            "backend": "console",
-            "output": "stdout",
-            "quiet": False,
-            "verbosity": context.verbosity,
-        },
-    )
 
 
 @pytest.mark.parametrize(
@@ -856,5 +788,4 @@
     """
     Ensure that ``conda.base.context.default_python_validation`` works as expected
     """
-    assert default_python_validation(value) == expected
->>>>>>> 3892005b
+    assert default_python_validation(value) == expected