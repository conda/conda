# Copyright (C) 2012 Anaconda, Inc
# SPDX-License-Identifier: BSD-3-Clause


from itertools import chain
import os
from os.path import join, abspath
from pathlib import Path
from tempfile import gettempdir
from unittest import TestCase, mock

import pytest

from conda.auxlib.collection import AttrDict
from conda.auxlib.ish import dals
from conda.base.constants import PathConflict, ChannelPriority
from conda.base.context import (
    context,
    reset_context,
    conda_tests_ctxt_mgmt_def_pol,
    validate_prefix_name,
)
<<<<<<< HEAD
from conda.common.compat import odict, on_win
from conda.common.configuration import ValidationError, YamlRawParameter, InvalidTypeError
=======
from conda.common.compat import odict
from conda.common.configuration import ValidationError, YamlRawParameter
>>>>>>> 6d9415be
from conda.common.io import env_var, env_vars
from conda.common.path import expand, win_path_backout
from conda.common.url import join_url, path_to_url
from conda.common.serialize import yaml_round_trip_load
from conda.core.package_cache_data import PackageCacheData
from conda.exceptions import EnvironmentNameNotFound, CondaValueError
from conda.gateways.disk.create import mkdir_p, create_package_cache_directory
from conda.gateways.disk.delete import rm_rf
from conda.gateways.disk.permissions import make_read_only
from conda.gateways.disk.update import touch
from conda.models.channel import Channel
from conda.models.match_spec import MatchSpec
from conda.utils import on_win

from conda.testing.helpers import tempdir, temp_context


class ContextCustomRcTests(TestCase):

    def setUp(self):
        string = dals("""
        custom_channels:
          darwin: https://some.url.somewhere/stuff
          chuck: http://another.url:8080/with/path
        custom_multichannels:
          michele:
            - https://do.it.with/passion
            - learn_from_every_thing
          steve:
            - more-downloads
        migrated_custom_channels:
          darwin: s3://just/cant
          chuck: file:///var/lib/repo/
        migrated_channel_aliases:
          - https://conda.anaconda.org
        channel_alias: ftp://new.url:8082
        conda-build:
          root-dir: /some/test/path
        proxy_servers:
          http: http://user:pass@corp.com:8080
          https: none
          ftp:
          sftp: ''
          ftps: false
          rsync: 'false'
        aggressive_update_packages: []
        channel_priority: false
        """)
        reset_context(())
        rd = odict(testdata=YamlRawParameter.make_raw_parameters('testdata', yaml_round_trip_load(string)))
        context._set_raw_data(rd)

    def tearDown(self):
        reset_context()

    def test_migrated_custom_channels(self):
        assert Channel('https://some.url.somewhere/stuff/darwin/noarch/a-mighty-fine.tar.bz2').canonical_name == 'darwin'
        assert Channel('s3://just/cant/darwin/noarch/a-mighty-fine.tar.bz2').canonical_name == 'darwin'
        assert Channel('s3://just/cant/darwin/noarch/a-mighty-fine.tar.bz2').urls() == [
            'https://some.url.somewhere/stuff/darwin/noarch']

    def test_old_channel_alias(self):
        platform = context.subdir

        cf_urls = ["ftp://new.url:8082/conda-forge/%s" % platform,
                   "ftp://new.url:8082/conda-forge/noarch"]
        assert Channel('conda-forge').urls() == cf_urls

        url = "https://conda.anaconda.org/conda-forge/osx-64/some-great-package.tar.bz2"
        assert Channel(url).canonical_name == 'conda-forge'
        assert Channel(url).base_url == 'ftp://new.url:8082/conda-forge'
        assert Channel(url).urls() == [
            'ftp://new.url:8082/conda-forge/osx-64',
            'ftp://new.url:8082/conda-forge/noarch'
        ]
        assert Channel("https://conda.anaconda.org/conda-forge/label/dev/linux-64/"
                       "some-great-package.tar.bz2").urls() == [
            "ftp://new.url:8082/conda-forge/label/dev/linux-64",
            "ftp://new.url:8082/conda-forge/label/dev/noarch",
        ]

    def test_signing_metadata_url_base(self):
        SIGNING_URL_BASE = "https://conda.example.com/pkgs"
        string = f"signing_metadata_url_base: {SIGNING_URL_BASE}"
        reset_context()
        rd = odict(testdata=YamlRawParameter.make_raw_parameters('testdata', yaml_round_trip_load(string)))
        context._set_raw_data(rd)
        assert context.signing_metadata_url_base == SIGNING_URL_BASE

    def test_signing_metadata_url_base_empty_default_channels(self):
        string = dals("""
        default_channels: []
        """)
        reset_context()
        rd = odict(testdata=YamlRawParameter.make_raw_parameters('testdata', yaml_round_trip_load(string)))
        context._set_raw_data(rd)
        assert len(context.default_channels) == 0
        assert context.signing_metadata_url_base is None


    def test_client_ssl_cert(self):
        string = dals("""
        client_ssl_cert_key: /some/key/path
        """)
        reset_context()
        rd = odict(testdata=YamlRawParameter.make_raw_parameters('testdata', yaml_round_trip_load(string)))
        context._set_raw_data(rd)
        pytest.raises(ValidationError, context.validate_configuration)

    def test_conda_envs_path(self):
        saved_envs_path = os.environ.get('CONDA_ENVS_PATH')
        beginning = "C:" + os.sep if on_win else os.sep
        path1 = beginning + os.sep.join(['my', 'envs', 'dir', '1'])
        path2 = beginning + os.sep.join(['my', 'envs', 'dir', '2'])
        try:
            os.environ['CONDA_ENVS_PATH'] = path1
            reset_context()
            assert context.envs_dirs[0] == path1

            os.environ['CONDA_ENVS_PATH'] = os.pathsep.join([path1, path2])
            reset_context()
            assert context.envs_dirs[0] == path1
            assert context.envs_dirs[1] == path2
        finally:
            if saved_envs_path:
                os.environ['CONDA_ENVS_PATH'] = saved_envs_path
            else:
                del os.environ['CONDA_ENVS_PATH']

    def test_conda_bld_path(self):
        conda_bld_path = join(gettempdir(), 'conda-bld')
        conda_bld_url = path_to_url(conda_bld_path)
        try:
            mkdir_p(conda_bld_path)
            with env_var('CONDA_BLD_PATH', conda_bld_path, stack_callback=conda_tests_ctxt_mgmt_def_pol):
                assert len(context.conda_build_local_paths) >= 1
                assert context.conda_build_local_paths[0] == conda_bld_path

                channel = Channel('local')
                assert channel.channel_name == "local"
                assert channel.channel_location is None
                assert channel.platform is None
                assert channel.package_filename is None
                assert channel.auth is None
                assert channel.token is None
                assert channel.scheme is None
                assert channel.canonical_name == "local"
                assert channel.url() is None
                urls = list(
                    chain.from_iterable(
                        (
                            join_url(url, context.subdir),
                            join_url(url, "noarch"),
                        )
                        for url in context.conda_build_local_urls
                    )
                )
                assert channel.urls() == urls

                channel = Channel(conda_bld_url)
                assert channel.canonical_name == "local"
                assert channel.platform is None
                assert channel.package_filename is None
                assert channel.auth is None
                assert channel.token is None
                assert channel.scheme == "file"
                assert channel.urls() == [
                    join_url(conda_bld_url, context.subdir),
                    join_url(conda_bld_url, 'noarch'),
                ]
                assert channel.url() == join_url(conda_bld_url, context.subdir)
                assert channel.channel_name.lower() == win_path_backout(conda_bld_path).lstrip('/').lower()
                assert channel.channel_location == ''  # location really is an empty string; all path information is in channel_name
                assert channel.canonical_name == "local"
        finally:
            rm_rf(conda_bld_path)

    def test_custom_multichannels(self):
        assert context.custom_multichannels['michele'] == (
            Channel('passion'),
            Channel('learn_from_every_thing'),
        )

    def test_restore_free_channel(self):
        assert 'https://repo.anaconda.com/pkgs/free' not in context.default_channels
        with env_var("CONDA_RESTORE_FREE_CHANNEL", 'true', stack_callback=conda_tests_ctxt_mgmt_def_pol):
            assert  context.default_channels.index('https://repo.anaconda.com/pkgs/free') == 1

    def test_proxy_servers(self):
        assert context.proxy_servers['http'] == 'http://user:pass@corp.com:8080'
        assert context.proxy_servers['https'] is None
        assert context.proxy_servers['ftp'] is None
        assert context.proxy_servers['sftp'] == ''
        assert context.proxy_servers['ftps'] == 'False'
        assert context.proxy_servers['rsync'] == 'false'

    def test_conda_build_root_dir(self):
        assert context.conda_build['root-dir'] == "/some/test/path"

    def test_clobber_enum(self):
        with env_var("CONDA_PATH_CONFLICT", 'prevent', stack_callback=conda_tests_ctxt_mgmt_def_pol):
            assert context.path_conflict == PathConflict.prevent

    def test_context_parameter_map(self):
        all_parameter_names = context.list_parameters()
        all_mapped_parameter_names = tuple(chain.from_iterable(context.category_map.values()))

        unmapped_parameter_names = set(all_parameter_names) - set(all_mapped_parameter_names)
        assert not unmapped_parameter_names, unmapped_parameter_names

        assert len(all_parameter_names) == len(all_mapped_parameter_names)

    def test_context_parameters_have_descriptions(self):
        skip_categories = ('CLI-only', 'Hidden and Undocumented')
        documented_parameter_names = chain.from_iterable((
            parameter_names for category, parameter_names in context.category_map.items()
            if category not in skip_categories
        ))

        from pprint import pprint
        for name in documented_parameter_names:
            description = context.get_descriptions()[name]
            pprint(context.describe_parameter(name))

    def test_local_build_root_custom_rc(self):
        assert context.local_build_root == abspath("/some/test/path")

        test_path_1 = join(os.getcwd(), 'test_path_1')
        with env_var("CONDA_CROOT", test_path_1, stack_callback=conda_tests_ctxt_mgmt_def_pol):
            assert context.local_build_root == test_path_1

        test_path_2 = join(os.getcwd(), 'test_path_2')
        with env_var("CONDA_BLD_PATH", test_path_2, stack_callback=conda_tests_ctxt_mgmt_def_pol):
            assert context.local_build_root == test_path_2

    def test_default_target_is_root_prefix(self):
        assert context.target_prefix == context.root_prefix

    def test_target_prefix(self):
        with tempdir() as prefix:
            mkdir_p(join(prefix, 'first', 'envs'))
            mkdir_p(join(prefix, 'second', 'envs'))
            create_package_cache_directory(join(prefix, 'first', 'pkgs'))
            create_package_cache_directory(join(prefix, 'second', 'pkgs'))
            envs_dirs = (join(prefix, 'first', 'envs'), join(prefix, 'second', 'envs'))
            with env_var('CONDA_ENVS_DIRS', os.pathsep.join(envs_dirs), stack_callback=conda_tests_ctxt_mgmt_def_pol):

                # with both dirs writable, choose first
                reset_context((), argparse_args=AttrDict(name='blarg', func='create'))
                assert context.target_prefix == join(envs_dirs[0], 'blarg')

                # with first dir read-only, choose second
                PackageCacheData._cache_.clear()
                make_read_only(join(envs_dirs[0], '.conda_envs_dir_test'))
                reset_context((), argparse_args=AttrDict(name='blarg', func='create'))
                assert context.target_prefix == join(envs_dirs[1], 'blarg')

                # if first dir is read-only but environment exists, choose first
                PackageCacheData._cache_.clear()
                mkdir_p(join(envs_dirs[0], 'blarg'))
                touch(join(envs_dirs[0], 'blarg', 'history'))
                reset_context((), argparse_args=AttrDict(name='blarg', func='create'))
                assert context.target_prefix == join(envs_dirs[0], 'blarg')

    def test_aggressive_update_packages(self):
        assert context.aggressive_update_packages == ()
        specs = ['certifi', 'openssl>=1.1']
        with env_var('CONDA_AGGRESSIVE_UPDATE_PACKAGES', ','.join(specs), stack_callback=conda_tests_ctxt_mgmt_def_pol):
            assert context.aggressive_update_packages == tuple(MatchSpec(s) for s in specs)

    def test_channel_priority(self):
        assert context.channel_priority == ChannelPriority.DISABLED

    def test_threads(self):
        default_value = None
        assert context.default_threads == default_value
        assert context.repodata_threads == default_value
        assert context.verify_threads == 1
        assert context.execute_threads == 1

        with env_var('CONDA_DEFAULT_THREADS', '3',
                     stack_callback=conda_tests_ctxt_mgmt_def_pol):
            assert context.default_threads == 3
            assert context.verify_threads == 3
            assert context.repodata_threads == 3
            assert context.execute_threads == 3

        with env_var('CONDA_VERIFY_THREADS', '3',
                     stack_callback=conda_tests_ctxt_mgmt_def_pol):
            assert context.default_threads == default_value
            assert context.verify_threads == 3
            assert context.repodata_threads == default_value
            assert context.execute_threads == 1

        with env_var('CONDA_REPODATA_THREADS', '3',
                     stack_callback=conda_tests_ctxt_mgmt_def_pol):
            assert context.default_threads == default_value
            assert context.verify_threads == 1
            assert context.repodata_threads == 3
            assert context.execute_threads == 1

        with env_var('CONDA_EXECUTE_THREADS', '3',
                     stack_callback=conda_tests_ctxt_mgmt_def_pol):
            assert context.default_threads == default_value
            assert context.verify_threads == 1
            assert context.repodata_threads == default_value
            assert context.execute_threads == 3

        with env_vars({'CONDA_EXECUTE_THREADS': '3',
                       'CONDA_DEFAULT_THREADS': '1'},
                      stack_callback=conda_tests_ctxt_mgmt_def_pol):

            assert context.default_threads == 1
            assert context.verify_threads == 1
            assert context.repodata_threads == 1
            assert context.execute_threads == 3

    def test_channels_defaults(self):
        """
        Test when no channels provided in cli
        """
        reset_context(())
        assert context.channels == ('defaults',)

    def test_channels_defaults_condarc(self):
        """
        Test when no channels provided in cli, but some in condarc
        """
        reset_context(())
        string = dals("""
        channels: ['defaults', 'conda-forge']
        """)
        rd = odict(testdata=YamlRawParameter.make_raw_parameters('testdata', yaml_round_trip_load(string)))
        context._set_raw_data(rd)
        assert context.channels == ('defaults', 'conda-forge')

    def test_specify_channels_cli_adding_defaults_no_condarc(self):
        """
        When the channel haven't been specified in condarc, 'defaults'
        should be present when specifying channel in the cli
        """
        reset_context((), argparse_args=AttrDict(channel=['conda-forge']))
        assert context.channels == ('conda-forge', 'defaults')

    def test_specify_channels_cli_condarc(self):
        """
        When the channel have been specified in condarc, these channels
        should be used along with the one specified
        """
        reset_context((), argparse_args=AttrDict(channel=['conda-forge']))
        string = dals("""
        channels: ['defaults', 'conda-forge']
        """)
        rd = odict(testdata=YamlRawParameter.make_raw_parameters('testdata', yaml_round_trip_load(string)))
        context._set_raw_data(rd)
        assert context.channels == ('defaults', 'conda-forge')

    def test_specify_different_channels_cli_condarc(self):
        """
        When the channel have been specified in condarc, these channels
        should be used along with the one specified
        In this test, the given channel in cli is different from condarc
        'defaults' should not be added
        """
        reset_context((), argparse_args=AttrDict(channel=['other']))
        string = dals("""
        channels: ['conda-forge']
        """)
        rd = odict(testdata=YamlRawParameter.make_raw_parameters('testdata', yaml_round_trip_load(string)))
        context._set_raw_data(rd)
        assert context.channels == ('conda-forge', 'other')

    def test_specify_same_channels_cli_as_in_condarc(self):
        """
        When the channel have been specified in condarc, these channels
        should be used along with the one specified

        In this test, the given channel in cli is the same as in condarc
        'defaults' should not be added
        See https://github.com/conda/conda/issues/10732
        """
        reset_context((), argparse_args=AttrDict(channel=['conda-forge']))
        string = dals("""
        channels: ['conda-forge']
        """)
        rd = odict(testdata=YamlRawParameter.make_raw_parameters('testdata', yaml_round_trip_load(string)))
        context._set_raw_data(rd)
        assert context.channels == ('conda-forge',)

    def test_expandvars(self):
        """
        Environment variables should be expanded in settings that have expandvars=True.
        """
        def _get_expandvars_context(attr, config_expr, env_value):
            with mock.patch.dict(os.environ, {"TEST_VAR": env_value}):
                reset_context(())
                string = f"{attr}: {config_expr}"
                rd = odict(testdata=YamlRawParameter.make_raw_parameters('testdata', yaml_round_trip_load(string)))
                context._set_raw_data(rd)
                return getattr(context, attr)

        ssl_verify = _get_expandvars_context("ssl_verify", "${TEST_VAR}", "yes")
        assert ssl_verify

        for attr, env_value in (
            ("client_ssl_cert", "foo"),
            ("client_ssl_cert_key", "foo"),
            ("channel_alias", "http://foo"),
        ):
            value = _get_expandvars_context(attr, "${TEST_VAR}", env_value)
            assert value == env_value

        for attr in (
            "migrated_custom_channels",
            "proxy_servers",
        ):
            value = _get_expandvars_context("proxy_servers", "{'x': '${TEST_VAR}'}", "foo")
            assert value == {"x": "foo"}

        for attr in (
            "channels",
            "default_channels",
            "allowlist_channels",
        ):
            value = _get_expandvars_context(attr, "['${TEST_VAR}']", "foo")
            assert value == ("foo",)

        custom_channels = _get_expandvars_context("custom_channels", "{'x': '${TEST_VAR}'}", "http://foo")
        assert custom_channels["x"].location == "foo"

        custom_multichannels = _get_expandvars_context("custom_multichannels", "{'x': ['${TEST_VAR}']}", "http://foo")
        assert len(custom_multichannels["x"]) == 1
        assert custom_multichannels["x"][0].location == "foo"

        envs_dirs = _get_expandvars_context("envs_dirs", "['${TEST_VAR}']", "/foo")
        assert any("foo" in d for d in envs_dirs)

        pkgs_dirs = _get_expandvars_context("pkgs_dirs", "['${TEST_VAR}']", "/foo")
        assert any("foo" in d for d in pkgs_dirs)


class ContextDefaultRcTests(TestCase):

    def test_subdirs(self):
        assert context.subdirs == (context.subdir, 'noarch')

        subdirs = ('linux-highest', 'linux-64', 'noarch')
        with env_var('CONDA_SUBDIRS', ','.join(subdirs), stack_callback=conda_tests_ctxt_mgmt_def_pol):
            assert context.subdirs == subdirs

    def test_local_build_root_default_rc(self):
        if context.root_writable:
            assert context.local_build_root == join(context.root_prefix, 'conda-bld')
        else:
            assert context.local_build_root == expand('~/conda-bld')


if on_win:
    VALIDATE_PREFIX_NAME_BASE_DIR = Path("C:\\Users\\name\\prefix_dir\\")
else:
    VALIDATE_PREFIX_NAME_BASE_DIR = Path("/home/user/prefix_dir/")

VALIDATE_PREFIX_ENV_NAME = "env-name"

VALIDATE_PREFIX_TEST_CASES = (
    # First scenario which triggers an Environment not found error
    (
        VALIDATE_PREFIX_ENV_NAME,
        False,
        (VALIDATE_PREFIX_NAME_BASE_DIR, EnvironmentNameNotFound(VALIDATE_PREFIX_ENV_NAME)),
        VALIDATE_PREFIX_NAME_BASE_DIR.joinpath(VALIDATE_PREFIX_ENV_NAME),
    ),
    # Passing in not allowed characters as the prefix name
    (
        "not/allow#characters:in-path",
        False,
        (None, None),
        CondaValueError("Invalid environment name"),
    ),
    # Passing in not allowed characters as the prefix name
    (
        "base",
        False,
        (None, None),
        CondaValueError("Use of 'base' as environment name is not allowed here."),
    ),
)


@pytest.mark.parametrize(
    "prefix,allow_base,mock_return_values,expected", VALIDATE_PREFIX_TEST_CASES
)
def test_validate_prefix_name(prefix, allow_base, mock_return_values, expected):
    ctx = mock.MagicMock()

    with mock.patch("conda.base.context._first_writable_envs_dir") as mock_one, mock.patch(
        "conda.base.context.locate_prefix_by_name"
    ) as mock_two:

        mock_one.side_effect = [mock_return_values[0]]
        mock_two.side_effect = [mock_return_values[1]]

        if isinstance(expected, CondaValueError):
            with pytest.raises(CondaValueError) as exc:
                validate_prefix_name(prefix, ctx, allow_base=allow_base)

            # We fuzzy match the error message here. Doing this exactly is not important
            assert str(expected) in str(exc)

        else:
            actual = validate_prefix_name(prefix, ctx, allow_base=allow_base)
            assert actual == str(expected)


#: Valid condarc file containing extra configuration parameters
VALID_CONDARC_WITH_CHANNEL_PARAMETERS = """
channels:
  - defaults
  - conda-forge
  - http://localhost:
      authentication: test-auth
      test_param: test-value
"""

#: Invalid condarc contain bad values for the parameters, specifically "bad_param"
INVALID_CONDARC_WITH_CHANNEL_PARAMETERS_1 = """
channels:
  - defaults
  - conda-forge
  - http://localhost:
      bad_param:
        - test_one  # <-- lists are not allowed here
        - test_two
"""


def test_reading_channel_parameters_valid_parameters():
    """
    Tests the retrieval of channel_parameters from context object with a valid
    condarc file.
    """
    with temp_context(VALID_CONDARC_WITH_CHANNEL_PARAMETERS) as context_obj:
        assert context_obj.channels == ("defaults", "conda-forge", "http://localhost")

        local_channel_params = context_obj.channel_parameters.get("http://localhost")

        assert local_channel_params is not None

        assert local_channel_params["authentication"] == "test-auth"
        assert local_channel_params["test_param"] == "test-value"


def test_condarc_file_with_bad_parameters():
    """
    This test checks that the appropriate error is thrown when reading a condarc file that
    has channel parameters defined in an incorrect way. The goal here is to give users
    a semi-actionable error message or at least make it easier to troubleshoot.

    This error that this misconfiguration generates right now is pretty ugly, but it is
    better than blowing up in a stack trace. This tests helps ensure at least
    that doesn't happen.
    """
    with temp_context(INVALID_CONDARC_WITH_CHANNEL_PARAMETERS_1) as context_obj:
        valid_types = "str"
        with pytest.raises(InvalidTypeError) as exc_info:
            getattr(context_obj, "channels")
        assert exc_info.value.valid_types == valid_types


def test_condarc_file_with_single_channel():
    """
    Tests the case where "channels" is defined as a single string value
    """
    condarc = "channels: testing"

    with temp_context(condarc) as context_obj:
        valid_types = "Sequence[PrimitiveParameter],Sequence[MapParameter]"
        with pytest.raises(InvalidTypeError) as exc_info:
            getattr(context_obj, "channels")
        assert exc_info.value.valid_types == valid_types<|MERGE_RESOLUTION|>--- conflicted
+++ resolved
@@ -20,13 +20,8 @@
     conda_tests_ctxt_mgmt_def_pol,
     validate_prefix_name,
 )
-<<<<<<< HEAD
-from conda.common.compat import odict, on_win
+from conda.common.compat import odict
 from conda.common.configuration import ValidationError, YamlRawParameter, InvalidTypeError
-=======
-from conda.common.compat import odict
-from conda.common.configuration import ValidationError, YamlRawParameter
->>>>>>> 6d9415be
 from conda.common.io import env_var, env_vars
 from conda.common.path import expand, win_path_backout
 from conda.common.url import join_url, path_to_url
