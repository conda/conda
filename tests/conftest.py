# Copyright (C) 2012 Anaconda, Inc
# SPDX-License-Identifier: BSD-3-Clause
import subprocess
<<<<<<< HEAD
import sys
=======
from pathlib import Path
>>>>>>> c9aa8ff6

import pytest

from . import http_test_server

pytest_plugins = (
    # Add testing fixtures and internal pytest plugins here
    "conda.testing.gateways.fixtures",
    "conda.testing.notices.fixtures",
    "conda.testing.fixtures",
)


def _conda_build_recipe(recipe):
    subprocess.run(
        ["conda-build", str(Path(__file__).resolve().parent / "test-recipes" / recipe)],
        check=True,
    )
    return recipe


@pytest.fixture(scope="session")
def activate_deactivate_package():
    return _conda_build_recipe("activate_deactivate_package")


@pytest.fixture(scope="session")
def pre_link_messages_package():
    return _conda_build_recipe("pre_link_messages_package")


@pytest.fixture
def clear_cache():
    from conda.core.subdir_data import SubdirData

    SubdirData._cache_.clear()


<<<<<<< HEAD
@pytest.fixture()
=======
@pytest.fixture(scope="session")
>>>>>>> c9aa8ff6
def support_file_server():
    """
    Open a local web server to test remote support files.
    """
    base = Path(__file__).parents[0] / "conda_env" / "support"
<<<<<<< HEAD
    port = "8928"   # randomly chosen
    proc = subprocess.Popen([sys.executable, "-m", "http.server", "-b", "127.0.0.1", "--directory", base, port])
    yield
    proc.kill()
=======
    http = http_test_server.run_test_server(str(base))
    yield http
    # shutdown is checked at a polling interval, or the daemon thread will shut
    # down when the test suite exits.
    http.shutdown()


@pytest.fixture
def support_file_server_port(support_file_server):
    return support_file_server.socket.getsockname()[1]


@pytest.fixture
def clear_cuda_version():
    from conda.plugins.virtual_packages import cuda

    cuda.cached_cuda_version.cache_clear()
>>>>>>> c9aa8ff6
<|MERGE_RESOLUTION|>--- conflicted
+++ resolved
@@ -1,11 +1,7 @@
 # Copyright (C) 2012 Anaconda, Inc
 # SPDX-License-Identifier: BSD-3-Clause
 import subprocess
-<<<<<<< HEAD
-import sys
-=======
 from pathlib import Path
->>>>>>> c9aa8ff6
 
 import pytest
 
@@ -44,22 +40,12 @@
     SubdirData._cache_.clear()
 
 
-<<<<<<< HEAD
-@pytest.fixture()
-=======
 @pytest.fixture(scope="session")
->>>>>>> c9aa8ff6
 def support_file_server():
     """
     Open a local web server to test remote support files.
     """
     base = Path(__file__).parents[0] / "conda_env" / "support"
-<<<<<<< HEAD
-    port = "8928"   # randomly chosen
-    proc = subprocess.Popen([sys.executable, "-m", "http.server", "-b", "127.0.0.1", "--directory", base, port])
-    yield
-    proc.kill()
-=======
     http = http_test_server.run_test_server(str(base))
     yield http
     # shutdown is checked at a polling interval, or the daemon thread will shut
@@ -76,5 +62,4 @@
 def clear_cuda_version():
     from conda.plugins.virtual_packages import cuda
 
-    cuda.cached_cuda_version.cache_clear()
->>>>>>> c9aa8ff6
+    cuda.cached_cuda_version.cache_clear()