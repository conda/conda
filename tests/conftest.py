--- conflicted
+++ resolved
@@ -4,11 +4,8 @@
 from __future__ import annotations
 
 import logging
-<<<<<<< HEAD
 from contextlib import ExitStack, contextmanager
 from enum import Enum
-=======
->>>>>>> efd8ac2a
 from pathlib import Path
 from typing import TYPE_CHECKING
 from unittest import mock
@@ -18,18 +15,12 @@
 import conda
 from conda.base.constants import PkgEnvLayout
 from conda.base.context import context, reset_context
-<<<<<<< HEAD
 from conda.common.compat import NoneType
-from conda.common.configuration import (
-    ParameterLoader,
-    PrimitiveParameter,
-    SequenceParameter,
-=======
 from conda.common.configuration import (
     Configuration,
     ParameterLoader,
     PrimitiveParameter,
->>>>>>> efd8ac2a
+    SequenceParameter,
 )
 from conda.core.package_cache_data import PackageCacheData
 from conda.gateways.connection.session import CondaSession, get_session
@@ -178,7 +169,6 @@
     PackageCacheData.clear()
 
 
-<<<<<<< HEAD
 @pytest.fixture
 def propagate_conda_logger():
     """A fixture which propagates the logs of the `conda` logger to the root.
@@ -244,7 +234,8 @@
             yield
 
     return mock_attribute
-=======
+
+
 @pytest.fixture(scope="function")
 def plugin_config(mocker) -> tuple[type[Configuration], str]:
     """
@@ -301,5 +292,4 @@
     meta_dir.mkdir()
     (meta_dir / "history").touch()
 
-    return tmp_path
->>>>>>> efd8ac2a
+    return tmp_path