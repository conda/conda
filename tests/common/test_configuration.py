--- conflicted
+++ resolved
@@ -1,11 +1,7 @@
 # Copyright (C) 2012 Anaconda, Inc
 # SPDX-License-Identifier: BSD-3-Clause
 from os import environ, mkdir
-<<<<<<< HEAD
-from os.path import join
-=======
 from os.path import expandvars, join
->>>>>>> 58c2c718
 from pathlib import Path
 from shutil import rmtree
 from tempfile import mkdtemp
