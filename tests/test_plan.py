--- conflicted
+++ resolved
@@ -2,1443 +2,6 @@
 # SPDX-License-Identifier: BSD-3-Clause
 from __future__ import annotations
 
-<<<<<<< HEAD
-from collections import defaultdict, namedtuple
-from contextlib import nullcontext
-from random import randint
-from typing import TYPE_CHECKING
-
-import pytest
-
-import conda.instructions as inst
-from conda import CondaError, plan
-from conda.base.context import context, reset_context
-from conda.core.solve import get_pinned_specs
-from conda.exceptions import PackagesNotFoundError
-from conda.models.channel import Channel
-from conda.models.dist import Dist
-from conda.models.match_spec import MatchSpec
-from conda.models.records import PackageRecord
-from conda.plan import _update_old_plan, add_unlink, display_actions, execute_plan
-from conda.testing.helpers import captured, get_index_r_1
-
-if TYPE_CHECKING:
-    from pytest import MonkeyPatch
-    from pytest_mock import MockerFixture
-
-    from conda.testing import CondaCLIFixture, TmpEnvFixture
-
-index, r = get_index_r_1()
-index = index.copy()  # create a shallow copy so this module can mutate state
-
-
-def get_matchspec_from_index(index, match_spec_str):
-    ms = MatchSpec(match_spec_str)
-    return next(prec for prec in index if ms.match(prec))
-
-
-def DPkg(s, **kwargs):
-    d = Dist(s)
-    _kwargs = dict(
-        fn=d.to_filename(),
-        name=d.name,
-        version=d.version,
-        build=d.build_string,
-        build_number=int(d.build_string.rsplit("_", 1)[-1]),
-        channel=d.channel,
-        subdir=context.subdir,
-        md5="012345789",
-    )
-    _kwargs.update(kwargs)
-    return PackageRecord(**_kwargs)
-
-
-def solve(specs):
-    return [Dist.from_string(fn) for fn in r.solve(specs)]
-
-
-def test_simply_adds_unlink_on_non_windows():
-    actions = {}
-    dist = Dist.from_string(f"foobar-{randint(100, 200)}-0")
-    add_unlink(actions, dist)
-    assert inst.UNLINK in actions
-    assert actions[inst.UNLINK] == [dist]
-
-
-def test_adds_to_existing_actions():
-    actions = {inst.UNLINK: [{"foo": "bar"}]}
-    dist = Dist.from_string(f"foobar-{randint(100, 200)}-0")
-    add_unlink(actions, dist)
-    assert len(actions[inst.UNLINK]) == 2
-
-
-def test_display_actions_0(monkeypatch: MonkeyPatch) -> None:
-    monkeypatch.setenv("CONDA_SHOW_CHANNEL_URLS", "False")
-    reset_context()
-    assert not context.show_channel_urls
-
-    actions = defaultdict(list)
-    actions.update(
-        {
-            "FETCH": [
-                get_matchspec_from_index(index, "channel-1::sympy==0.7.2=py27_0"),
-                get_matchspec_from_index(index, "channel-1::numpy==1.7.1=py27_0"),
-            ]
-        }
-    )
-
-    with captured() as c, pytest.deprecated_call():
-        display_actions(actions, index)
-
-    assert c.stdout == "\n".join(
-        (
-            "",
-            "## Package Plan ##",
-            "",
-            "",
-            "The following packages will be downloaded:",
-            "",
-            "    package                    |            build",
-            "    ---------------------------|-----------------",
-            "    sympy-0.7.2                |           py27_0         4.2 MB",
-            "    numpy-1.7.1                |           py27_0         5.7 MB",
-            "    ------------------------------------------------------------",
-            "                                           Total:         9.9 MB",
-            "",
-            "",
-        )
-    )
-
-    actions = defaultdict(list)
-    actions.update(
-        {
-            "PREFIX": "/Users/aaronmeurer/anaconda/envs/test",
-            "SYMLINK_CONDA": ["/Users/aaronmeurer/anaconda"],
-            "LINK": [
-                get_matchspec_from_index(index, "channel-1::python==3.3.2=0"),
-                get_matchspec_from_index(index, "channel-1::readline==6.2=0"),
-                get_matchspec_from_index(index, "channel-1::sqlite==3.7.13=0"),
-                get_matchspec_from_index(index, "channel-1::tk==8.5.13=0"),
-                get_matchspec_from_index(index, "channel-1::zlib==1.2.7=0"),
-            ],
-        }
-    )
-    with captured() as c, pytest.deprecated_call():
-        display_actions(actions, index)
-
-    assert c.stdout == "\n".join(
-        (
-            "",
-            "## Package Plan ##",
-            "",
-            "  environment location: /Users/aaronmeurer/anaconda/envs/test",
-            "",
-            "",
-            "The following NEW packages will be INSTALLED:",
-            "",
-            "    python:   3.3.2-0 ",
-            "    readline: 6.2-0   ",
-            "    sqlite:   3.7.13-0",
-            "    tk:       8.5.13-0",
-            "    zlib:     1.2.7-0 ",
-            "",
-            "",
-        )
-    )
-
-    actions["UNLINK"] = actions["LINK"]
-    actions["LINK"] = []
-
-    with captured() as c, pytest.deprecated_call():
-        display_actions(actions, index)
-
-    assert c.stdout == "\n".join(
-        (
-            "",
-            "## Package Plan ##",
-            "",
-            "  environment location: /Users/aaronmeurer/anaconda/envs/test",
-            "",
-            "",
-            "The following packages will be REMOVED:",
-            "",
-            "    python:   3.3.2-0 ",
-            "    readline: 6.2-0   ",
-            "    sqlite:   3.7.13-0",
-            "    tk:       8.5.13-0",
-            "    zlib:     1.2.7-0 ",
-            "",
-            "",
-        )
-    )
-
-    actions = defaultdict(list)
-    actions.update(
-        {
-            "LINK": [
-                get_matchspec_from_index(index, "channel-1::cython==0.19.1=py33_0"),
-            ],
-            "UNLINK": [
-                get_matchspec_from_index(index, "channel-1::cython==0.19=py33_0"),
-            ],
-        }
-    )
-
-    with captured() as c, pytest.deprecated_call():
-        display_actions(actions, index)
-
-    assert c.stdout == "\n".join(
-        (
-            "",
-            "## Package Plan ##",
-            "",
-            "",
-            "The following packages will be UPDATED:",
-            "",
-            "    cython: 0.19-py33_0 --> 0.19.1-py33_0",
-            "",
-            "",
-        )
-    )
-
-    actions["LINK"], actions["UNLINK"] = actions["UNLINK"], actions["LINK"]
-
-    with captured() as c, pytest.deprecated_call():
-        display_actions(actions, index)
-
-    assert c.stdout == "\n".join(
-        (
-            "",
-            "## Package Plan ##",
-            "",
-            "",
-            "The following packages will be DOWNGRADED:",
-            "",
-            "    cython: 0.19.1-py33_0 --> 0.19-py33_0",
-            "",
-            "",
-        )
-    )
-
-    actions = defaultdict(list)
-    actions.update(
-        {
-            "LINK": [
-                get_matchspec_from_index(index, "channel-1::cython==0.19.1=py33_0"),
-                get_matchspec_from_index(index, "channel-1::dateutil==1.5=py33_0"),
-                get_matchspec_from_index(index, "channel-1::numpy==1.7.1=py33_0"),
-            ],
-            "UNLINK": [
-                get_matchspec_from_index(index, "channel-1::cython==0.19=py33_0"),
-                get_matchspec_from_index(index, "channel-1::dateutil==2.1=py33_1"),
-                get_matchspec_from_index(index, "channel-1::pip==1.3.1=py33_1"),
-            ],
-        }
-    )
-
-    with captured() as c, pytest.deprecated_call():
-        display_actions(actions, index)
-
-    assert c.stdout == "\n".join(
-        (
-            "",
-            "## Package Plan ##",
-            "",
-            "",
-            "The following NEW packages will be INSTALLED:",
-            "",
-            "    numpy:    1.7.1-py33_0",
-            "",
-            "The following packages will be REMOVED:",
-            "",
-            "    pip:      1.3.1-py33_1",
-            "",
-            "The following packages will be UPDATED:",
-            "",
-            "    cython:   0.19-py33_0  --> 0.19.1-py33_0",
-            "",
-            "The following packages will be DOWNGRADED:",
-            "",
-            "    dateutil: 2.1-py33_1   --> 1.5-py33_0   ",
-            "",
-            "",
-        )
-    )
-
-    actions = defaultdict(list)
-    actions.update(
-        {
-            "LINK": [
-                get_matchspec_from_index(index, "channel-1::cython==0.19.1=py33_0"),
-                get_matchspec_from_index(index, "channel-1::dateutil==2.1=py33_1"),
-            ],
-            "UNLINK": [
-                get_matchspec_from_index(index, "channel-1::cython==0.19=py33_0"),
-                get_matchspec_from_index(index, "channel-1::dateutil==1.5=py33_0"),
-            ],
-        }
-    )
-
-    with captured() as c, pytest.deprecated_call():
-        display_actions(actions, index)
-
-    assert c.stdout == "\n".join(
-        (
-            "",
-            "## Package Plan ##",
-            "",
-            "",
-            "The following packages will be UPDATED:",
-            "",
-            "    cython:   0.19-py33_0 --> 0.19.1-py33_0",
-            "    dateutil: 1.5-py33_0  --> 2.1-py33_1   ",
-            "",
-            "",
-        )
-    )
-
-    actions["LINK"], actions["UNLINK"] = actions["UNLINK"], actions["LINK"]
-
-    with captured() as c, pytest.deprecated_call():
-        display_actions(actions, index)
-
-    assert c.stdout == "\n".join(
-        (
-            "",
-            "## Package Plan ##",
-            "",
-            "",
-            "The following packages will be DOWNGRADED:",
-            "",
-            "    cython:   0.19.1-py33_0 --> 0.19-py33_0",
-            "    dateutil: 2.1-py33_1    --> 1.5-py33_0 ",
-            "",
-            "",
-        )
-    )
-
-
-def test_display_actions_show_channel_urls(monkeypatch: MonkeyPatch) -> None:
-    monkeypatch.setenv("CONDA_SHOW_CHANNEL_URLS", "True")
-    reset_context()
-    assert context.show_channel_urls
-
-    actions = defaultdict(list)
-    sympy_prec = PackageRecord.from_objects(
-        get_matchspec_from_index(index, "channel-1::sympy==0.7.2=py27_0")
-    )
-    numpy_prec = PackageRecord.from_objects(
-        get_matchspec_from_index(index, "channel-1::numpy==1.7.1=py27_0")
-    )
-    numpy_prec.channel = sympy_prec.channel = Channel(None)
-    actions.update(
-        {
-            "FETCH": [
-                sympy_prec,
-                numpy_prec,
-            ]
-        }
-    )
-
-    with captured() as c, pytest.deprecated_call():
-        display_actions(actions, index)
-
-    assert c.stdout == "\n".join(
-        (
-            "",
-            "## Package Plan ##",
-            "",
-            "",
-            "The following packages will be downloaded:",
-            "",
-            "    package                    |            build",
-            "    ---------------------------|-----------------",
-            "    sympy-0.7.2                |           py27_0         4.2 MB  <unknown>",
-            "    numpy-1.7.1                |           py27_0         5.7 MB  <unknown>",
-            "    ------------------------------------------------------------",
-            "                                           Total:         9.9 MB",
-            "",
-            "",
-        )
-    )
-
-    actions = defaultdict(list)
-    actions.update(
-        {
-            "PREFIX": "/Users/aaronmeurer/anaconda/envs/test",
-            "SYMLINK_CONDA": [
-                "/Users/aaronmeurer/anaconda",
-            ],
-            "LINK": [
-                get_matchspec_from_index(index, "channel-1::python==3.3.2=0"),
-                get_matchspec_from_index(index, "channel-1::readline==6.2=0"),
-                get_matchspec_from_index(index, "channel-1::sqlite==3.7.13=0"),
-                get_matchspec_from_index(index, "channel-1::tk==8.5.13=0"),
-                get_matchspec_from_index(index, "channel-1::zlib==1.2.7=0"),
-            ],
-        }
-    )
-
-    with captured() as c, pytest.deprecated_call():
-        display_actions(actions, index)
-
-    assert c.stdout == "\n".join(
-        (
-            "",
-            "## Package Plan ##",
-            "",
-            "  environment location: /Users/aaronmeurer/anaconda/envs/test",
-            "",
-            "",
-            "The following NEW packages will be INSTALLED:",
-            "",
-            "    python:   3.3.2-0  channel-1",
-            "    readline: 6.2-0    channel-1",
-            "    sqlite:   3.7.13-0 channel-1",
-            "    tk:       8.5.13-0 channel-1",
-            "    zlib:     1.2.7-0  channel-1",
-            "",
-            "",
-        )
-    )
-
-    actions["UNLINK"] = actions["LINK"]
-    actions["LINK"] = []
-
-    with captured() as c, pytest.deprecated_call():
-        display_actions(actions, index)
-
-    assert c.stdout == "\n".join(
-        (
-            "",
-            "## Package Plan ##",
-            "",
-            "  environment location: /Users/aaronmeurer/anaconda/envs/test",
-            "",
-            "",
-            "The following packages will be REMOVED:",
-            "",
-            "    python:   3.3.2-0  channel-1",
-            "    readline: 6.2-0    channel-1",
-            "    sqlite:   3.7.13-0 channel-1",
-            "    tk:       8.5.13-0 channel-1",
-            "    zlib:     1.2.7-0  channel-1",
-            "",
-            "",
-        )
-    )
-
-    actions = defaultdict(list)
-    actions.update(
-        {
-            "LINK": [
-                get_matchspec_from_index(index, "channel-1::cython==0.19.1=py33_0"),
-            ],
-            "UNLINK": [
-                get_matchspec_from_index(index, "channel-1::cython==0.19=py33_0"),
-            ],
-        }
-    )
-
-    with captured() as c, pytest.deprecated_call():
-        display_actions(actions, index)
-
-    assert c.stdout == "\n".join(
-        (
-            "",
-            "## Package Plan ##",
-            "",
-            "",
-            "The following packages will be UPDATED:",
-            "",
-            "    cython: 0.19-py33_0 channel-1 --> 0.19.1-py33_0 channel-1",
-            "",
-            "",
-        )
-    )
-
-    actions["LINK"], actions["UNLINK"] = actions["UNLINK"], actions["LINK"]
-
-    with captured() as c, pytest.deprecated_call():
-        display_actions(actions, index)
-
-    assert c.stdout == "\n".join(
-        (
-            "",
-            "## Package Plan ##",
-            "",
-            "",
-            "The following packages will be DOWNGRADED:",
-            "",
-            "    cython: 0.19.1-py33_0 channel-1 --> 0.19-py33_0 channel-1",
-            "",
-            "",
-        )
-    )
-
-    actions = defaultdict(list)
-    actions.update(
-        {
-            "LINK": [
-                get_matchspec_from_index(index, "channel-1::cython==0.19.1=py33_0"),
-                get_matchspec_from_index(index, "channel-1::dateutil==1.5=py33_0"),
-                get_matchspec_from_index(index, "channel-1::numpy==1.7.1=py33_0"),
-            ],
-            "UNLINK": [
-                get_matchspec_from_index(index, "channel-1::cython==0.19=py33_0"),
-                get_matchspec_from_index(index, "channel-1::dateutil==2.1=py33_1"),
-                get_matchspec_from_index(index, "channel-1::pip==1.3.1=py33_1"),
-            ],
-        }
-    )
-
-    with captured() as c, pytest.deprecated_call():
-        display_actions(actions, index)
-
-    assert c.stdout == "\n".join(
-        (
-            "",
-            "## Package Plan ##",
-            "",
-            "",
-            "The following NEW packages will be INSTALLED:",
-            "",
-            "    numpy:    1.7.1-py33_0 channel-1",
-            "",
-            "The following packages will be REMOVED:",
-            "",
-            "    pip:      1.3.1-py33_1 channel-1",
-            "",
-            "The following packages will be UPDATED:",
-            "",
-            "    cython:   0.19-py33_0  channel-1 --> 0.19.1-py33_0 channel-1",
-            "",
-            "The following packages will be DOWNGRADED:",
-            "",
-            "    dateutil: 2.1-py33_1   channel-1 --> 1.5-py33_0    channel-1",
-            "",
-            "",
-        )
-    )
-
-    actions = defaultdict(list)
-    actions.update(
-        {
-            "LINK": [
-                get_matchspec_from_index(index, "channel-1::cython==0.19.1=py33_0"),
-                get_matchspec_from_index(index, "channel-1::dateutil==2.1=py33_1"),
-            ],
-            "UNLINK": [
-                get_matchspec_from_index(index, "channel-1::cython==0.19=py33_0"),
-                get_matchspec_from_index(index, "channel-1::dateutil==1.5=py33_0"),
-            ],
-        }
-    )
-
-    with captured() as c, pytest.deprecated_call():
-        display_actions(actions, index)
-
-    assert c.stdout == "\n".join(
-        (
-            "",
-            "## Package Plan ##",
-            "",
-            "",
-            "The following packages will be UPDATED:",
-            "",
-            "    cython:   0.19-py33_0 channel-1 --> 0.19.1-py33_0 channel-1",
-            "    dateutil: 1.5-py33_0  channel-1 --> 2.1-py33_1    channel-1",
-            "",
-            "",
-        )
-    )
-
-    actions["LINK"], actions["UNLINK"] = actions["UNLINK"], actions["LINK"]
-
-    with captured() as c, pytest.deprecated_call():
-        display_actions(actions, index)
-
-    assert c.stdout == "\n".join(
-        (
-            "",
-            "## Package Plan ##",
-            "",
-            "",
-            "The following packages will be DOWNGRADED:",
-            "",
-            "    cython:   0.19.1-py33_0 channel-1 --> 0.19-py33_0 channel-1",
-            "    dateutil: 2.1-py33_1    channel-1 --> 1.5-py33_0  channel-1",
-            "",
-            "",
-        )
-    )
-
-    cython_prec = PackageRecord.from_objects(
-        get_matchspec_from_index(index, "channel-1::cython==0.19.1=py33_0")
-    )
-    dateutil_prec = PackageRecord.from_objects(
-        get_matchspec_from_index(index, "channel-1::dateutil==1.5=py33_0")
-    )
-    cython_prec.channel = dateutil_prec.channel = Channel("my_channel")
-
-    actions = defaultdict(list)
-    actions.update(
-        {
-            "LINK": [
-                cython_prec,
-                get_matchspec_from_index(index, "channel-1::dateutil==2.1=py33_1"),
-            ],
-            "UNLINK": [
-                get_matchspec_from_index(index, "channel-1::cython==0.19=py33_0"),
-                dateutil_prec,
-            ],
-        }
-    )
-
-    with captured() as c, pytest.deprecated_call():
-        display_actions(actions, index)
-
-    assert c.stdout == "\n".join(
-        (
-            "",
-            "## Package Plan ##",
-            "",
-            "",
-            "The following packages will be UPDATED:",
-            "",
-            "    cython:   0.19-py33_0 channel-1  --> 0.19.1-py33_0 my_channel",
-            "    dateutil: 1.5-py33_0  my_channel --> 2.1-py33_1    channel-1 ",
-            "",
-            "",
-        )
-    )
-
-    actions["LINK"], actions["UNLINK"] = actions["UNLINK"], actions["LINK"]
-
-    with captured() as c, pytest.deprecated_call():
-        display_actions(actions, index)
-
-    assert c.stdout == "\n".join(
-        (
-            "",
-            "## Package Plan ##",
-            "",
-            "",
-            "The following packages will be DOWNGRADED:",
-            "",
-            "    cython:   0.19.1-py33_0 my_channel --> 0.19-py33_0 channel-1 ",
-            "    dateutil: 2.1-py33_1    channel-1  --> 1.5-py33_0  my_channel",
-            "",
-            "",
-        )
-    )
-
-
-@pytest.mark.xfail(
-    strict=True,
-    reason="Not reporting link type until refactoring display_actions "
-    "after txn.verify()",
-)
-def test_display_actions_link_type(monkeypatch: MonkeyPatch) -> None:
-    monkeypatch.setenv("CONDA_SHOW_CHANNEL_URLS", "False")
-    reset_context()
-    assert not context.show_channel_urls
-
-    actions = defaultdict(
-        list,
-        {
-            "LINK": [
-                "cython-0.19.1-py33_0 2",
-                "dateutil-1.5-py33_0 2",
-                "numpy-1.7.1-py33_0 2",
-                "python-3.3.2-0 2",
-                "readline-6.2-0 2",
-                "sqlite-3.7.13-0 2",
-                "tk-8.5.13-0 2",
-                "zlib-1.2.7-0 2",
-            ]
-        },
-    )
-
-    with captured() as c, pytest.deprecated_call():
-        display_actions(actions, index)
-
-    assert c.stdout == "\n".join(
-        (
-            "",
-            "The following NEW packages will be INSTALLED:",
-            "",
-            "    cython:   0.19.1-py33_0 (softlink)",
-            "    dateutil: 1.5-py33_0    (softlink)",
-            "    numpy:    1.7.1-py33_0  (softlink)",
-            "    python:   3.3.2-0       (softlink)",
-            "    readline: 6.2-0         (softlink)",
-            "    sqlite:   3.7.13-0      (softlink)",
-            "    tk:       8.5.13-0      (softlink)",
-            "    zlib:     1.2.7-0       (softlink)",
-            "",
-        )
-    )
-
-    actions = defaultdict(
-        list,
-        {
-            "LINK": ["cython-0.19.1-py33_0 2", "dateutil-2.1-py33_1 2"],
-            "UNLINK": ["cython-0.19-py33_0", "dateutil-1.5-py33_0"],
-        },
-    )
-
-    with captured() as c, pytest.deprecated_call():
-        display_actions(actions, index)
-
-    assert c.stdout == "\n".join(
-        (
-            "",
-            "The following packages will be UPDATED:",
-            "",
-            "    cython:   0.19-py33_0 --> 0.19.1-py33_0 (softlink)",
-            "    dateutil: 1.5-py33_0  --> 2.1-py33_1    (softlink)",
-            "",
-        )
-    )
-
-    actions = defaultdict(
-        list,
-        {
-            "LINK": ["cython-0.19-py33_0 2", "dateutil-1.5-py33_0 2"],
-            "UNLINK": ["cython-0.19.1-py33_0", "dateutil-2.1-py33_1"],
-        },
-    )
-
-    with captured() as c, pytest.deprecated_call():
-        display_actions(actions, index)
-
-    assert c.stdout == "\n".join(
-        (
-            "",
-            "The following packages will be DOWNGRADED:",
-            "",
-            "    cython:   0.19.1-py33_0 --> 0.19-py33_0 (softlink)",
-            "    dateutil: 2.1-py33_1    --> 1.5-py33_0  (softlink)",
-            "",
-        )
-    )
-
-    actions = defaultdict(
-        list,
-        {
-            "LINK": [
-                "cython-0.19.1-py33_0 1",
-                "dateutil-1.5-py33_0 1",
-                "numpy-1.7.1-py33_0 1",
-                "python-3.3.2-0 1",
-                "readline-6.2-0 1",
-                "sqlite-3.7.13-0 1",
-                "tk-8.5.13-0 1",
-                "zlib-1.2.7-0 1",
-            ]
-        },
-    )
-
-    with captured() as c, pytest.deprecated_call():
-        display_actions(actions, index)
-
-    assert c.stdout == "\n".join(
-        (
-            "",
-            "The following NEW packages will be INSTALLED:",
-            "",
-            "    cython:   0.19.1-py33_0",
-            "    dateutil: 1.5-py33_0   ",
-            "    numpy:    1.7.1-py33_0 ",
-            "    python:   3.3.2-0      ",
-            "    readline: 6.2-0        ",
-            "    sqlite:   3.7.13-0     ",
-            "    tk:       8.5.13-0     ",
-            "    zlib:     1.2.7-0      ",
-            "",
-        )
-    )
-
-    actions = defaultdict(
-        list,
-        {
-            "LINK": ["cython-0.19.1-py33_0 1", "dateutil-2.1-py33_1 1"],
-            "UNLINK": ["cython-0.19-py33_0", "dateutil-1.5-py33_0"],
-        },
-    )
-
-    with captured() as c, pytest.deprecated_call():
-        display_actions(actions, index)
-
-    assert c.stdout == "\n".join(
-        (
-            "",
-            "The following packages will be UPDATED:",
-            "",
-            "    cython:   0.19-py33_0 --> 0.19.1-py33_0",
-            "    dateutil: 1.5-py33_0  --> 2.1-py33_1   ",
-            "",
-        )
-    )
-
-    actions = defaultdict(
-        list,
-        {
-            "LINK": ["cython-0.19-py33_0 1", "dateutil-1.5-py33_0 1"],
-            "UNLINK": ["cython-0.19.1-py33_0", "dateutil-2.1-py33_1"],
-        },
-    )
-
-    with captured() as c, pytest.deprecated_call():
-        display_actions(actions, index)
-
-    assert c.stdout == "\n".join(
-        (
-            "",
-            "The following packages will be DOWNGRADED:",
-            "",
-            "    cython:   0.19.1-py33_0 --> 0.19-py33_0",
-            "    dateutil: 2.1-py33_1    --> 1.5-py33_0 ",
-            "",
-        )
-    )
-
-    actions = defaultdict(
-        list,
-        {
-            "LINK": [
-                "cython-0.19.1-py33_0 3",
-                "dateutil-1.5-py33_0 3",
-                "numpy-1.7.1-py33_0 3",
-                "python-3.3.2-0 3",
-                "readline-6.2-0 3",
-                "sqlite-3.7.13-0 3",
-                "tk-8.5.13-0 3",
-                "zlib-1.2.7-0 3",
-            ]
-        },
-    )
-
-    with captured() as c, pytest.deprecated_call():
-        display_actions(actions, index)
-
-    assert c.stdout == "\n".join(
-        (
-            "",
-            "The following NEW packages will be INSTALLED:",
-            "",
-            "    cython:   0.19.1-py33_0 (copy)",
-            "    dateutil: 1.5-py33_0    (copy)",
-            "    numpy:    1.7.1-py33_0  (copy)",
-            "    python:   3.3.2-0       (copy)",
-            "    readline: 6.2-0         (copy)",
-            "    sqlite:   3.7.13-0      (copy)",
-            "    tk:       8.5.13-0      (copy)",
-            "    zlib:     1.2.7-0       (copy)",
-            "",
-        )
-    )
-
-    actions = defaultdict(
-        list,
-        {
-            "LINK": ["cython-0.19.1-py33_0 3", "dateutil-2.1-py33_1 3"],
-            "UNLINK": ["cython-0.19-py33_0", "dateutil-1.5-py33_0"],
-        },
-    )
-
-    with captured() as c, pytest.deprecated_call():
-        display_actions(actions, index)
-
-    assert c.stdout == "\n".join(
-        (
-            "",
-            "The following packages will be UPDATED:",
-            "",
-            "    cython:   0.19-py33_0 --> 0.19.1-py33_0 (copy)",
-            "    dateutil: 1.5-py33_0  --> 2.1-py33_1    (copy)",
-            "",
-        )
-    )
-
-    actions = defaultdict(
-        list,
-        {
-            "LINK": ["cython-0.19-py33_0 3", "dateutil-1.5-py33_0 3"],
-            "UNLINK": ["cython-0.19.1-py33_0", "dateutil-2.1-py33_1"],
-        },
-    )
-
-    with captured() as c, pytest.deprecated_call():
-        display_actions(actions, index)
-
-    assert c.stdout == "\n".join(
-        (
-            "",
-            "The following packages will be DOWNGRADED:",
-            "",
-            "    cython:   0.19.1-py33_0 --> 0.19-py33_0 (copy)",
-            "    dateutil: 2.1-py33_1    --> 1.5-py33_0  (copy)",
-            "",
-        )
-    )
-
-    monkeypatch.setenv("CONDA_SHOW_CHANNEL_URLS", "True")
-    reset_context()
-    assert context.show_channel_urls
-
-    d = Dist("cython-0.19.1-py33_0.tar.bz2")
-    index[d] = PackageRecord.from_objects(index[d], channel="my_channel")
-
-    d = Dist("dateutil-1.5-py33_0.tar.bz2")
-    index[d] = PackageRecord.from_objects(index[d], channel="my_channel")
-
-    actions = defaultdict(
-        list,
-        {
-            "LINK": [
-                "cython-0.19.1-py33_0 3",
-                "dateutil-1.5-py33_0 3",
-                "numpy-1.7.1-py33_0 3",
-                "python-3.3.2-0 3",
-                "readline-6.2-0 3",
-                "sqlite-3.7.13-0 3",
-                "tk-8.5.13-0 3",
-                "zlib-1.2.7-0 3",
-            ]
-        },
-    )
-
-    with captured() as c, pytest.deprecated_call():
-        display_actions(actions, index)
-
-    assert c.stdout == "\n".join(
-        (
-            "",
-            "The following NEW packages will be INSTALLED:",
-            "",
-            "    cython:   0.19.1-py33_0 my_channel (copy)",
-            "    dateutil: 1.5-py33_0    my_channel (copy)",
-            "    numpy:    1.7.1-py33_0  <unknown>  (copy)",
-            "    python:   3.3.2-0       <unknown>  (copy)",
-            "    readline: 6.2-0         <unknown>  (copy)",
-            "    sqlite:   3.7.13-0      <unknown>  (copy)",
-            "    tk:       8.5.13-0      <unknown>  (copy)",
-            "    zlib:     1.2.7-0       <unknown>  (copy)",
-            "",
-        )
-    )
-
-    actions = defaultdict(
-        list,
-        {
-            "LINK": ["cython-0.19.1-py33_0 3", "dateutil-2.1-py33_1 3"],
-            "UNLINK": ["cython-0.19-py33_0", "dateutil-1.5-py33_0"],
-        },
-    )
-
-    with captured() as c, pytest.deprecated_call():
-        display_actions(actions, index)
-
-    assert c.stdout == "\n".join(
-        (
-            "",
-            "The following packages will be UPDATED:",
-            "",
-            "    cython:   0.19-py33_0 <unknown>  --> 0.19.1-py33_0 my_channel (copy)",
-            "    dateutil: 1.5-py33_0  my_channel --> 2.1-py33_1    <unknown>  (copy)",
-            "",
-        )
-    )
-
-    actions = defaultdict(
-        list,
-        {
-            "LINK": ["cython-0.19-py33_0 3", "dateutil-1.5-py33_0 3"],
-            "UNLINK": ["cython-0.19.1-py33_0", "dateutil-2.1-py33_1"],
-        },
-    )
-
-    with captured() as c, pytest.deprecated_call():
-        display_actions(actions, index)
-
-    assert c.stdout == "\n".join(
-        (
-            "",
-            "The following packages will be DOWNGRADED:",
-            "",
-            "    cython:   0.19.1-py33_0 my_channel --> 0.19-py33_0 <unknown>  (copy)",
-            "    dateutil: 2.1-py33_1    <unknown>  --> 1.5-py33_0  my_channel (copy)",
-            "",
-        )
-    )
-
-
-def test_display_actions_features(monkeypatch: MonkeyPatch) -> None:
-    monkeypatch.setenv("CONDA_SHOW_CHANNEL_URLS", "False")
-    reset_context()
-    assert not context.show_channel_urls
-
-    actions = defaultdict(list)
-    actions.update(
-        {
-            "LINK": [
-                get_matchspec_from_index(index, "channel-1::numpy==1.7.1=py33_p0"),
-                get_matchspec_from_index(index, "channel-1::cython==0.19=py33_0"),
-            ]
-        }
-    )
-
-    with captured() as c, pytest.deprecated_call():
-        display_actions(actions, index)
-
-    assert c.stdout == "\n".join(
-        (
-            "",
-            "## Package Plan ##",
-            "",
-            "",
-            "The following NEW packages will be INSTALLED:",
-            "",
-            "    cython: 0.19-py33_0  ",
-            "    numpy:  1.7.1-py33_p0 [mkl]",
-            "",
-            "",
-        )
-    )
-
-    actions = defaultdict(list)
-    actions.update(
-        {
-            "UNLINK": [
-                get_matchspec_from_index(index, "channel-1::numpy==1.7.1=py33_p0"),
-                get_matchspec_from_index(index, "channel-1::cython==0.19=py33_0"),
-            ]
-        }
-    )
-
-    with captured() as c, pytest.deprecated_call():
-        display_actions(actions, index)
-
-    assert c.stdout == "\n".join(
-        (
-            "",
-            "## Package Plan ##",
-            "",
-            "",
-            "The following packages will be REMOVED:",
-            "",
-            "    cython: 0.19-py33_0  ",
-            "    numpy:  1.7.1-py33_p0 [mkl]",
-            "",
-            "",
-        )
-    )
-
-    actions = defaultdict(list)
-    actions.update(
-        {
-            "UNLINK": [
-                get_matchspec_from_index(index, "channel-1::numpy==1.7.1=py33_p0"),
-            ],
-            "LINK": [
-                get_matchspec_from_index(index, "channel-1::numpy==1.7.0=py33_p0"),
-            ],
-        }
-    )
-
-    with captured() as c, pytest.deprecated_call():
-        display_actions(actions, index)
-
-    assert c.stdout == "\n".join(
-        (
-            "",
-            "## Package Plan ##",
-            "",
-            "",
-            "The following packages will be DOWNGRADED:",
-            "",
-            "    numpy: 1.7.1-py33_p0 [mkl] --> 1.7.0-py33_p0 [mkl]",
-            "",
-            "",
-        )
-    )
-
-    actions = defaultdict(list)
-    actions.update(
-        {
-            "LINK": [
-                get_matchspec_from_index(index, "channel-1::numpy==1.7.1=py33_p0"),
-            ],
-            "UNLINK": [
-                get_matchspec_from_index(index, "channel-1::numpy==1.7.0=py33_p0"),
-            ],
-        }
-    )
-
-    with captured() as c, pytest.deprecated_call():
-        display_actions(actions, index)
-
-    assert c.stdout == "\n".join(
-        (
-            "",
-            "## Package Plan ##",
-            "",
-            "",
-            "The following packages will be UPDATED:",
-            "",
-            "    numpy: 1.7.0-py33_p0 [mkl] --> 1.7.1-py33_p0 [mkl]",
-            "",
-            "",
-        )
-    )
-
-    actions = defaultdict(list)
-    actions.update(
-        {
-            "LINK": [
-                get_matchspec_from_index(index, "channel-1::numpy==1.7.1=py33_p0"),
-            ],
-            "UNLINK": [
-                get_matchspec_from_index(index, "channel-1::numpy==1.7.1=py33_0"),
-            ],
-        }
-    )
-
-    with captured() as c, pytest.deprecated_call():
-        display_actions(actions, index)
-
-    # NB: Packages whose version do not changed are put in UPDATED
-    assert c.stdout == "\n".join(
-        (
-            "",
-            "## Package Plan ##",
-            "",
-            "",
-            "The following packages will be UPDATED:",
-            "",
-            "    numpy: 1.7.1-py33_0 --> 1.7.1-py33_p0 [mkl]",
-            "",
-            "",
-        )
-    )
-
-    actions = defaultdict(list)
-    actions.update(
-        {
-            "UNLINK": [
-                get_matchspec_from_index(index, "channel-1::numpy==1.7.1=py33_p0"),
-            ],
-            "LINK": [
-                get_matchspec_from_index(index, "channel-1::numpy==1.7.1=py33_0"),
-            ],
-        }
-    )
-
-    with captured() as c, pytest.deprecated_call():
-        display_actions(actions, index)
-
-    assert c.stdout == "\n".join(
-        (
-            "",
-            "## Package Plan ##",
-            "",
-            "",
-            "The following packages will be UPDATED:",
-            "",
-            "    numpy: 1.7.1-py33_p0 [mkl] --> 1.7.1-py33_0",
-            "",
-            "",
-        )
-    )
-
-    monkeypatch.setenv("CONDA_SHOW_CHANNEL_URLS", "True")
-    reset_context()
-    assert context.show_channel_urls
-
-    actions = defaultdict(list)
-    actions.update(
-        {
-            "LINK": [
-                get_matchspec_from_index(index, "channel-1::numpy==1.7.1=py33_p0"),
-                get_matchspec_from_index(index, "channel-1::cython==0.19=py33_0"),
-            ]
-        }
-    )
-
-    with captured() as c, pytest.deprecated_call():
-        display_actions(actions, index)
-
-    assert c.stdout == "\n".join(
-        (
-            "",
-            "## Package Plan ##",
-            "",
-            "",
-            "The following NEW packages will be INSTALLED:",
-            "",
-            "    cython: 0.19-py33_0   channel-1",
-            "    numpy:  1.7.1-py33_p0 channel-1 [mkl]",
-            "",
-            "",
-        )
-    )
-
-    actions = defaultdict(list)
-    actions.update(
-        {
-            "UNLINK": [
-                get_matchspec_from_index(index, "channel-1::numpy==1.7.1=py33_p0"),
-                get_matchspec_from_index(index, "channel-1::cython==0.19=py33_0"),
-            ]
-        }
-    )
-
-    with captured() as c, pytest.deprecated_call():
-        display_actions(actions, index)
-
-    assert c.stdout == "\n".join(
-        (
-            "",
-            "## Package Plan ##",
-            "",
-            "",
-            "The following packages will be REMOVED:",
-            "",
-            "    cython: 0.19-py33_0   channel-1",
-            "    numpy:  1.7.1-py33_p0 channel-1 [mkl]",
-            "",
-            "",
-        )
-    )
-
-    actions = defaultdict(list)
-    actions.update(
-        {
-            "UNLINK": [
-                get_matchspec_from_index(index, "channel-1::numpy==1.7.1=py33_p0"),
-            ],
-            "LINK": [
-                get_matchspec_from_index(index, "channel-1::numpy==1.7.0=py33_p0"),
-            ],
-        }
-    )
-
-    with captured() as c, pytest.deprecated_call():
-        display_actions(actions, index)
-
-    assert c.stdout == "\n".join(
-        (
-            "",
-            "## Package Plan ##",
-            "",
-            "",
-            "The following packages will be DOWNGRADED:",
-            "",
-            "    numpy: 1.7.1-py33_p0 channel-1 [mkl] --> 1.7.0-py33_p0 channel-1 [mkl]",
-            "",
-            "",
-        )
-    )
-
-    actions = defaultdict(list)
-    actions.update(
-        {
-            "LINK": [
-                get_matchspec_from_index(index, "channel-1::numpy==1.7.1=py33_p0"),
-            ],
-            "UNLINK": [
-                get_matchspec_from_index(index, "channel-1::numpy==1.7.0=py33_p0"),
-            ],
-        }
-    )
-
-    with captured() as c, pytest.deprecated_call():
-        display_actions(actions, index)
-
-    assert c.stdout == "\n".join(
-        (
-            "",
-            "## Package Plan ##",
-            "",
-            "",
-            "The following packages will be UPDATED:",
-            "",
-            "    numpy: 1.7.0-py33_p0 channel-1 [mkl] --> 1.7.1-py33_p0 channel-1 [mkl]",
-            "",
-            "",
-        )
-    )
-
-    actions = defaultdict(list)
-    actions.update(
-        {
-            "LINK": [
-                get_matchspec_from_index(index, "channel-1::numpy==1.7.1=py33_p0"),
-            ],
-            "UNLINK": [
-                get_matchspec_from_index(index, "channel-1::numpy==1.7.1=py33_0"),
-            ],
-        }
-    )
-
-    with captured() as c, pytest.deprecated_call():
-        display_actions(actions, index)
-
-    # NB: Packages whose version do not changed are put in UPDATED
-    assert c.stdout == "\n".join(
-        (
-            "",
-            "## Package Plan ##",
-            "",
-            "",
-            "The following packages will be UPDATED:",
-            "",
-            "    numpy: 1.7.1-py33_0 channel-1 --> 1.7.1-py33_p0 channel-1 [mkl]",
-            "",
-            "",
-        )
-    )
-
-    actions = defaultdict(list)
-    actions.update(
-        {
-            "UNLINK": [
-                get_matchspec_from_index(index, "channel-1::numpy==1.7.1=py33_p0"),
-            ],
-            "LINK": [
-                get_matchspec_from_index(index, "channel-1::numpy==1.7.1=py33_0"),
-            ],
-        }
-    )
-
-    with captured() as c, pytest.deprecated_call():
-        display_actions(actions, index)
-
-    assert c.stdout == "\n".join(
-        (
-            "",
-            "## Package Plan ##",
-            "",
-            "",
-            "The following packages will be UPDATED:",
-            "",
-            "    numpy: 1.7.1-py33_p0 channel-1 [mkl] --> 1.7.1-py33_0 channel-1",
-            "",
-            "",
-        )
-    )
-
-
-def test_update_old_plan():
-    old_plan = ["# plan", "INSTRUCTION arg"]
-    new_plan = _update_old_plan(old_plan)
-
-    expected = [("INSTRUCTION", "arg")]
-    assert new_plan == expected
-
-    with pytest.raises(CondaError):
-        _update_old_plan(["INVALID"])
-
-
-def test_execute_plan(monkeypatch: MonkeyPatch):
-    def INSTRUCTION_CMD(state, arg):
-        INSTRUCTION_CMD.called = True
-        INSTRUCTION_CMD.arg = arg
-
-    monkeypatch.setitem(inst.commands, "INSTRUCTION", INSTRUCTION_CMD)
-
-    old_plan = ["# plan", "INSTRUCTION arg"]
-    with pytest.deprecated_call():
-        execute_plan(old_plan)
-
-    assert INSTRUCTION_CMD.called
-    assert INSTRUCTION_CMD.arg == "arg"
-
-
-def generate_mocked_resolve(pkgs, install=None):
-    mock_package = namedtuple(
-        "PacakgeRecord", ["preferred_env", "name", "schannel", "version", "fn"]
-    )
-    mock_resolve = namedtuple(
-        "Resolve",
-        [
-            "get_dists_for_spec",
-            "index",
-            "explicit",
-            "install",
-            "package_name",
-            "dependency_sort",
-        ],
-    )
-
-    index = {}
-    groups = defaultdict(list)
-    for preferred_env, name, schannel, version in pkgs:
-        dist = Dist.from_string(f"{name}-{version}-0", channel_override=schannel)
-        pkg = mock_package(
-            preferred_env=preferred_env,
-            name=name,
-            schannel=schannel,
-            version=version,
-            fn=name,
-        )
-        groups[name].append(dist)
-        index[dist] = pkg
-
-    def get_dists_for_spec(spec, emptyok=False):
-        # Here, spec should be a MatchSpec
-        res = groups[spec.name]
-        if not res and not emptyok:
-            raise PackagesNotFoundError((spec,))
-        return res
-
-    def get_explicit(spec):
-        return True
-
-    def get_install(spec, installed, update_deps=None):
-        return install
-
-    def get_package_name(dist):
-        return dist.name
-
-    def get_dependency_sort(specs):
-        return tuple(spec for spec in specs.values())
-
-    return mock_resolve(
-        get_dists_for_spec=get_dists_for_spec,
-        index=index,
-        explicit=get_explicit,
-        install=get_install,
-        package_name=get_package_name,
-        dependency_sort=get_dependency_sort,
-    )
-
-
-def generate_mocked_record(dist_name):
-    mocked_record = namedtuple("Record", ["dist_name"])
-    return mocked_record(dist_name=dist_name)
-
-
-def generate_mocked_context(prefix, root_prefix, envs_dirs):
-    mocked_context = namedtuple(
-        "Context", ["prefix", "root_prefix", "envs_dirs", "prefix_specified"]
-    )
-    return mocked_context(
-        prefix=prefix,
-        root_prefix=root_prefix,
-        envs_dirs=envs_dirs,
-        prefix_specified=False,
-    )
-
-
-def generate_remove_action(prefix, unlink):
-    action = defaultdict(list)
-    action["op_order"] = (
-        "CHECK_FETCH",
-        "RM_FETCHED",
-=======
 import pytest
 
 import conda.plan
@@ -1463,121 +26,9 @@
         "LAST_CHANNEL_URLS",
         "PrefixSetup",
         "UnlinkLinkTransaction",
->>>>>>> 5607154d
         "FETCH",
         "LINK",
         "SYMLINK_CONDA",
-<<<<<<< HEAD
-    )
-    action["PREFIX"] = prefix
-    action["UNLINK"] = unlink
-    return action
-
-
-def test_pinned_specs_CONDA_PINNED_PACKAGES(monkeypatch: MonkeyPatch) -> None:
-    # Test pinned specs environment variable
-    specs = ("numpy 1.11", "python >3")
-
-    monkeypatch.setenv("CONDA_PINNED_PACKAGES", "&".join(specs))
-    reset_context()
-    assert context.pinned_packages == specs
-
-    pinned_specs = get_pinned_specs("/none")
-    assert pinned_specs != specs
-    assert pinned_specs == tuple(MatchSpec(spec, optional=True) for spec in specs)
-
-
-def test_pinned_specs_conda_meta_pinned(tmp_env: TmpEnvFixture):
-    # Test pinned specs conda environment file
-    specs = ("scipy ==0.14.2", "openjdk >=8")
-    with tmp_env() as prefix:
-        (prefix / "conda-meta" / "pinned").write_text("\n".join(specs) + "\n")
-
-        pinned_specs = get_pinned_specs(prefix)
-        assert pinned_specs != specs
-        assert pinned_specs == tuple(MatchSpec(spec, optional=True) for spec in specs)
-
-
-def test_pinned_specs_condarc(
-    tmp_env: TmpEnvFixture,
-    conda_cli: CondaCLIFixture,
-    mocker: MockerFixture,
-):
-    # Test pinned specs conda environment file
-    specs = ("requests ==2.13",)
-    with tmp_env() as prefix:
-        # mock active prefix
-        mocker.patch(
-            "conda.base.context.Context.active_prefix",
-            new_callable=mocker.PropertyMock,
-            return_value=str(prefix),
-        )
-
-        conda_cli("config", "--env", "--add", "pinned_packages", *specs)
-
-        pinned_specs = get_pinned_specs(prefix)
-        assert pinned_specs != specs
-        assert pinned_specs == tuple(MatchSpec(spec, optional=True) for spec in specs)
-
-
-def test_pinned_specs_all(
-    tmp_env: TmpEnvFixture,
-    conda_cli: CondaCLIFixture,
-    mocker: MockerFixture,
-    monkeypatch: MonkeyPatch,
-) -> None:
-    # Test pinned specs conda configuration and pinned specs conda environment file
-    specs1 = ("numpy 1.11", "python >3")
-    specs2 = ("scipy ==0.14.2", "openjdk >=8")
-    specs3 = ("requests=2.13",)
-    specs = (*specs1, *specs3, *specs2)
-
-    monkeypatch.setenv("CONDA_PINNED_PACKAGES", "&".join(specs1))
-    reset_context()
-    assert context.pinned_packages == specs1
-
-    with tmp_env() as prefix:
-        (prefix / "conda-meta" / "pinned").write_text("\n".join(specs2) + "\n")
-
-        # mock active prefix
-        mocker.patch(
-            "conda.base.context.Context.active_prefix",
-            new_callable=mocker.PropertyMock,
-            return_value=str(prefix),
-        )
-
-        conda_cli("config", "--env", "--add", "pinned_packages", *specs3)
-
-        pinned_specs = get_pinned_specs(prefix)
-        assert pinned_specs != specs
-        assert pinned_specs == tuple(MatchSpec(spec, optional=True) for spec in specs)
-
-
-@pytest.mark.parametrize(
-    "function,raises",
-    [
-        ("print_dists", TypeError),
-        ("display_actions", TypeError),
-        ("add_unlink", TypeError),
-        ("add_defaults_to_specs", TypeError),
-        ("_get_best_prec_match", TypeError),
-        ("revert_actions", TypeError),
-        ("execute_actions", TypeError),
-        ("_plan_from_actions", TypeError),
-        ("_inject_UNLINKLINKTRANSACTION", TypeError),
-        ("_handle_menuinst", TypeError),
-        ("install_actions", TypeError),
-        ("get_blank_actions", TypeError),
-        ("execute_plan", TypeError),
-        ("execute_instructions", TypeError),
-        ("_update_old_plan", TypeError),
-    ],
-)
-def test_deprecations(function: str, raises: type[Exception] | None) -> None:
-    raises_context = pytest.raises(raises) if raises else nullcontext()
-    with pytest.deprecated_call(), raises_context:
-        getattr(plan, function)()
-=======
         "UNLINK",
         "Channel",
         "prioritize_channels",
@@ -1592,5 +43,4 @@
 )
 def test_deprecations(constant: str) -> None:
     with pytest.deprecated_call():
-        getattr(conda.plan, constant)
->>>>>>> 5607154d
+        getattr(conda.plan, constant)