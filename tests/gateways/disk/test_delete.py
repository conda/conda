# Copyright (C) 2012 Anaconda, Inc
# SPDX-License-Identifier: BSD-3-Clause
from __future__ import annotations

<<<<<<< HEAD
from contextlib import nullcontext
from os.path import lexists
from typing import TYPE_CHECKING
=======
import os
from errno import ENOENT
from os.path import isdir, isfile, join, lexists
>>>>>>> 509a4c31

import pytest

from conda.common.compat import on_win
<<<<<<< HEAD
from conda.gateways.disk import delete
from conda.gateways.disk.create import create_link, mkdir_p
=======
from conda.gateways.disk.create import TemporaryDirectory, create_link, mkdir_p
>>>>>>> 509a4c31
from conda.gateways.disk.delete import backoff_rmdir, rm_rf
from conda.gateways.disk.link import symlink
from conda.gateways.disk.test import softlink_supported
from conda.gateways.disk.update import touch
from conda.models.enums import LinkType

from .test_permissions import _make_read_only, _try_open

<<<<<<< HEAD
if TYPE_CHECKING:
    from pathlib import Path
    from typing import Any

=======
>>>>>>> 509a4c31

def test_remove_file(tmp_path: Path):
    test_path = tmp_path / "test_path"
    touch(test_path)
    assert test_path.is_file()
    _try_open(test_path)
    _make_read_only(test_path)
    with pytest.raises((IOError, OSError)):
        _try_open(test_path)
    assert rm_rf(test_path)
    assert not test_path.exists()


def test_remove_file_to_trash(tmp_path: Path):
    test_path = tmp_path / "test_path"
    touch(test_path)
    assert test_path.is_file()
    _try_open(test_path)
    _make_read_only(test_path)
    with pytest.raises((IOError, OSError)):
        _try_open(test_path)
    assert rm_rf(test_path)
    assert not test_path.exists()


def test_remove_dir(tmp_path: Path):
    test_path = tmp_path / "test_path"
    touch(test_path)
    _try_open(test_path)
    assert test_path.is_file()
    assert tmp_path.is_dir()
    assert not test_path.is_symlink()
    assert rm_rf(tmp_path)
    assert rm_rf(test_path)
    assert not tmp_path.is_dir()
    assert not test_path.is_file()
    assert not lexists(test_path)


def test_remove_link_to_file(tmp_path: Path):
    dst_link = tmp_path / "test_link"
    src_file = tmp_path / "test_file"
    src_file.write_text("welcome to the ministry of silly walks")
    if not softlink_supported(src_file, tmp_path) and on_win:
        pytest.skip("softlink not supported")

    symlink(src_file, dst_link)
    assert src_file.is_file()
    assert not src_file.is_symlink()
    assert dst_link.is_symlink()
    assert rm_rf(dst_link)
    assert src_file.is_file()
    assert rm_rf(src_file)
    assert not src_file.is_file()
    assert not dst_link.is_symlink()
    assert not lexists(dst_link)


@pytest.mark.xfail(on_win, reason="Windows permission errors make a mess here")
<<<<<<< HEAD
def test_remove_link_to_dir(tmp_path: Path):
    dst_link = tmp_path / "test_link"
    src_dir = tmp_path / "test_dir"
    test_file = tmp_path / "test_file"
    mkdir_p(src_dir)
    touch(test_file)
    assert src_dir.is_dir()
    assert not src_dir.is_symlink()
    assert not dst_link.is_symlink()
    if not softlink_supported(test_file, tmp_path) and on_win:
        pytest.skip("softlink not supported")

    symlink(src_dir, dst_link)
    assert dst_link.is_symlink()
    assert rm_rf(dst_link)
    assert not dst_link.is_dir()
    assert not dst_link.is_symlink()
    assert not lexists(dst_link)
    assert src_dir.is_dir()
    assert rm_rf(src_dir)
    assert not src_dir.is_dir()
    assert not src_dir.is_symlink()


def test_rm_rf_does_not_follow_symlinks(tmp_path: Path):
    # make a file in some temp folder
    real_file = tmp_path / "testfile"
    real_file.write_text("weee")
    # make a subfolder
    subdir = tmp_path / "subfolder"
    subdir.mkdir()
    # link to the file in the subfolder
    link_path = subdir / "file_link"
    if not softlink_supported(real_file, tmp_path) and on_win:
        pytest.skip("softlink not supported")

    create_link(real_file, link_path, link_type=LinkType.softlink)
    assert link_path.is_symlink()
    # rm_rf the subfolder
    rm_rf(subdir)
    # assert that the file still exists in the root folder
    assert real_file.is_file()


def test_rm_rf(tmp_path: Path):
    test_path = tmp_path / "test_path"
    touch(test_path)
    _try_open(test_path)
    assert tmp_path.is_dir()
    assert test_path.is_file()
    rm_rf(test_path, True)
    assert not test_path.is_file()
    assert not tmp_path.is_dir()


def test_rm_rf_couldnt(tmp_path: Path):
    test_path = tmp_path / "test_path"
    touch(test_path)
    _try_open(test_path)
    assert tmp_path.is_dir()
    assert test_path.is_file()
    assert rm_rf(test_path)


def test_backoff_unlink(tmp_path: Path):
    test_path = tmp_path / "test_path"
    touch(test_path)
    _try_open(test_path)
    assert tmp_path.is_dir()
    backoff_rmdir(tmp_path)
    assert not tmp_path.is_dir()


def test_backoff_unlink_doesnt_exist(tmp_path: Path):
    path = tmp_path / "missing"
    assert not path.exists()
    backoff_rmdir(path)
    assert not path.exists()


def test_try_rmdir_all_empty_doesnt_exist(tmp_path: Path):
    assert tmp_path.is_dir()
    rm_rf(tmp_path)
    assert not tmp_path.is_dir()


@pytest.mark.parametrize(
    "function,raises,kwargs",
    [
        ("rm_rf", TypeError, {"max_retries": 5}),
        ("rm_rf", TypeError, {"trash": True}),
        ("try_rmdir_all_empty", TypeError, None),
        ("move_to_trash", TypeError, None),
        ("move_path_to_trash", TypeError, None),
    ],
)
def test_deprecations(
    function: str,
    raises: type[Exception] | None,
    kwargs: dict[str, Any] | None,
) -> None:
    raises_context = pytest.raises(raises) if raises else nullcontext()
    with pytest.deprecated_call(), raises_context:
        getattr(delete, function)(**(kwargs or {}))
=======
def test_remove_link_to_dir():
    with tempdir() as td:
        dst_link = join(td, "test_link")
        src_dir = join(td, "test_dir")
        test_file = join(td, "test_file")
        mkdir_p(src_dir)
        touch(test_file)
        assert isdir(src_dir)
        assert not islink(src_dir)
        assert not islink(dst_link)
        if not softlink_supported(test_file, td) and on_win:
            pytest.skip("softlink not supported")

        symlink(src_dir, dst_link)
        assert islink(dst_link)
        assert rm_rf(dst_link)
        assert not isdir(dst_link)
        assert not islink(dst_link)
        assert not lexists(dst_link)
        assert isdir(src_dir)
        assert rm_rf(src_dir)
        assert not isdir(src_dir)
        assert not islink(src_dir)


def test_rm_rf_does_not_follow_symlinks():
    with TemporaryDirectory() as tmp:
        # make a file in some temp folder
        real_file = os.path.join(tmp, "testfile")
        with open(real_file, "w") as f:
            f.write("weee")
        # make a subfolder
        subdir = os.path.join(tmp, "subfolder")
        os.makedirs(subdir)
        # link to the file in the subfolder
        link_path = join(subdir, "file_link")
        if not softlink_supported(real_file, tmp) and on_win:
            pytest.skip("softlink not supported")

        create_link(real_file, link_path, link_type=LinkType.softlink)
        assert islink(link_path)
        # rm_rf the subfolder
        rm_rf(subdir)
        # assert that the file still exists in the root folder
        assert os.path.isfile(real_file)


def test_rm_rf():
    with tempdir() as td:
        test_path = join(td, "test_path")
        touch(test_path)
        _try_open(test_path)
        assert isdir(td)
        assert isfile(test_path)
        rm_rf(td, test_path)
        assert not isfile(test_path)


def test_rm_rf_couldnt():
    with tempdir() as td:
        test_path = join(td, "test_path")
        touch(test_path)
        _try_open(test_path)
        assert isdir(td)
        assert isfile(test_path)
        assert rm_rf(test_path)


def test_backoff_unlink():
    with tempdir() as td:
        test_path = join(td, "test_path")
        touch(test_path)
        _try_open(test_path)
        assert isdir(td)
        backoff_rmdir(td)
        assert not isdir(td)


def test_backoff_unlink_doesnt_exist():
    with tempdir() as td:
        test_path = join(td, "test_path")
        touch(test_path)
        try:
            backoff_rmdir(join(test_path, "some", "path", "in", "utopia"))
        except Exception as e:
            assert e.value.errno == ENOENT


def test_try_rmdir_all_empty_doesnt_exist():
    with tempdir() as td:
        assert isdir(td)
        rm_rf(td)
        assert not isdir(td)
>>>>>>> 509a4c31
<|MERGE_RESOLUTION|>--- conflicted
+++ resolved
@@ -2,25 +2,13 @@
 # SPDX-License-Identifier: BSD-3-Clause
 from __future__ import annotations
 
-<<<<<<< HEAD
-from contextlib import nullcontext
 from os.path import lexists
 from typing import TYPE_CHECKING
-=======
-import os
-from errno import ENOENT
-from os.path import isdir, isfile, join, lexists
->>>>>>> 509a4c31
 
 import pytest
 
 from conda.common.compat import on_win
-<<<<<<< HEAD
-from conda.gateways.disk import delete
 from conda.gateways.disk.create import create_link, mkdir_p
-=======
-from conda.gateways.disk.create import TemporaryDirectory, create_link, mkdir_p
->>>>>>> 509a4c31
 from conda.gateways.disk.delete import backoff_rmdir, rm_rf
 from conda.gateways.disk.link import symlink
 from conda.gateways.disk.test import softlink_supported
@@ -29,13 +17,9 @@
 
 from .test_permissions import _make_read_only, _try_open
 
-<<<<<<< HEAD
 if TYPE_CHECKING:
     from pathlib import Path
-    from typing import Any
 
-=======
->>>>>>> 509a4c31
 
 def test_remove_file(tmp_path: Path):
     test_path = tmp_path / "test_path"
@@ -95,7 +79,6 @@
 
 
 @pytest.mark.xfail(on_win, reason="Windows permission errors make a mess here")
-<<<<<<< HEAD
 def test_remove_link_to_dir(tmp_path: Path):
     dst_link = tmp_path / "test_link"
     src_dir = tmp_path / "test_dir"
@@ -179,119 +162,4 @@
 def test_try_rmdir_all_empty_doesnt_exist(tmp_path: Path):
     assert tmp_path.is_dir()
     rm_rf(tmp_path)
-    assert not tmp_path.is_dir()
-
-
-@pytest.mark.parametrize(
-    "function,raises,kwargs",
-    [
-        ("rm_rf", TypeError, {"max_retries": 5}),
-        ("rm_rf", TypeError, {"trash": True}),
-        ("try_rmdir_all_empty", TypeError, None),
-        ("move_to_trash", TypeError, None),
-        ("move_path_to_trash", TypeError, None),
-    ],
-)
-def test_deprecations(
-    function: str,
-    raises: type[Exception] | None,
-    kwargs: dict[str, Any] | None,
-) -> None:
-    raises_context = pytest.raises(raises) if raises else nullcontext()
-    with pytest.deprecated_call(), raises_context:
-        getattr(delete, function)(**(kwargs or {}))
-=======
-def test_remove_link_to_dir():
-    with tempdir() as td:
-        dst_link = join(td, "test_link")
-        src_dir = join(td, "test_dir")
-        test_file = join(td, "test_file")
-        mkdir_p(src_dir)
-        touch(test_file)
-        assert isdir(src_dir)
-        assert not islink(src_dir)
-        assert not islink(dst_link)
-        if not softlink_supported(test_file, td) and on_win:
-            pytest.skip("softlink not supported")
-
-        symlink(src_dir, dst_link)
-        assert islink(dst_link)
-        assert rm_rf(dst_link)
-        assert not isdir(dst_link)
-        assert not islink(dst_link)
-        assert not lexists(dst_link)
-        assert isdir(src_dir)
-        assert rm_rf(src_dir)
-        assert not isdir(src_dir)
-        assert not islink(src_dir)
-
-
-def test_rm_rf_does_not_follow_symlinks():
-    with TemporaryDirectory() as tmp:
-        # make a file in some temp folder
-        real_file = os.path.join(tmp, "testfile")
-        with open(real_file, "w") as f:
-            f.write("weee")
-        # make a subfolder
-        subdir = os.path.join(tmp, "subfolder")
-        os.makedirs(subdir)
-        # link to the file in the subfolder
-        link_path = join(subdir, "file_link")
-        if not softlink_supported(real_file, tmp) and on_win:
-            pytest.skip("softlink not supported")
-
-        create_link(real_file, link_path, link_type=LinkType.softlink)
-        assert islink(link_path)
-        # rm_rf the subfolder
-        rm_rf(subdir)
-        # assert that the file still exists in the root folder
-        assert os.path.isfile(real_file)
-
-
-def test_rm_rf():
-    with tempdir() as td:
-        test_path = join(td, "test_path")
-        touch(test_path)
-        _try_open(test_path)
-        assert isdir(td)
-        assert isfile(test_path)
-        rm_rf(td, test_path)
-        assert not isfile(test_path)
-
-
-def test_rm_rf_couldnt():
-    with tempdir() as td:
-        test_path = join(td, "test_path")
-        touch(test_path)
-        _try_open(test_path)
-        assert isdir(td)
-        assert isfile(test_path)
-        assert rm_rf(test_path)
-
-
-def test_backoff_unlink():
-    with tempdir() as td:
-        test_path = join(td, "test_path")
-        touch(test_path)
-        _try_open(test_path)
-        assert isdir(td)
-        backoff_rmdir(td)
-        assert not isdir(td)
-
-
-def test_backoff_unlink_doesnt_exist():
-    with tempdir() as td:
-        test_path = join(td, "test_path")
-        touch(test_path)
-        try:
-            backoff_rmdir(join(test_path, "some", "path", "in", "utopia"))
-        except Exception as e:
-            assert e.value.errno == ENOENT
-
-
-def test_try_rmdir_all_empty_doesnt_exist():
-    with tempdir() as td:
-        assert isdir(td)
-        rm_rf(td)
-        assert not isdir(td)
->>>>>>> 509a4c31
+    assert not tmp_path.is_dir()