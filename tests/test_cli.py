# Copyright (C) 2012 Anaconda, Inc
# SPDX-License-Identifier: BSD-3-Clause

import json
import unittest
import uuid
import os
import re
import stat
from unittest.mock import patch

import pytest

from conda.base.constants import on_win
from conda.base.context import context
from conda.common.io import captured
from conda.gateways.disk.delete import rm_rf
from conda.testing.helpers import capture_json_with_argv, run_inprocess_conda_command
from conda.testing.integration import Commands, run_command, make_temp_env, make_temp_prefix


@pytest.mark.usefixtures("tmpdir")
class TestJson(unittest.TestCase):
    @pytest.fixture(autouse=True)
    def empty_env_tmpdir(self, tmpdir):
        # TODO :: Figure out if the pkgcache and a way to look for alternatives until one is found and add
        #         a warning about it.
        """
        # Slightly fancier, "works on my computer", using the last 3 dirs is probably a pytest-ism?
        self.tmpdir = os.path.join('opt', 'conda.tmp', *(str(tmpdir).split(os.sep)[-3:]))
        try:
            try:
                rm_rf(self.tmpdir)
            except:
                pass
            os.makedirs(self.tmpdir)
        except:
            self.tmpdir = str(tmpdir)
        """
        self.tmpdir = str(tmpdir)
        return self.tmpdir

    def assertJsonSuccess(self, res):
        self.assertIsInstance(res, dict)
        self.assertIn("success", res)

    def assertJsonError(self, res):
        self.assertIsInstance(res, dict)
        self.assertIn("error", res)

    def tearDown(self):
        rm_rf("tempfile.rc")

    def test_config(self):
        res = capture_json_with_argv("conda config --get --json")
        self.assertJsonSuccess(res)

        res = capture_json_with_argv("conda config --get channels --json")
        self.assertJsonSuccess(res)

        if context.root_writable:
            res = capture_json_with_argv("conda config --get channels --system --json")
            self.assertJsonSuccess(res)

        res = capture_json_with_argv("conda config --get channels --file tempfile.rc --json")
        self.assertJsonSuccess(res)

        res = capture_json_with_argv(
            "conda config --get channels --file tempfile.rc --file tempfile.rc --json"
        )
        self.assertJsonSuccess(res)

        res = capture_json_with_argv("conda config --get use_pip --json")
        self.assertJsonSuccess(res)

    @pytest.mark.integration
    @patch("conda.core.envs_manager.get_user_environments_txt_file", return_value=os.devnull)
    def test_info(self, _mocked_guetf):
        res = capture_json_with_argv("conda info --json")
        keys = (
            "channels",
            "conda_version",
            "default_prefix",
            "envs",
            "envs_dirs",
            "pkgs_dirs",
            "platform",
            "python_version",
            "rc_path",
            "root_prefix",
            "root_writable",
        )
        self.assertIsInstance(res, dict)
        for key in keys:
            assert key in res

        res = capture_json_with_argv(
            "conda info conda --json", disallow_stderr=False, ignore_stderr=True
        )
        self.assertIsInstance(res, dict)
        self.assertIn("conda", res)
        self.assertIsInstance(res["conda"], list)
        assert _mocked_guetf.call_count > 0

    @pytest.mark.usefixtures("empty_env_tmpdir")
    @patch("conda.base.context.mockable_context_envs_dirs")
    def test_list(self, mockable_context_envs_dirs):
        mockable_context_envs_dirs.return_value = (self.tmpdir,)
        res = capture_json_with_argv("conda list --json")
        self.assertIsInstance(res, list)

        res = capture_json_with_argv("conda list -r --json")
        self.assertTrue(isinstance(res, list) or (isinstance(res, dict) and "error" in res))

        res = capture_json_with_argv("conda list ipython --json")
        self.assertIsInstance(res, list)

        stdout, stderr, rc = run_inprocess_conda_command("conda list --name nonexistent --json")
        assert json.loads(stdout.strip())["exception_name"] == "EnvironmentLocationNotFound"
        assert stderr == ""
        assert rc > 0

        stdout, stderr, rc = run_inprocess_conda_command(
            "conda list --name nonexistent --revisions --json"
        )
        assert json.loads(stdout.strip())["exception_name"] == "EnvironmentLocationNotFound"
        assert stderr == ""
        assert rc > 0

        assert mockable_context_envs_dirs.call_count > 0

    @pytest.mark.usefixtures("empty_env_tmpdir")
    @patch("conda.base.context.mockable_context_envs_dirs")
    def test_compare(self, mockable_context_envs_dirs):
        mockable_context_envs_dirs.return_value = (self.tmpdir,)
        stdout, stderr, rc = run_inprocess_conda_command(
            "conda compare --name nonexistent tempfile.rc --json"
        )
        assert json.loads(stdout.strip())["exception_name"] == "EnvironmentLocationNotFound"
        assert stderr == ""
        assert rc > 0
        assert mockable_context_envs_dirs.call_count > 0

    @pytest.mark.integration
    def test_search_0(self):
<<<<<<< HEAD
        with captured():
            res = capture_json_with_argv("conda search --json --override-channels -c defaults")
=======
        # searching for everything is quite slow; search without name, few
        # matching packages. py_3 is not a special build tag, but there are just
        # a few of them in defaults.
        stdout, stderr, rc = run_inprocess_conda_command("conda search *[build=py_3] --json")
        assert stderr == ""
        assert rc is None

        res = json.loads(stdout)

        # happens to have py_3 build in noarch
        package_name = "pydotplus"

>>>>>>> cacbfb20
        self.assertIsInstance(res, dict)
        self.assertIsInstance(res[package_name], list)
        self.assertIsInstance(res[package_name][0], dict)
        keys = ("build", "channel", "fn", "version")
        for key in keys:
<<<<<<< HEAD
            self.assertIn(key, res["conda"][0])

        stdout, stderr, rc = run_inprocess_conda_command("conda search * --json --override-channels -c defaults")
        assert stderr == ""
        assert rc is None
=======
            self.assertIn(key, res[package_name][0])
        assert res[package_name][0]["build"] == "py_3"
>>>>>>> cacbfb20

    @pytest.mark.integration
    def test_search_1(self):
        self.assertIsInstance(capture_json_with_argv("conda search ipython --json --override-channels -c defaults"), dict)

    @pytest.mark.integration
    def test_search_2(self):
        with make_temp_env() as prefix:
            stdout, stderr, _ = run_command(
<<<<<<< HEAD
                Commands.SEARCH, prefix, "nose", "--override-channels", "-c", "defaults", use_exception_handler=True
=======
                Commands.SEARCH, prefix, "python", use_exception_handler=True
>>>>>>> cacbfb20
            )
            result = stdout.replace("Loading channels: ...working... done", "")
            assert re.search(
                r"""python\s*
                \d*\.\d*\.\d*\s*
                \w+\s*
                pkgs/main""",
                result,
                re.VERBOSE,
            )

            # exact match not found, search wildcards
            stdout, _, _ = run_command(
                Commands.SEARCH, prefix, "ython", use_exception_handler=True
            )

            assert re.search(
                r"""python\s*
                \d*\.\d*\.\d*\s*
                \w+\s*
                pkgs/main""",
                result,
                re.VERBOSE,
            )

    @pytest.mark.integration
    def test_search_3(self):
        with make_temp_env() as prefix:
            stdout, stderr, _ = run_command(
                Commands.SEARCH,
                prefix,
                "*/linux-64::nose==1.3.7[build=py37_2]",
                "--info",
                "--override-channels", 
                "-c", 
                "defaults",
                use_exception_handler=True,
            )
            result = stdout.replace("Loading channels: ...working... done", "")
            assert "file name   : nose-1.3.7-py37_2" in result
            assert "name        : nose" in result
            assert (
                "url         : https://repo.anaconda.com/pkgs/main/linux-64/nose-1.3.7-py37_2"
                in result
            )
            # assert "md5         : ff390a1e44d77e54914ca1a2c9e75445" in result

    @pytest.mark.integration
    def test_search_4(self):
        self.assertIsInstance(
<<<<<<< HEAD
            capture_json_with_argv("conda search --json --use-index-cache --override-channels -c defaults"), dict
=======
            capture_json_with_argv("conda search --json --use-index-cache python"), dict
>>>>>>> cacbfb20
        )

    @pytest.mark.integration
    def test_search_5(self):
        self.assertIsInstance(
<<<<<<< HEAD
            capture_json_with_argv("conda search --platform win-32 --json --override-channels -c defaults"), dict
=======
            capture_json_with_argv("conda search --platform win-32 --json python"), dict
>>>>>>> cacbfb20
        )


@pytest.mark.integration
def test_search_envs():
    for extra in ("--info", "--json", ""):
        stdout, _, _ = run_inprocess_conda_command(f"conda search --envs {extra} conda")
        if not "--json" in extra:
            assert "Searching environments" in stdout
        assert "conda" in stdout


def test_run_returns_int():
    prefix = make_temp_prefix(name="test")
    with make_temp_env(prefix=prefix):
        stdout, stderr, result = run_inprocess_conda_command(f"conda run -p {prefix} echo hi")

        assert isinstance(result, int)


def test_run_returns_zero_errorlevel():
    prefix = make_temp_prefix(name="test")
    with make_temp_env(prefix=prefix):
        stdout, stderr, result = run_inprocess_conda_command(f"conda run -p {prefix} exit 0")

        assert result == 0


def test_run_returns_nonzero_errorlevel():
    prefix = make_temp_prefix(name="test")
    with make_temp_env(prefix=prefix) as prefix:
        stdout, stderr, result = run_inprocess_conda_command(f'conda run -p "{prefix}" exit 5')

        assert result == 5


def test_run_uncaptured(capfd):
    prefix = make_temp_prefix(name="test")
    with make_temp_env(prefix=prefix):
        random_text = uuid.uuid4().hex
        stdout, stderr, result = run_inprocess_conda_command(
            f"conda run -p {prefix} --no-capture-output echo {random_text}"
        )

        assert result == 0
        # Output is not captured
        assert stdout == ""

        # Check that the expected output is somewhere between the conda logs
        captured = capfd.readouterr()
        assert random_text in captured.out


@pytest.mark.skipif(on_win, reason="cannot make readonly env on win")
def test_run_readonly_env(request):
    prefix = make_temp_prefix(name="test")
    with make_temp_env(prefix=prefix) as prefix:
        # Remove write permissions
        current = stat.S_IMODE(os.lstat(prefix).st_mode)
        os.chmod(prefix, current & ~stat.S_IWRITE)

        # reset permissions in case something goes wrong
        def reset_permissions():
            if os.path.exists(prefix):
                os.chmod(prefix, current)

        request.addfinalizer(reset_permissions)

        # Confirm we do not have write access.
        raise_ok = False
        try:
            open(os.path.join(prefix, "test.txt"), "w+")
        except PermissionError:
            raise_ok = True

        assert raise_ok

        stdout, stderr, result = run_inprocess_conda_command(f"conda run -p {prefix} exit 0")

        # Reset permissions in case all goes according to plan
        reset_permissions()

        assert result == 0


def test_main():
    with pytest.raises(SystemExit):
        __import__("conda.__main__")<|MERGE_RESOLUTION|>--- conflicted
+++ resolved
@@ -143,14 +143,10 @@
 
     @pytest.mark.integration
     def test_search_0(self):
-<<<<<<< HEAD
-        with captured():
-            res = capture_json_with_argv("conda search --json --override-channels -c defaults")
-=======
         # searching for everything is quite slow; search without name, few
         # matching packages. py_3 is not a special build tag, but there are just
         # a few of them in defaults.
-        stdout, stderr, rc = run_inprocess_conda_command("conda search *[build=py_3] --json")
+        stdout, stderr, rc = run_inprocess_conda_command("conda search *[build=py_3] --json --override-channels -c defaults")
         assert stderr == ""
         assert rc is None
 
@@ -159,22 +155,13 @@
         # happens to have py_3 build in noarch
         package_name = "pydotplus"
 
->>>>>>> cacbfb20
         self.assertIsInstance(res, dict)
         self.assertIsInstance(res[package_name], list)
         self.assertIsInstance(res[package_name][0], dict)
         keys = ("build", "channel", "fn", "version")
         for key in keys:
-<<<<<<< HEAD
-            self.assertIn(key, res["conda"][0])
-
-        stdout, stderr, rc = run_inprocess_conda_command("conda search * --json --override-channels -c defaults")
-        assert stderr == ""
-        assert rc is None
-=======
             self.assertIn(key, res[package_name][0])
         assert res[package_name][0]["build"] == "py_3"
->>>>>>> cacbfb20
 
     @pytest.mark.integration
     def test_search_1(self):
@@ -184,11 +171,8 @@
     def test_search_2(self):
         with make_temp_env() as prefix:
             stdout, stderr, _ = run_command(
-<<<<<<< HEAD
-                Commands.SEARCH, prefix, "nose", "--override-channels", "-c", "defaults", use_exception_handler=True
-=======
-                Commands.SEARCH, prefix, "python", use_exception_handler=True
->>>>>>> cacbfb20
+                Commands.SEARCH, prefix, "python", 
+                "--override-channels", "-c", "defaults", use_exception_handler=True,
             )
             result = stdout.replace("Loading channels: ...working... done", "")
             assert re.search(
@@ -202,7 +186,8 @@
 
             # exact match not found, search wildcards
             stdout, _, _ = run_command(
-                Commands.SEARCH, prefix, "ython", use_exception_handler=True
+                Commands.SEARCH, prefix, "ython",
+                "--override-channels", "-c", "defaults", use_exception_handler=True
             )
 
             assert re.search(
@@ -239,21 +224,13 @@
     @pytest.mark.integration
     def test_search_4(self):
         self.assertIsInstance(
-<<<<<<< HEAD
-            capture_json_with_argv("conda search --json --use-index-cache --override-channels -c defaults"), dict
-=======
-            capture_json_with_argv("conda search --json --use-index-cache python"), dict
->>>>>>> cacbfb20
+            capture_json_with_argv("conda search --json --override-channels -c defaults --use-index-cache python"), dict
         )
 
     @pytest.mark.integration
     def test_search_5(self):
         self.assertIsInstance(
-<<<<<<< HEAD
-            capture_json_with_argv("conda search --platform win-32 --json --override-channels -c defaults"), dict
-=======
-            capture_json_with_argv("conda search --platform win-32 --json python"), dict
->>>>>>> cacbfb20
+            capture_json_with_argv("conda search --platform win-32 --json --override-channels -c defaults python"), dict
         )
 
 
