# -*- coding: utf-8 -*-
from __future__ import absolute_import, division, print_function

import bz2
import json
import os
import pytest
import sys
from contextlib import contextmanager
from glob import glob
from json import loads as json_loads
from logging import getLogger, Handler
from os.path import exists, isdir, isfile, join, relpath, basename, islink
from requests import Session
from requests.adapters import BaseAdapter
from shlex import split
from shutil import rmtree, copyfile
from subprocess import check_call
from tempfile import gettempdir
from unittest import TestCase
from uuid import uuid4

from conda import config
from conda.cli import conda_argparse
from conda.cli.main_config import configure_parser as config_configure_parser
from conda.cli.main_create import configure_parser as create_configure_parser
from conda.cli.main_install import configure_parser as install_configure_parser
from conda.cli.main_list import configure_parser as list_configure_parser
from conda.cli.main_remove import configure_parser as remove_configure_parser
from conda.cli.main_search import configure_parser as search_configure_parser
from conda.cli.main_update import configure_parser as update_configure_parser
from conda.compat import itervalues
from conda.config import bits, subdir
from conda.connection import LocalFSAdapter
from conda.exceptions import CondaError
from conda.install import linked as install_linked, linked_data_, dist2dirname
from conda.install import on_win, linked_data
from conda.utils import url_path
from tests.helpers import captured

log = getLogger(__name__)
PYTHON_BINARY = 'python.exe' if on_win else 'bin/python'


def escape_for_winpath(p):
    return p.replace('\\', '\\\\')


def make_temp_prefix(name=None):
    tempdir = gettempdir()
    dirname = str(uuid4())[:8] if name is None else name
    prefix = join(tempdir, dirname)
    os.makedirs(prefix)
    assert isdir(prefix)
    return prefix


def disable_dotlog():
    class NullHandler(Handler):
        def emit(self, record):
            pass
    dotlogger = getLogger('dotupdate')
    saved_handlers = dotlogger.handlers
    dotlogger.handlers = []
    dotlogger.addHandler(NullHandler())
    return saved_handlers


def reenable_dotlog(handlers):
    dotlogger = getLogger('dotupdate')
    dotlogger.handlers = handlers


class Commands:
    CONFIG = "config"
    CREATE = "create"
    INSTALL = "install"
    LIST = "list"
    REMOVE = "remove"
    SEARCH = "search"
    UPDATE = "update"


parser_config = {
    Commands.CONFIG: config_configure_parser,
    Commands.CREATE: create_configure_parser,
    Commands.INSTALL: install_configure_parser,
    Commands.LIST: list_configure_parser,
    Commands.REMOVE: remove_configure_parser,
    Commands.SEARCH: search_configure_parser,
    Commands.UPDATE: update_configure_parser,
}


def run_command(command, prefix, *arguments):
    p = conda_argparse.ArgumentParser()
    sub_parsers = p.add_subparsers(metavar='command', dest='cmd')
    parser_config[command](sub_parsers)

    prefix = escape_for_winpath(prefix)
    arguments = list(map(escape_for_winpath, arguments))
    if command is Commands.CONFIG:
        command_line = "{0} --file {1} {2}".format(command, join(prefix, 'condarc'), " ".join(arguments))
    elif command is Commands.SEARCH:
        command_line = "{0} {1}".format(command, " ".join(arguments))
    elif command is Commands.LIST:
        command_line = "{0} -p {1} {2}".format(command, prefix, " ".join(arguments))
    else:  # CREATE, INSTALL, REMOVE, UPDATE
        command_line = "{0} -y -q -p {1} {2}".format(command, prefix, " ".join(arguments))

    args = p.parse_args(split(command_line))
    with captured(disallow_stderr=False) as c:
        args.func(args, p)
    print(c.stdout)
    print(c.stderr, file=sys.stderr)
    if command is Commands.CONFIG:
        reload_config(prefix)
    return c.stdout, c.stderr


@contextmanager
def make_temp_env(*packages):
    prefix = make_temp_prefix()
    prefix_condarc = join(prefix, 'condarc')
    try:
        # try to clear any config that's been set by other tests
        if packages:
            config.load_condarc(prefix_condarc)
            run_command(Commands.CREATE, prefix, *packages)
        yield prefix
    finally:
        rmtree(prefix, ignore_errors=True)


def reload_config(prefix):
    prefix_condarc = join(prefix, 'condarc')
    config.load_condarc(prefix_condarc)


class EnforceUnusedAdapter(BaseAdapter):

    def send(self, request, *args, **kwargs):
        raise RuntimeError("EnforceUnusedAdapter called with url {0}".format(request.url))


class OfflineCondaSession(Session):

    timeout = None

    def __init__(self, *args, **kwargs):
        super(OfflineCondaSession, self).__init__()
        unused_adapter = EnforceUnusedAdapter()
        self.mount("http://", unused_adapter)
        self.mount("https://", unused_adapter)
        self.mount("ftp://", unused_adapter)
        self.mount("s3://", unused_adapter)

        # Enable file:// urls
        self.mount("file://", LocalFSAdapter())


@contextmanager
def enforce_offline():
    class NadaCondaSession(object):
        def __init__(self, *args, **kwargs):
            pass
    import conda.connection
    saved_conda_session = conda.connection.CondaSession
    try:
        conda.connection.CondaSession = OfflineCondaSession
        yield
    finally:
        conda.connection.CondaSession = saved_conda_session


def package_is_installed(prefix, package, exact=False):
    packages = list(install_linked(prefix))
    if '::' not in package:
        packages = list(map(dist2dirname, packages))
    if exact:
        return package in packages
    return any(p.startswith(package) for p in packages)


def assert_package_is_installed(prefix, package, exact=False):
    if not package_is_installed(prefix, package, exact):
        print(list(install_linked(prefix)))
        raise AssertionError("package {0} is not in prefix".format(package))


def get_conda_list_tuple(prefix, package_name):
    stdout, stderr = run_command(Commands.LIST, prefix)
    stdout_lines = stdout.split('\n')
    package_line = next((line for line in stdout_lines
                         if line.lower().startswith(package_name + " ")), None)
    return package_line.split()


class IntegrationTests(TestCase):

    def setUp(self):
        self.saved_dotlog_handlers = disable_dotlog()

    def tearDown(self):
        reenable_dotlog(self.saved_dotlog_handlers)

    @pytest.mark.timeout(900)
    def test_create_install_update_remove(self):
        with make_temp_env("python=3") as prefix:
            assert exists(join(prefix, PYTHON_BINARY))
            assert_package_is_installed(prefix, 'python-3')

            run_command(Commands.INSTALL, prefix, 'flask=0.10')
            assert_package_is_installed(prefix, 'flask-0.10.1')

            # Test force reinstall
            run_command(Commands.INSTALL, prefix, '--force', 'flask=0.10')
            assert_package_is_installed(prefix, 'flask-0.10.1')

            run_command(Commands.UPDATE, prefix, 'flask')
            assert not package_is_installed(prefix, 'flask-0.10.1')
            assert_package_is_installed(prefix, 'flask')

            run_command(Commands.REMOVE, prefix, 'flask')
            assert not package_is_installed(prefix, 'flask-0.')
            assert_package_is_installed(prefix, 'python-3')

            run_command(Commands.INSTALL, prefix, '--revision 0')
            assert not package_is_installed(prefix, 'flask')
            assert_package_is_installed(prefix, 'python-3')

            self.assertRaises(CondaError, run_command, Commands.INSTALL, prefix, 'conda')
            assert not package_is_installed(prefix, 'conda')

            self.assertRaises(CondaError, run_command, Commands.INSTALL, prefix, 'constructor')
            assert not package_is_installed(prefix, 'constructor')

    @pytest.mark.timeout(300)
    def test_list_with_pip_egg(self):
        with make_temp_env("python=3 pip") as prefix:
            check_call(PYTHON_BINARY + " -m pip install --egg --no-binary flask flask==0.10.1",
                       cwd=prefix, shell=True)
            stdout, stderr = run_command(Commands.LIST, prefix)
            stdout_lines = stdout.split('\n')
            assert any(line.endswith("<pip>") for line in stdout_lines
                       if line.lower().startswith("flask"))

    @pytest.mark.timeout(300)
    def test_list_with_pip_wheel(self):
        with make_temp_env("python=3 pip") as prefix:
            check_call(PYTHON_BINARY + " -m pip install flask==0.10.1",
                       cwd=prefix, shell=True)
            stdout, stderr = run_command(Commands.LIST, prefix)
            stdout_lines = stdout.split('\n')
            assert any(line.endswith("<pip>") for line in stdout_lines
                       if line.lower().startswith("flask"))

    @pytest.mark.timeout(300)
    def test_tarball_install_and_bad_metadata(self):
        with make_temp_env("python flask=0.10.1") as prefix:
            assert_package_is_installed(prefix, 'flask-0.10.1')
            flask_data = [p for p in itervalues(linked_data(prefix)) if p['name'] == 'flask'][0]
            run_command(Commands.REMOVE, prefix, 'flask')
            assert not package_is_installed(prefix, 'flask-0.10.1')
            assert_package_is_installed(prefix, 'python')

            from conda.config import pkgs_dirs
            flask_fname = flask_data['fn']
            tar_old_path = join(pkgs_dirs[0], flask_fname)

            # regression test for #2886 (part 1 of 2)
            # install tarball from package cache, default channel
            run_command(Commands.INSTALL, prefix, tar_old_path)
            assert_package_is_installed(prefix, 'flask-0.')

            # regression test for #2626
            # install tarball with full path, outside channel
            tar_new_path = join(prefix, flask_fname)
            copyfile(tar_old_path, tar_new_path)
            run_command(Commands.INSTALL, prefix, tar_new_path)
            assert_package_is_installed(prefix, 'flask-0')

            # regression test for #2626
            # install tarball with relative path, outside channel
            run_command(Commands.REMOVE, prefix, 'flask')
            assert not package_is_installed(prefix, 'flask-0.10.1')
            tar_new_path = relpath(tar_new_path)
            run_command(Commands.INSTALL, prefix, tar_new_path)
            assert_package_is_installed(prefix, 'flask-0.')

            # Regression test for 2812
            # install from local channel
            for field in ('url', 'channel', 'schannel'):
                del flask_data[field]
            repodata = {'info': {}, 'packages':{flask_fname: flask_data}}
            with make_temp_env() as channel:
                subchan = join(channel, subdir)
                channel = url_path(channel)
                os.makedirs(subchan)
                tar_new_path = join(subchan, flask_fname)
                copyfile(tar_old_path, tar_new_path)
                with bz2.BZ2File(join(subchan, 'repodata.json.bz2'), 'w') as f:
                    f.write(json.dumps(repodata).encode('utf-8'))
                run_command(Commands.INSTALL, prefix, '-c', channel, 'flask')
                assert_package_is_installed(prefix, channel + '::' + 'flask-')

            # regression test for #2886 (part 2 of 2)
            # install tarball from package cache, local channel
            run_command(Commands.REMOVE, prefix, 'flask')
            assert not package_is_installed(prefix, 'flask-0')
            run_command(Commands.INSTALL, prefix, tar_old_path)
            assert_package_is_installed(prefix, channel + '::' + 'flask-')

            # regression test for #2599
            linked_data_.clear()
            flask_metadata = glob(join(prefix, 'conda-meta', flask_fname[:-8] + '.json'))[-1]
            bad_metadata = join(prefix, 'conda-meta', 'flask.json')
            copyfile(flask_metadata, bad_metadata)
            assert not package_is_installed(prefix, 'flask', exact=True)
            assert_package_is_installed(prefix, 'flask-0.')

    @pytest.mark.timeout(600)
    def test_install_python2_and_env_symlinks(self):
        with make_temp_env("python=2") as prefix:
            assert exists(join(prefix, PYTHON_BINARY))
            assert_package_is_installed(prefix, 'python-2')

            # test symlinks created with env
            bindir = 'Scripts' if on_win else 'bin'
            print(os.listdir(join(prefix, bindir)))
            if on_win:
                assert isfile(join(prefix, bindir, 'activate'))
                assert isfile(join(prefix, bindir, 'deactivate'))
                assert isfile(join(prefix, bindir, 'conda'))
                assert isfile(join(prefix, bindir, 'activate.bat'))
                assert isfile(join(prefix, bindir, 'deactivate.bat'))
                assert isfile(join(prefix, bindir, 'conda.bat'))
            else:
                assert islink(join(prefix, bindir, 'activate'))
                assert islink(join(prefix, bindir, 'deactivate'))
                assert islink(join(prefix, bindir, 'conda'))

    @pytest.mark.timeout(300)
    def test_remove_all(self):
        with make_temp_env("python=2") as prefix:
            assert exists(join(prefix, PYTHON_BINARY))
            assert_package_is_installed(prefix, 'python-2')

            run_command(Commands.REMOVE, prefix, '--all')
            assert not exists(prefix)

<<<<<<< HEAD
    @pytest.mark.skipif(on_win and bits == 32, reason="no 32-bit windows python on conda-forge")
    @pytest.mark.xfail(reason="pending resolution of #2926")
    @pytest.mark.timeout(600)
    def ash_c_usage_replacing_python(self):
        # Regression test for #2606
        with make_temp_env("-c conda-forge python=3.5") as prefix:
            assert exists(join(prefix, PYTHON_BINARY))
            run_command(Commands.INSTALL, prefix, "decorator")
            assert_package_is_installed(prefix, 'conda-forge::python-3.5')

            with make_temp_env("--clone", prefix) as clone_prefix:
                assert_package_is_installed(clone_prefix, 'conda-forge::python-3.5')
                assert_package_is_installed(clone_prefix, "decorator")

            # Regression test for 2645
            fn = glob(join(prefix, 'conda-meta', 'python-3.5*.json'))[-1]
            with open(fn) as f:
                data = json.load(f)
            for field in ('url', 'channel', 'schannel'):
                if field in data:
                    del data[field]
            with open(fn, 'w') as f:
                json.dump(data, f)
            linked_data_.clear()

            with make_temp_env("-c conda-forge --clone", prefix) as clone_prefix:
                assert_package_is_installed(clone_prefix, 'python-3.5')
                assert_package_is_installed(clone_prefix, 'decorator')


=======
>>>>>>> 5feeeef2
    @pytest.mark.timeout(600)
    def test_python2_pandas(self):
        with make_temp_env("python=2 pandas") as prefix:
            assert exists(join(prefix, PYTHON_BINARY))
            assert_package_is_installed(prefix, 'numpy')

    @pytest.mark.skipif(on_win, reason="mkl package not available on Windows")
    @pytest.mark.timeout(300)
    def test_install_features(self):
        with make_temp_env("python=2 numpy") as prefix:
            numpy_details = get_conda_list_tuple(prefix, "numpy")
            assert len(numpy_details) == 3 or 'nomkl' not in numpy_details[3]

            run_command(Commands.INSTALL, prefix, "nomkl")
            numpy_details = get_conda_list_tuple(prefix, "numpy")
            assert len(numpy_details) == 4 and 'nomkl' in numpy_details[3]

    @pytest.mark.timeout(300)
    def test_clone_offline(self):
        with make_temp_env("python flask=0.10.1") as prefix:
            assert_package_is_installed(prefix, 'flask-0.10.1')
            assert_package_is_installed(prefix, 'python')

            with enforce_offline():
                with make_temp_env("--clone", prefix, "--offline") as clone_prefix:
                    assert_package_is_installed(clone_prefix, 'flask-0.10.1')
                    assert_package_is_installed(clone_prefix, 'python')

    @pytest.mark.skipif(on_win, reason="r packages aren't prime-time on windows just yet")
    @pytest.mark.timeout(600)
    def test_clone_offline_multichannel_with_untracked(self):
        with make_temp_env("python") as prefix:
            assert_package_is_installed(prefix, 'python')
            from conda.config import get_rc_urls
            assert 'r' not in get_rc_urls()

            # assert conda search cannot find rpy2
            stdout, stderr = run_command(Commands.SEARCH, prefix, "rpy2", "--json")
            json_obj = json_loads(stdout.replace("Fetching package metadata ...", "").strip())
            assert bool(json_obj) is False

            run_command(Commands.CONFIG, prefix, "--add channels r")

            # assert conda search cannot find rpy2
            stdout, stderr = run_command(Commands.SEARCH, prefix, "rpy2", "--json")
            json_obj = json_loads(stdout.replace("Fetching package metadata ...", "").strip())
            assert len(json_obj['rpy2']) > 1

            run_command(Commands.INSTALL, prefix, "rpy2")
            assert_package_is_installed(prefix, 'rpy2')
            run_command(Commands.LIST, prefix)

            with enforce_offline():
                with make_temp_env("--clone", prefix, "--offline") as clone_prefix:
                    assert_package_is_installed(clone_prefix, 'python')
                    assert_package_is_installed(clone_prefix, 'rpy2')
                    assert isfile(join(clone_prefix, 'condarc'))  # untracked file

    @pytest.mark.skipif(not on_win, reason="shortcuts only relevant on Windows")
    def test_shortcut_in_underscore_env_shows_message(self):
        prefix = make_temp_prefix("_" + str(uuid4())[:7])
        try:
            config.load_condarc("")
            stdout, stderr = run_command(Commands.CREATE, prefix,
                                         "console_shortcut", "--shortcuts")
            assert ("Environment name starts with underscore '_'.  "
                    "Skipping menu installation." in stderr)
        finally:
            rmtree(prefix, ignore_errors=True)

    @pytest.mark.skipif(not on_win, reason="shortcuts only relevant on Windows")
    def test_shortcut_not_attempted_without_shortcuts_arg(self):
        prefix = make_temp_prefix("_" + str(uuid4())[:7])
        try:
            config.load_condarc("")
            stdout, stderr = run_command(Commands.CREATE, prefix, "console_shortcut")
            # This test is sufficient, because it effectively verifies that the code
            #  path was not visited.
            assert ("Environment name starts with underscore '_'.  Skipping menu installation."
                    not in stderr)
        finally:
            rmtree(prefix, ignore_errors=True)

    @pytest.mark.skipif(not on_win, reason="shortcuts only relevant on Windows")
    def test_shortcut_creation_installs_shortcut(self):
        from menuinst.win32 import dirs as win_locations

        user_mode = 'user' if exists(join(sys.prefix, u'.nonadmin')) else 'system'
        shortcut_dir = win_locations[user_mode]["start"]
        shortcut_dir = join(shortcut_dir, "Anaconda{0} ({1}-bit)"
                                          "".format(sys.version_info.major, config.bits))

        prefix = make_temp_prefix(str(uuid4())[:7])
        shortcut_file = join(shortcut_dir, "Anaconda Prompt ({0}).lnk".format(basename(prefix)))
        try:
            config.load_condarc("")
            run_command(Commands.CREATE, prefix, "console_shortcut", "--shortcuts")
            assert package_is_installed(prefix, 'console_shortcut')
            assert isfile(shortcut_file), ("Shortcut not found in menu dir. "
                                           "Contents of dir:\n"
                                           "{0}".format(os.listdir(shortcut_dir)))

            # make sure that cleanup without specifying --shortcuts still removes shortcuts
            run_command(Commands.REMOVE, prefix, 'console_shortcut')
            assert not package_is_installed(prefix, 'console_shortcut')
            assert not isfile(shortcut_file)
        finally:
            rmtree(prefix, ignore_errors=True)
            if isfile(shortcut_file):
                os.remove(shortcut_file)

    @pytest.mark.skipif(not on_win, reason="shortcuts only relevant on Windows")
    def test_shortcut_absent_does_not_barf_on_uninstall(self):
        from menuinst.win32 import dirs as win_locations

        user_mode = 'user' if exists(join(sys.prefix, u'.nonadmin')) else 'system'
        shortcut_dir = win_locations[user_mode]["start"]
        shortcut_dir = join(shortcut_dir, "Anaconda{0} ({1}-bit)"
                                          "".format(sys.version_info.major, config.bits))

        prefix = make_temp_prefix(str(uuid4())[:7])
        shortcut_file = join(shortcut_dir, "Anaconda Prompt ({0}).lnk".format(basename(prefix)))
        assert not isfile(shortcut_file)

        try:
            # not including --shortcuts, should not get shortcuts installed
            config.load_condarc("")
            run_command(Commands.CREATE, prefix, "console_shortcut")
            assert package_is_installed(prefix, 'console_shortcut')
            assert not isfile(shortcut_file)

            # make sure that cleanup without specifying --shortcuts still removes shortcuts
            run_command(Commands.REMOVE, prefix, 'console_shortcut')
            assert not package_is_installed(prefix, 'console_shortcut')
            assert not isfile(shortcut_file)
        finally:
            rmtree(prefix, ignore_errors=True)
            if isfile(shortcut_file):
                os.remove(shortcut_file)
<|MERGE_RESOLUTION|>--- conflicted
+++ resolved
@@ -349,7 +349,7 @@
             run_command(Commands.REMOVE, prefix, '--all')
             assert not exists(prefix)
 
-<<<<<<< HEAD
+
     @pytest.mark.skipif(on_win and bits == 32, reason="no 32-bit windows python on conda-forge")
     @pytest.mark.xfail(reason="pending resolution of #2926")
     @pytest.mark.timeout(600)
@@ -380,8 +380,6 @@
                 assert_package_is_installed(clone_prefix, 'decorator')
 
 
-=======
->>>>>>> 5feeeef2
     @pytest.mark.timeout(600)
     def test_python2_pandas(self):
         with make_temp_env("python=2 pandas") as prefix:
