--- conflicted
+++ resolved
@@ -2453,19 +2453,15 @@
     # elevate verbosity so we can inspect subprocess' stdout/stderr
     monkeypatch.setenv("CONDA_VERBOSE", "2")
 
-<<<<<<< HEAD
     # for py-rattler
     monkeypatch.setenv("CONDA_CHANNELS", "conda-forge")
 
     # with tmp_env("python=3.11", "conda") as prefix:  # rev 0
     # TMP: Ask for py-rattler
-    with tmp_env("python=3.11", "pip", "conda", "py-rattler>=0.8.2") as prefix:  # rev 0
+    with tmp_env("python=3.11", "pip", "conda", "py-rattler>=0.17.0") as prefix:  # rev 0
         python_exe = str(prefix / PYTHON_BINARY)
         # TMP: Install conda-rattler-solver in target env too
-        subprocess_call_with_clean_env([python_exe, "-m", "pip", "install", "https://github.com/jaimergp/conda-rattler-solver/archive/refs/heads/support-0.6.zip", "--no-deps"])
-=======
-    with tmp_env("python=3.11", "conda") as prefix:  # rev 0
->>>>>>> 078641e9
+        subprocess_call_with_clean_env([python_exe, "-m", "pip", "install", "https://github.com/conda-incubator/conda-rattler-solver/archive/refs/heads/main.zip", "--no-deps"])
         conda_exe = str(prefix / BIN_DIRECTORY / ("conda.exe" if on_win else "conda"))
         assert (py_prec := package_is_installed(prefix, "python"))
         assert (conda_prec := package_is_installed(prefix, "conda"))
