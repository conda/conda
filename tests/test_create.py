# -*- coding: utf-8 -*-
from __future__ import absolute_import, division, print_function

import bz2
import json
import os
import pytest
import requests
import sys
from conda import CondaError, plan
from conda._vendor.auxlib.entity import EntityEncoder
from conda.base.context import context, reset_context
from conda.cli.common import get_index_trap
from conda.cli.main import generate_parser
from conda.cli.main_clean import configure_parser as clean_configure_parser
from conda.cli.main_config import configure_parser as config_configure_parser
from conda.cli.main_create import configure_parser as create_configure_parser
from conda.cli.main_info import configure_parser as info_configure_parser
from conda.cli.main_install import configure_parser as install_configure_parser
from conda.cli.main_list import configure_parser as list_configure_parser
from conda.cli.main_remove import configure_parser as remove_configure_parser
from conda.cli.main_search import configure_parser as search_configure_parser
from conda.cli.main_update import configure_parser as update_configure_parser
<<<<<<< HEAD
from conda.common.io import disable_logger, stderr_log_level, captured, replace_log_streams
=======
from conda.common.disk import rm_rf
from conda.common.io import captured, disable_logger, replace_log_streams, stderr_log_level
>>>>>>> b0ce9d42
from conda.common.url import path_to_url
from conda.common.yaml import yaml_load
from conda.compat import itervalues, text_type
from conda.connection import LocalFSAdapter
from conda.core.index import create_cache_dir
from conda.core.linked_data import linked as install_linked, linked_data, linked_data_
from conda.exceptions import CondaHTTPError, DryRunExit, conda_exception_handler
from conda.utils import on_win
from contextlib import contextmanager
from datetime import datetime
from glob import glob
from json import loads as json_loads
from logging import DEBUG, getLogger
from os.path import basename, exists, isdir, isfile, islink, join, relpath
from requests import Session
from requests.adapters import BaseAdapter
from shlex import split
from shutil import copyfile, rmtree
from subprocess import check_call
from tempfile import gettempdir
from unittest import TestCase
from uuid import uuid4

log = getLogger(__name__)
PYTHON_BINARY = 'python.exe' if on_win else 'bin/python'
BIN_DIRECTORY = 'Scripts' if on_win else 'bin'


def escape_for_winpath(p):
    return p.replace('\\', '\\\\')


def make_temp_prefix(name=None, create_directory=True):
    tempdir = gettempdir()
    dirname = str(uuid4())[:8] if name is None else name
    prefix = join(tempdir, dirname)
    os.makedirs(prefix)
    if create_directory:
        assert isdir(prefix)
    else:
        os.removedirs(prefix)
    return prefix


class Commands:
    CONFIG = "config"
    CLEAN = "clean"
    CREATE = "create"
    INFO = "info"
    INSTALL = "install"
    LIST = "list"
    REMOVE = "remove"
    SEARCH = "search"
    UPDATE = "update"


parser_config = {
    Commands.CONFIG: config_configure_parser,
    Commands.CLEAN: clean_configure_parser,
    Commands.CREATE: create_configure_parser,
    Commands.INFO: info_configure_parser,
    Commands.INSTALL: install_configure_parser,
    Commands.LIST: list_configure_parser,
    Commands.REMOVE: remove_configure_parser,
    Commands.SEARCH: search_configure_parser,
    Commands.UPDATE: update_configure_parser,
}


def run_command(command, prefix, *arguments, **kwargs):
    use_exception_handler = kwargs.get('use_exception_handler', False)
    arguments = list(arguments)
    p, sub_parsers = generate_parser()
    parser_config[command](sub_parsers)

    if command is Commands.CONFIG:
        arguments.append("--file {0}".format(join(prefix, 'condarc')))
    if command in (Commands.LIST, Commands.CREATE, Commands.INSTALL,
                   Commands.REMOVE, Commands.UPDATE):
        arguments.append("-p {0}".format(prefix))
    if command in (Commands.CREATE, Commands.INSTALL, Commands.REMOVE, Commands.UPDATE):
        arguments.extend(["-y", "-q"])

    arguments = list(map(escape_for_winpath, arguments))
    command_line = "{0} {1}".format(command, " ".join(arguments))

    args = p.parse_args(split(command_line))
    context._add_argparse_args(args)
    print("executing command >>>", command_line)
    with captured() as c, replace_log_streams():
<<<<<<< HEAD
        args.func(args, p)
=======
        if use_exception_handler:
            conda_exception_handler(args.func, args, p)
        else:
            args.func(args, p)
>>>>>>> b0ce9d42
    print(c.stderr, file=sys.stderr)
    print(c.stdout)
    if command is Commands.CONFIG:
        reload_config(prefix)
    return c.stdout, c.stderr


@contextmanager
def make_temp_env(*packages, **kwargs):
    prefix = kwargs.pop('prefix', None) or make_temp_prefix()
    assert isdir(prefix), prefix
    with stderr_log_level(DEBUG, 'conda'), stderr_log_level(DEBUG, 'requests'):
        with disable_logger('fetch'), disable_logger('dotupdate'):
            try:
                # try to clear any config that's been set by other tests
                reset_context([os.path.join(prefix+os.sep, 'condarc')])
                run_command(Commands.CREATE, prefix, *packages)
                yield prefix
            finally:
                rmtree(prefix, ignore_errors=True)


def reload_config(prefix):
    prefix_condarc = join(prefix+os.sep, 'condarc')
    reset_context([prefix_condarc])


class EnforceUnusedAdapter(BaseAdapter):

    def send(self, request, *args, **kwargs):
        raise RuntimeError("EnforceUnusedAdapter called with url {0}".format(request.url))


class OfflineCondaSession(Session):

    timeout = None

    def __init__(self, *args, **kwargs):
        super(OfflineCondaSession, self).__init__()
        unused_adapter = EnforceUnusedAdapter()
        self.mount("http://", unused_adapter)
        self.mount("https://", unused_adapter)
        self.mount("ftp://", unused_adapter)
        self.mount("s3://", unused_adapter)

        # Enable file:// urls
        self.mount("file://", LocalFSAdapter())


@contextmanager
def enforce_offline():
    class NadaCondaSession(object):
        def __init__(self, *args, **kwargs):
            pass
    import conda.connection
    saved_conda_session = conda.connection.CondaSession
    try:
        conda.connection.CondaSession = OfflineCondaSession
        yield
    finally:
        conda.connection.CondaSession = saved_conda_session


def package_is_installed(prefix, package, exact=False):
    packages = list(install_linked(prefix))
    if '::' in package:
        packages = list(map(text_type, packages))
    else:
        packages = list(map(lambda x: x.dist_name, packages))
    if exact:
        return package in packages
    return any(p.startswith(package) for p in packages)


def assert_package_is_installed(prefix, package, exact=False):
    if not package_is_installed(prefix, package, exact):
        print(list(install_linked(prefix)))
        raise AssertionError("package {0} is not in prefix".format(package))


def get_conda_list_tuple(prefix, package_name):
    stdout, stderr = run_command(Commands.LIST, prefix)
    stdout_lines = stdout.split('\n')
    package_line = next((line for line in stdout_lines
                         if line.lower().startswith(package_name + " ")), None)
    return package_line.split()


class IntegrationTests(TestCase):

    @pytest.mark.timeout(900)
    def test_create_install_update_remove(self):
        with make_temp_env("python=3") as prefix:
            assert exists(join(prefix, PYTHON_BINARY))
            assert_package_is_installed(prefix, 'python-3')

            run_command(Commands.INSTALL, prefix, 'flask=0.10')
            assert_package_is_installed(prefix, 'flask-0.10.1')
            assert_package_is_installed(prefix, 'python-3')

            # Test force reinstall
            run_command(Commands.INSTALL, prefix, '--force', 'flask=0.10')
            assert_package_is_installed(prefix, 'flask-0.10.1')
            assert_package_is_installed(prefix, 'python-3')

            run_command(Commands.UPDATE, prefix, 'flask')
            assert not package_is_installed(prefix, 'flask-0.10.1')
            assert_package_is_installed(prefix, 'flask')
            assert_package_is_installed(prefix, 'python-3')

            run_command(Commands.REMOVE, prefix, 'flask')
            assert not package_is_installed(prefix, 'flask-0.')
            assert_package_is_installed(prefix, 'python-3')

            run_command(Commands.INSTALL, prefix, '--revision 0')
            assert not package_is_installed(prefix, 'flask')
            assert_package_is_installed(prefix, 'python-3')

            self.assertRaises(CondaError, run_command, Commands.INSTALL, prefix, 'conda')
            assert not package_is_installed(prefix, 'conda')

            self.assertRaises(CondaError, run_command, Commands.INSTALL, prefix, 'constructor=1.0')
            assert not package_is_installed(prefix, 'constructor')

    @pytest.mark.timeout(300)
    def test_create_empty_env(self):
        with make_temp_env() as prefix:
            assert exists(join(prefix, BIN_DIRECTORY))
            assert exists(join(prefix, 'conda-meta/history'))

            list_output = run_command(Commands.LIST, prefix)
            stdout = list_output[0]
            stderr = list_output[1]
            expected_output = """# packages in environment at %s:
#

""" % prefix
            self.assertEqual(stdout, expected_output)
            self.assertEqual(stderr, '')

            revision_output = run_command(Commands.LIST, prefix, '--revisions')
            stdout = revision_output[0]
            stderr = revision_output[1]
            self.assertEquals(stderr, '')
            self.assertIsInstance(stdout, str)

    @pytest.mark.timeout(300)
    def test_list_with_pip_egg(self):
        with make_temp_env("python=3 pip") as prefix:
            check_call(PYTHON_BINARY + " -m pip install --egg --no-binary flask flask==0.10.1",
                       cwd=prefix, shell=True)
            stdout, stderr = run_command(Commands.LIST, prefix)
            stdout_lines = stdout.split('\n')
            assert any(line.endswith("<pip>") for line in stdout_lines
                       if line.lower().startswith("flask"))

    @pytest.mark.timeout(300)
    def test_list_with_pip_wheel(self):
        with make_temp_env("python=3 pip") as prefix:
            check_call(PYTHON_BINARY + " -m pip install flask==0.10.1",
                       cwd=prefix, shell=True)
            stdout, stderr = run_command(Commands.LIST, prefix)
            stdout_lines = stdout.split('\n')
            assert any(line.endswith("<pip>") for line in stdout_lines
                       if line.lower().startswith("flask"))

            # regression test for #3433
            run_command(Commands.INSTALL, prefix, "python=3.4")
            assert_package_is_installed(prefix, 'python-3.4.')

    @pytest.mark.timeout(300)
    def test_install_tarball_from_local_channel(self):
        with make_temp_env("python flask=0.10.1") as prefix:
            assert_package_is_installed(prefix, 'flask-0.10.1')
            flask_data = [p for p in itervalues(linked_data(prefix)) if p['name'] == 'flask'][0]
            run_command(Commands.REMOVE, prefix, 'flask')
            assert not package_is_installed(prefix, 'flask-0.10.1')
            assert_package_is_installed(prefix, 'python')

            flask_fname = flask_data['fn']
            tar_old_path = join(context.pkgs_dirs[0], flask_fname)

            # Regression test for #2812
            # install from local channel
            for field in ('url', 'channel', 'schannel'):
                del flask_data[field]
            repodata = {'info': {}, 'packages': {flask_fname: flask_data}}
            with make_temp_env() as channel:
                subchan = join(channel, context.subdir)
                channel = path_to_url(channel)
                os.makedirs(subchan)
                tar_new_path = join(subchan, flask_fname)
                copyfile(tar_old_path, tar_new_path)
                with bz2.BZ2File(join(subchan, 'repodata.json.bz2'), 'w') as f:
                    f.write(json.dumps(repodata, cls=EntityEncoder).encode('utf-8'))
                run_command(Commands.INSTALL, prefix, '-c', channel, 'flask', '--json')
                assert_package_is_installed(prefix, channel + '::' + 'flask-')

                run_command(Commands.REMOVE, prefix, 'flask')
                assert not package_is_installed(prefix, 'flask-0')

                # Regression test for 2970
                # install from build channel as a tarball
                conda_bld = join(sys.prefix, 'conda-bld')
                conda_bld_sub = join(conda_bld, context.subdir)
                if not isdir(conda_bld_sub):
                    os.makedirs(conda_bld_sub)
                tar_bld_path = join(conda_bld_sub, flask_fname)
                copyfile(tar_new_path, tar_bld_path)
                # CondaFileNotFoundError: '/home/travis/virtualenv/python2.7.9/conda-bld/linux-64/flask-0.10.1-py27_2.tar.bz2'.
                run_command(Commands.INSTALL, prefix, tar_bld_path)
                assert_package_is_installed(prefix, 'flask-')

    @pytest.mark.timeout(300)
    def test_tarball_install_and_bad_metadata(self):
        with make_temp_env("python flask=0.10.1 --json") as prefix:
            assert_package_is_installed(prefix, 'flask-0.10.1')
            flask_data = [p for p in itervalues(linked_data(prefix)) if p['name'] == 'flask'][0]
            run_command(Commands.REMOVE, prefix, 'flask')
            assert not package_is_installed(prefix, 'flask-0.10.1')
            assert_package_is_installed(prefix, 'python')

            flask_fname = flask_data['fn']
            tar_old_path = join(context.pkgs_dirs[0], flask_fname)

            # regression test for #2886 (part 1 of 2)
            # install tarball from package cache, default channel
            run_command(Commands.INSTALL, prefix, tar_old_path)
            assert_package_is_installed(prefix, 'flask-0.')

            # regression test for #2626
            # install tarball with full path, outside channel
            tar_new_path = join(prefix, flask_fname)
            copyfile(tar_old_path, tar_new_path)
            run_command(Commands.INSTALL, prefix, tar_new_path)
            assert_package_is_installed(prefix, 'flask-0')

            # regression test for #2626
            # install tarball with relative path, outside channel
            run_command(Commands.REMOVE, prefix, 'flask')
            assert not package_is_installed(prefix, 'flask-0.10.1')
            tar_new_path = relpath(tar_new_path)
            run_command(Commands.INSTALL, prefix, tar_new_path)
            assert_package_is_installed(prefix, 'flask-0.')

            # regression test for #2886 (part 2 of 2)
            # install tarball from package cache, local channel
            run_command(Commands.REMOVE, prefix, 'flask', '--json')
            assert not package_is_installed(prefix, 'flask-0')
            run_command(Commands.INSTALL, prefix, tar_old_path)
            # The last install was from the `local::` channel
            assert_package_is_installed(prefix, 'flask-')

            # regression test for #2599
            linked_data_.clear()
            flask_metadata = glob(join(prefix, 'conda-meta', flask_fname[:-8] + '.json'))[-1]
            bad_metadata = join(prefix, 'conda-meta', 'flask.json')
            copyfile(flask_metadata, bad_metadata)
            assert not package_is_installed(prefix, 'flask', exact=True)
            assert_package_is_installed(prefix, 'flask-0.')

    @pytest.mark.timeout(600)
    def test_install_python2_and_env_symlinks(self):
        with make_temp_env("python=2") as prefix:
            assert exists(join(prefix, PYTHON_BINARY))
            assert_package_is_installed(prefix, 'python-2')

            # test symlinks created with env
            print(os.listdir(join(prefix, BIN_DIRECTORY)))
            if on_win:
                assert isfile(join(prefix, BIN_DIRECTORY, 'activate'))
                assert isfile(join(prefix, BIN_DIRECTORY, 'deactivate'))
                assert isfile(join(prefix, BIN_DIRECTORY, 'conda'))
                assert isfile(join(prefix, BIN_DIRECTORY, 'activate.bat'))
                assert isfile(join(prefix, BIN_DIRECTORY, 'deactivate.bat'))
                assert isfile(join(prefix, BIN_DIRECTORY, 'conda.bat'))
            else:
                assert islink(join(prefix, BIN_DIRECTORY, 'activate'))
                assert islink(join(prefix, BIN_DIRECTORY, 'deactivate'))
                assert islink(join(prefix, BIN_DIRECTORY, 'conda'))

    @pytest.mark.timeout(300)
    def test_remove_all(self):
        with make_temp_env("python=2") as prefix:
            assert exists(join(prefix, PYTHON_BINARY))
            assert_package_is_installed(prefix, 'python-2')

            run_command(Commands.REMOVE, prefix, '--all')
            assert not exists(prefix)

    @pytest.mark.skipif(on_win and context.bits == 32, reason="no 32-bit windows python on conda-forge")
    @pytest.mark.timeout(600)
    def test_dash_c_usage_replacing_python(self):
        # Regression test for #2606
        with make_temp_env("-c conda-forge python=3.5") as prefix:
            assert exists(join(prefix, PYTHON_BINARY))
            run_command(Commands.INSTALL, prefix, "decorator")
            assert_package_is_installed(prefix, 'conda-forge::python-3.5')

            with make_temp_env("--clone", prefix) as clone_prefix:
                assert_package_is_installed(clone_prefix, 'conda-forge::python-3.5')
                assert_package_is_installed(clone_prefix, "decorator")

            # Regression test for 2645
            fn = glob(join(prefix, 'conda-meta', 'python-3.5*.json'))[-1]
            with open(fn) as f:
                data = json.load(f)
            for field in ('url', 'channel', 'schannel'):
                if field in data:
                    del data[field]
            with open(fn, 'w') as f:
                json.dump(data, f)
            linked_data_.clear()

            with make_temp_env("-c conda-forge --clone", prefix) as clone_prefix:
                assert_package_is_installed(clone_prefix, 'python-3.5')
                assert_package_is_installed(clone_prefix, 'decorator')

    @pytest.mark.timeout(600)
    def test_python2_pandas(self):
        with make_temp_env("python=2 pandas") as prefix:
            assert exists(join(prefix, PYTHON_BINARY))
            assert_package_is_installed(prefix, 'numpy')

    @pytest.mark.timeout(300)
    def test_install_prune(self):
        with make_temp_env("python=2 decorator") as prefix:
            assert_package_is_installed(prefix, 'decorator')

            # prune is a feature used by conda-env
            # conda itself does not provide a public API for it
            index = get_index_trap(prefix=prefix)
            actions = plan.install_actions(prefix,
                                           index,
                                           specs=['flask'],
                                           prune=True)
            plan.execute_actions(actions, index, verbose=True)

            assert_package_is_installed(prefix, 'flask')
            assert not package_is_installed(prefix, 'decorator')

    @pytest.mark.skipif(on_win, reason="mkl package not available on Windows")
    @pytest.mark.timeout(300)
    def test_install_features(self):
        with make_temp_env("python=2 numpy") as prefix:
            numpy_details = get_conda_list_tuple(prefix, "numpy")
            assert len(numpy_details) == 3 or 'nomkl' not in numpy_details[3]

            run_command(Commands.INSTALL, prefix, "nomkl")
            numpy_details = get_conda_list_tuple(prefix, "numpy")
            assert len(numpy_details) == 4 and 'nomkl' in numpy_details[3]

    @pytest.mark.timeout(300)
    def test_clone_offline(self):
        with make_temp_env("python flask=0.10.1") as prefix:
            assert_package_is_installed(prefix, 'flask-0.10.1')
            assert_package_is_installed(prefix, 'python')

            with enforce_offline():
                with make_temp_env("--clone", prefix, "--offline") as clone_prefix:
                    assert_package_is_installed(clone_prefix, 'flask-0.10.1')
                    assert_package_is_installed(clone_prefix, 'python')

    @pytest.mark.xfail(datetime.now() < datetime(2016, 12, 1), reason="configs are borked")
    @pytest.mark.skipif(on_win, reason="r packages aren't prime-time on windows just yet")
    @pytest.mark.timeout(600)
    def test_clone_offline_multichannel_with_untracked(self):
        with make_temp_env("python") as prefix:
            assert_package_is_installed(prefix, 'python')
            assert 'r' not in context.channels

            # assert conda search cannot find rpy2
            stdout, stderr = run_command(Commands.SEARCH, prefix, "rpy2", "--json")
            json_obj = json_loads(stdout.replace("Fetching package metadata ...", "").strip())
            assert bool(json_obj) is False

            # add r channel
            run_command(Commands.CONFIG, prefix, "--add channels r")
            stdout, stderr = run_command(Commands.CONFIG, prefix, "--get", "--json")
            json_obj = json_loads(stdout)
            assert json_obj['rc_path'] == join(prefix, 'condarc')
            assert json_obj['get']['channels']

            # assert conda search can now find rpy2
            stdout, stderr = run_command(Commands.SEARCH, prefix, "rpy2", "--json")
            json_obj = json_loads(stdout.replace("Fetching package metadata ...", "").strip())
            assert len(json_obj['rpy2']) > 1

            run_command(Commands.INSTALL, prefix, "rpy2")
            assert_package_is_installed(prefix, 'rpy2')
            run_command(Commands.LIST, prefix)

            with enforce_offline():
                with make_temp_env("--clone", prefix, "--offline") as clone_prefix:
                    assert_package_is_installed(clone_prefix, 'python')
                    assert_package_is_installed(clone_prefix, 'rpy2')
                    assert isfile(join(clone_prefix, 'condarc'))  # untracked file

    # @pytest.mark.skipif(not on_win, reason="shortcuts only relevant on Windows")
    # def test_shortcut_in_underscore_env_shows_message(self):
    #     prefix = make_temp_prefix("_" + str(uuid4())[:7])
    #     with make_temp_env(prefix=prefix):
    #         stdout, stderr = run_command(Commands.INSTALL, prefix, "console_shortcut")
    #         assert ("Environment name starts with underscore '_'.  "
    #                 "Skipping menu installation." in stderr)

    @pytest.mark.skipif(not on_win, reason="shortcuts only relevant on Windows")
    def test_shortcut_not_attempted_with_no_shortcuts_arg(self):
        prefix = make_temp_prefix("_" + str(uuid4())[:7])
        with make_temp_env(prefix=prefix):
            stdout, stderr = run_command(Commands.INSTALL, prefix, "console_shortcut",
                                         "--no-shortcuts")
            # This test is sufficient, because it effectively verifies that the code
            #  path was not visited.
            assert ("Environment name starts with underscore '_'.  Skipping menu installation."
                    not in stderr)

    @pytest.mark.skipif(not on_win, reason="shortcuts only relevant on Windows")
    def test_shortcut_creation_installs_shortcut(self):
        from menuinst.win32 import dirs as win_locations
        user_mode = 'user' if exists(join(sys.prefix, u'.nonadmin')) else 'system'
        shortcut_dir = win_locations[user_mode]["start"]
        shortcut_dir = join(shortcut_dir, "Anaconda{0} ({1}-bit)"
                                          "".format(sys.version_info.major, context.bits))

        prefix = make_temp_prefix(str(uuid4())[:7])
        shortcut_file = join(shortcut_dir, "Anaconda Prompt ({0}).lnk".format(basename(prefix)))
        try:
            with make_temp_env("console_shortcut", prefix=prefix):
                assert package_is_installed(prefix, 'console_shortcut')
                assert isfile(shortcut_file), ("Shortcut not found in menu dir. "
                                               "Contents of dir:\n"
                                               "{0}".format(os.listdir(shortcut_dir)))

                # make sure that cleanup without specifying --shortcuts still removes shortcuts
                run_command(Commands.REMOVE, prefix, 'console_shortcut')
                assert not package_is_installed(prefix, 'console_shortcut')
                assert not isfile(shortcut_file)
        finally:
            rmtree(prefix, ignore_errors=True)
            if isfile(shortcut_file):
                os.remove(shortcut_file)

    @pytest.mark.skipif(not on_win, reason="shortcuts only relevant on Windows")
    def test_shortcut_absent_does_not_barf_on_uninstall(self):
        from menuinst.win32 import dirs as win_locations

        user_mode = 'user' if exists(join(sys.prefix, u'.nonadmin')) else 'system'
        shortcut_dir = win_locations[user_mode]["start"]
        shortcut_dir = join(shortcut_dir, "Anaconda{0} ({1}-bit)"
                                          "".format(sys.version_info.major, context.bits))

        prefix = make_temp_prefix(str(uuid4())[:7])
        shortcut_file = join(shortcut_dir, "Anaconda Prompt ({0}).lnk".format(basename(prefix)))
        assert not isfile(shortcut_file)

        try:
            # including --no-shortcuts should not get shortcuts installed
            with make_temp_env("console_shortcut", "--no-shortcuts", prefix=prefix):
                assert package_is_installed(prefix, 'console_shortcut')
                assert not isfile(shortcut_file)

                # make sure that cleanup without specifying --shortcuts still removes shortcuts
                run_command(Commands.REMOVE, prefix, 'console_shortcut')
                assert not package_is_installed(prefix, 'console_shortcut')
                assert not isfile(shortcut_file)
        finally:
            rmtree(prefix, ignore_errors=True)
            if isfile(shortcut_file):
                os.remove(shortcut_file)

    @pytest.mark.skipif(not on_win, reason="shortcuts only relevant on Windows")
    @pytest.mark.xfail(datetime.now() < datetime(2016, 12, 1), reason="deal with this later")
    def test_shortcut_absent_when_condarc_set(self):
        from menuinst.win32 import dirs as win_locations
        user_mode = 'user' if exists(join(sys.prefix, u'.nonadmin')) else 'system'
        shortcut_dir = win_locations[user_mode]["start"]
        shortcut_dir = join(shortcut_dir, "Anaconda{0} ({1}-bit)"
                                          "".format(sys.version_info.major, context.bits))

        prefix = make_temp_prefix(str(uuid4())[:7])
        shortcut_file = join(shortcut_dir, "Anaconda Prompt ({0}).lnk".format(basename(prefix)))
        assert not isfile(shortcut_file)

        # set condarc shortcuts: False
        run_command(Commands.CONFIG, prefix, "--set shortcuts false")
        stdout, stderr = run_command(Commands.CONFIG, prefix, "--get", "--json")
        json_obj = json_loads(stdout)
        # assert json_obj['rc_path'] == join(prefix, 'condarc')
        assert json_obj['get']['shortcuts'] is False

        try:
            with make_temp_env("console_shortcut", prefix=prefix):
                # including shortcuts: False from condarc should not get shortcuts installed
                assert package_is_installed(prefix, 'console_shortcut')
                assert not isfile(shortcut_file)

                # make sure that cleanup without specifying --shortcuts still removes shortcuts
                run_command(Commands.REMOVE, prefix, 'console_shortcut')
                assert not package_is_installed(prefix, 'console_shortcut')
                assert not isfile(shortcut_file)
        finally:
            rmtree(prefix, ignore_errors=True)
            if isfile(shortcut_file):
                os.remove(shortcut_file)

    def test_create_default_packages(self):
        # Regression test for #3453
        try:
            prefix = make_temp_prefix(str(uuid4())[:7])

            # set packages
            run_command(Commands.CONFIG, prefix, "--add create_default_packages python")
            run_command(Commands.CONFIG, prefix, "--add create_default_packages pip")
            run_command(Commands.CONFIG, prefix, "--add create_default_packages flask")
            stdout, stderr = run_command(Commands.CONFIG, prefix, "--show")
            yml_obj = yaml_load(stdout)
            assert yml_obj['create_default_packages'] == ['flask', 'pip', 'python']

            assert not package_is_installed(prefix, 'python-2')
            assert not package_is_installed(prefix, 'numpy')
            assert not package_is_installed(prefix, 'flask')

            with make_temp_env("python=2", "numpy", prefix=prefix):
                assert_package_is_installed(prefix, 'python-2')
                assert_package_is_installed(prefix, 'numpy')
                assert_package_is_installed(prefix, 'flask')

        finally:
            rmtree(prefix, ignore_errors=True)

    def test_create_default_packages_no_default_packages(self):
        try:
            prefix = make_temp_prefix(str(uuid4())[:7])

            # set packages
            run_command(Commands.CONFIG, prefix, "--add create_default_packages python")
            run_command(Commands.CONFIG, prefix, "--add create_default_packages pip")
            run_command(Commands.CONFIG, prefix, "--add create_default_packages flask")
            stdout, stderr = run_command(Commands.CONFIG, prefix, "--show")
            yml_obj = yaml_load(stdout)
            assert yml_obj['create_default_packages'] == ['flask', 'pip', 'python']

            assert not package_is_installed(prefix, 'python-2')
            assert not package_is_installed(prefix, 'numpy')
            assert not package_is_installed(prefix, 'flask')

            with make_temp_env("python=2", "numpy", "--no-default-packages", prefix=prefix):
                assert_package_is_installed(prefix, 'python-2')
                assert_package_is_installed(prefix, 'numpy')
                assert not package_is_installed(prefix, 'flask')

        finally:
            rmtree(prefix, ignore_errors=True)

    def test_create_dry_run(self):
        # Regression test for #3453
        prefix = '/some/place'
        with pytest.raises(DryRunExit):
            run_command(Commands.CREATE, prefix, "--dry-run")
        stdout, stderr = run_command(Commands.CREATE, prefix, "--dry-run", use_exception_handler=True)
        assert join('some', 'place') in stdout
        # TODO: This assert passes locally but fails on CI boxes; figure out why and re-enable
        # assert "The following empty environments will be CREATED" in stdout

        prefix = '/another/place'
        with pytest.raises(DryRunExit):
            run_command(Commands.CREATE, prefix, "flask", "--dry-run")
        stdout, stderr = run_command(Commands.CREATE, prefix, "flask", "--dry-run", use_exception_handler=True)
        assert "flask:" in stdout
        assert "python:" in stdout
        assert join('another', 'place') in stdout

    @pytest.mark.skipif(on_win, reason="gawk is a windows only package")
    def test_search_gawk_not_win(self):
        with make_temp_env() as prefix:
            stdout, stderr = run_command(Commands.SEARCH, prefix, "gawk", "--json")
            json_obj = json_loads(stdout.replace("Fetching package metadata ...", "").strip())
            assert len(json_obj.keys()) == 0

    @pytest.mark.skipif(on_win, reason="gawk is a windows only package")
    def test_search_gawk_not_win_filter(self):
        with make_temp_env() as prefix:
            stdout, stderr = run_command(
                Commands.SEARCH, prefix, "gawk", "--platform", "win-64", "--json")
            json_obj = json_loads(stdout.replace("Fetching package metadata ...", "").strip())
            assert "gawk" in json_obj.keys()
            assert "m2-gawk" in json_obj.keys()
            assert len(json_obj.keys()) == 2

    @pytest.mark.skipif(not on_win, reason="gawk is a windows only package")
    def test_search_gawk_on_win(self):
        with make_temp_env() as prefix:
            stdout, stderr = run_command(Commands.SEARCH, prefix, "gawk", "--json")
            json_obj = json_loads(stdout.replace("Fetching package metadata ...", "").strip())
            assert "gawk" in json_obj.keys()
            assert "m2-gawk" in json_obj.keys()
            assert len(json_obj.keys()) == 2

    @pytest.mark.skipif(not on_win, reason="gawk is a windows only package")
    def test_search_gawk_on_win_filter(self):
        with make_temp_env() as prefix:
            stdout, stderr = run_command(Commands.SEARCH, prefix, "gawk", "--platform",
                                         "linux-64", "--json")
            json_obj = json_loads(stdout.replace("Fetching package metadata ...", "").strip())
            assert len(json_obj.keys()) == 0

    @pytest.mark.timeout(30)
    def test_bad_anaconda_token_infinite_loop(self):
        # First, confirm we get a 401 UNAUTHORIZED response from anaconda.org
        response = requests.get("https://conda.anaconda.org/t/cqgccfm1mfma/data-portal/"
                                "%s/repodata.json" % context.subdir)
        assert response.status_code == 401

        try:
            prefix = make_temp_prefix(str(uuid4())[:7])
            channel_url = "https://conda.anaconda.org/t/cqgccfm1mfma/data-portal"
            run_command(Commands.CONFIG, prefix, "--add channels %s" % channel_url)
            stdout, stderr = run_command(Commands.CONFIG, prefix, "--show")
            yml_obj = yaml_load(stdout)
            assert yml_obj['channels'] == [channel_url, 'defaults']

            with pytest.raises(CondaHTTPError):
                run_command(Commands.SEARCH, prefix, "boltons", "--json")

            stdout, stderr = run_command(Commands.SEARCH, prefix, "boltons", "--json",
                                         use_exception_handler=True)
            json_obj = json.loads(stdout)
            assert json_obj['status_code'] == 401

        finally:
            rmtree(prefix, ignore_errors=True)
            reset_context()

    def test_anaconda_token_with_private_package(self):
        # TODO: should also write a test to use binstar_client to set the token,
        # then let conda load the token

        # Step 1. Make sure without the token we don't see the anyjson package
        try:
            prefix = make_temp_prefix(str(uuid4())[:7])
            channel_url = "https://conda.anaconda.org/kalefranz"
            run_command(Commands.CONFIG, prefix, "--add channels %s" % channel_url)
            run_command(Commands.CONFIG, prefix, "--remove channels defaults")
            stdout, stderr = run_command(Commands.CONFIG, prefix, "--show")
            yml_obj = yaml_load(stdout)
            assert yml_obj['channels'] == [channel_url]

            stdout, stderr = run_command(Commands.SEARCH, prefix, "anyjson", "--platform",
                                         "linux-64", "--json")
            json_obj = json_loads(stdout)
            assert len(json_obj) == 0

        finally:
            rmtree(prefix, ignore_errors=True)

        # Step 2. Now with the token make sure we can see the anyjson package
        try:
            prefix = make_temp_prefix(str(uuid4())[:7])
            channel_url = "https://conda.anaconda.org/t/zlZvSlMGN7CB/kalefranz"
            run_command(Commands.CONFIG, prefix, "--add channels %s" % channel_url)
            run_command(Commands.CONFIG, prefix, "--remove channels defaults")
            stdout, stderr = run_command(Commands.CONFIG, prefix, "--show")
            yml_obj = yaml_load(stdout)
            assert yml_obj['channels'] == [channel_url]

            stdout, stderr = run_command(Commands.SEARCH, prefix, "anyjson", "--platform",
                                         "linux-64", "--json")
            json_obj = json_loads(stdout)
            assert 'anyjson' in json_obj

        finally:
            rmtree(prefix, ignore_errors=True)

    def test_clean_index_cache(self):
        prefix = ''

        # make sure we have something in the index cache
        stdout, stderr = run_command(Commands.INFO, prefix, "flask --json")
        assert "flask" in json_loads(stdout)
        index_cache_dir = create_cache_dir()
        assert glob(join(index_cache_dir, "*.json"))

        # now clear it
        run_command(Commands.CLEAN, prefix, "--index-cache")
        assert not glob(join(index_cache_dir, "*.json"))

    def test_clean_tarballs_and_packages(self):
        try:
            with make_temp_env("flask") as prefix:
                pkgs_dir = context.pkgs_dirs[0]
                pkgs_dir_contents = [join(pkgs_dir, d) for d in os.listdir(pkgs_dir)]
                pkgs_dir_dirs = [d for d in pkgs_dir_contents if isdir(d)]
                pkgs_dir_tarballs = [f for f in pkgs_dir_contents if f.endswith('.tar.bz2')]
                assert any(basename(d).startswith('flask-') for d in pkgs_dir_dirs)
                assert any(basename(f).startswith('flask-') for f in pkgs_dir_tarballs)

                run_command(Commands.CLEAN, prefix, "--packages --yes")
                run_command(Commands.CLEAN, prefix, "--tarballs --yes")

                pkgs_dir_contents = [join(pkgs_dir, d) for d in os.listdir(pkgs_dir)]
                pkgs_dir_dirs = [d for d in pkgs_dir_contents if isdir(d)]
                pkgs_dir_tarballs = [f for f in pkgs_dir_contents if f.endswith('.tar.bz2')]
                assert any(basename(d).startswith('flask-') for d in pkgs_dir_dirs)
                assert not any(basename(f).startswith('flask-') for f in pkgs_dir_tarballs)

            run_command(Commands.CLEAN, prefix, "--packages --yes")

            pkgs_dir_contents = [join(pkgs_dir, d) for d in os.listdir(pkgs_dir)]
            pkgs_dir_dirs = [d for d in pkgs_dir_contents if isdir(d)]
            assert not any(basename(d).startswith('flask-') for d in pkgs_dir_dirs)
        finally:
            import conda.core.package_cache
            conda.core.package_cache.package_cache_.clear()
            conda.core.package_cache.fname_table_.clear()

    def test_clean_source_cache(self):
        cache_dirs = {
            'source cache': text_type(context.src_cache),
            'git cache': text_type(context.git_cache),
            'hg cache': text_type(context.hg_cache),
            'svn cache': text_type(context.svn_cache),
        }

        assert all(isdir(d) for d in itervalues(cache_dirs))

        run_command(Commands.CLEAN, '', "--source-cache --yes")

        assert not all(isdir(d) for d in itervalues(cache_dirs))

    def test_install_mkdir(self):
        try:
            prefix = make_temp_prefix()
            assert isdir(prefix)
            run_command(Commands.INSTALL, prefix, "python=3.5", "--mkdir")
            assert_package_is_installed(prefix, "python-3.5")

            rm_rf(prefix)
            assert not isdir(prefix)
            run_command(Commands.INSTALL, prefix, "python=3.5", "--mkdir")
            assert_package_is_installed(prefix, "python-3.5")

        finally:
            rmtree(prefix, ignore_errors=True)<|MERGE_RESOLUTION|>--- conflicted
+++ resolved
@@ -21,12 +21,8 @@
 from conda.cli.main_remove import configure_parser as remove_configure_parser
 from conda.cli.main_search import configure_parser as search_configure_parser
 from conda.cli.main_update import configure_parser as update_configure_parser
-<<<<<<< HEAD
-from conda.common.io import disable_logger, stderr_log_level, captured, replace_log_streams
-=======
 from conda.common.disk import rm_rf
 from conda.common.io import captured, disable_logger, replace_log_streams, stderr_log_level
->>>>>>> b0ce9d42
 from conda.common.url import path_to_url
 from conda.common.yaml import yaml_load
 from conda.compat import itervalues, text_type
@@ -117,14 +113,10 @@
     context._add_argparse_args(args)
     print("executing command >>>", command_line)
     with captured() as c, replace_log_streams():
-<<<<<<< HEAD
-        args.func(args, p)
-=======
         if use_exception_handler:
             conda_exception_handler(args.func, args, p)
         else:
             args.func(args, p)
->>>>>>> b0ce9d42
     print(c.stderr, file=sys.stderr)
     print(c.stdout)
     if command is Commands.CONFIG:
