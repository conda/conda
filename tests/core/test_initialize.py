# Copyright (C) 2012 Anaconda, Inc
# SPDX-License-Identifier: BSD-3-Clause
from __future__ import annotations

import ntpath
import os
import sys
from collections import namedtuple
from os.path import abspath, dirname, isfile, join, realpath, samefile
from sysconfig import get_path
from typing import TYPE_CHECKING

import pytest

from conda import CONDA_PACKAGE_ROOT, CONDA_SOURCE_ROOT
from conda.auxlib.ish import dals
from conda.base.context import context, reset_context
from conda.cli.common import stdout_json
from conda.common.compat import on_win, open_utf8
from conda.common.io import captured
from conda.common.path import (
    BIN_DIRECTORY,
    get_python_short_path,
    win_path_backout,
    win_path_ok,
    win_path_to_unix,
)
from conda.core.initialize import (
    Result,
    _get_python_info,
    add_condabin_to_path_registry,
    init_fish_user,
    init_powershell_user,
    init_sh_system,
    init_sh_user,
    init_xonsh_user,
    initialize_dev,
    install,
    install_conda_csh,
    install_conda_fish,
    install_conda_sh,
    install_conda_xsh,
    install_condabin_conda_bat,
    make_entry_point,
    make_entry_point_exe,
    make_initialize_plan,
    make_install_plan,
    print_plan_results,
)
from conda.exceptions import CondaValueError
from conda.gateways.disk.create import create_link, mkdir_p
from conda.models.enums import LinkType
from conda.testing.helpers import tempdir

if TYPE_CHECKING:
    from pytest import MonkeyPatch

    from conda.testing.fixtures import CondaCLIFixture

CONDA_EXE = "conda.exe" if on_win else "conda"


@pytest.fixture
def verbose():
    orig_verbosity = os.environ.get("CONDA_VERBOSITY")
    os.environ["CONDA_VERBOSITY"] = "1"
    reset_context(())

    yield

    if orig_verbosity is None:
        del os.environ["CONDA_VERBOSITY"]
    else:
        os.environ["CONDA_VERBOSITY"] = orig_verbosity


def test_get_python_info(verbose):
    python_exe, python_version, site_packages_dir = _get_python_info(sys.prefix)
    assert realpath(python_exe) == realpath(sys.executable)
    assert python_version == "{}.{}.{}".format(*sys.version_info[:3])
    assert site_packages_dir == get_path("platlib")


def test_make_install_plan(verbose, mocker):
    python_exe = "/darwin/bin/python"
    python_version = "2.6.10"
    site_packages_dir = "/darwin/lib/python2.6/site-packages"

    mocker.patch(
        "conda.core.initialize._get_python_info",
        return_value=(python_exe, python_version, site_packages_dir),
    )

    plan = make_install_plan("/darwin")
    stdout_json(plan)
    if on_win:
        assert (
            plan
            == [
                {
                    "function": "make_entry_point_exe",
                    "kwargs": {
                        "conda_prefix": "/darwin",
                        "target_path": "/darwin\\Scripts\\conda.exe",
                    },
                },
                {
                    "function": "make_entry_point_exe",
                    "kwargs": {
                        "conda_prefix": "/darwin",
                        "target_path": "/darwin\\Scripts\\conda-env.exe",
                    },
                },
                {
                    "function": "make_entry_point",
                    "kwargs": {
                        "conda_prefix": "/darwin",
                        "func": "main",
                        "module": "conda.cli",
                        "target_path": "/darwin\\Scripts\\conda-script.py",
                    },
                },
                {
                    "function": "make_entry_point",
                    "kwargs": {
                        "conda_prefix": "/darwin",
                        "func": "main",
                        "module": "conda_env.cli.main",  # TODO: Change to "conda.cli.main_env" upon full deprecation in 24.9
                        "target_path": "/darwin\\Scripts\\conda-env-script.py",
                    },
                },
                {
                    "function": "install_condabin_conda_bat",
                    "kwargs": {
                        "conda_prefix": "/darwin",
                        "target_path": "/darwin\\condabin\\conda.bat",
                    },
                },
                {
                    "function": "install_library_bin_conda_bat",
                    "kwargs": {
                        "conda_prefix": "/darwin",
                        "target_path": "/darwin\\Library\\bin\\conda.bat",
                    },
                },
                {
                    "function": "install_condabin_conda_activate_bat",
                    "kwargs": {
                        "conda_prefix": "/darwin",
                        "target_path": "/darwin\\condabin\\_conda_activate.bat",
                    },
                },
                {
                    "function": "install_condabin_rename_tmp_bat",
                    "kwargs": {
                        "target_path": "/darwin\\condabin\\rename_tmp.bat",
                        "conda_prefix": "/darwin",
                    },
                },
                {
                    "function": "install_condabin_conda_auto_activate_bat",
                    "kwargs": {
                        "conda_prefix": "/darwin",
                        "target_path": "/darwin\\condabin\\conda_auto_activate.bat",
                    },
                },
                {
                    "function": "install_condabin_hook_bat",
                    "kwargs": {
                        "conda_prefix": "/darwin",
                        "target_path": "/darwin\\condabin\\conda_hook.bat",
                    },
                },
                {
                    "function": "install_Scripts_activate_bat",
                    "kwargs": {
                        "conda_prefix": "/darwin",
                        "target_path": "/darwin\\Scripts\\activate.bat",
                    },
                },
                {
                    "function": "install_activate_bat",
                    "kwargs": {
                        "conda_prefix": "/darwin",
                        "target_path": "/darwin\\condabin\\activate.bat",
                    },
                },
                {
                    "function": "install_deactivate_bat",
                    "kwargs": {
                        "conda_prefix": "/darwin",
                        "target_path": "/darwin\\condabin\\deactivate.bat",
                    },
                },
                {
                    "function": "install_activate",
                    "kwargs": {
                        "conda_prefix": "/darwin",
                        "target_path": "/darwin\\Scripts\\activate",
                    },
                },
                {
                    "function": "install_deactivate",
                    "kwargs": {
                        "conda_prefix": "/darwin",
                        "target_path": "/darwin\\Scripts\\deactivate",
                    },
                },
                {
                    "function": "install_conda_sh",
                    "kwargs": {
                        "conda_prefix": "/darwin",
                        "target_path": "/darwin\\etc\\profile.d\\conda.sh",
                    },
                },
                {
                    "function": "install_conda_fish",
                    "kwargs": {
                        "conda_prefix": "/darwin",
                        "target_path": "/darwin\\etc\\fish\\conf.d\\conda.fish",
                    },
                },
                {
                    "function": "install_conda_psm1",
                    "kwargs": {
                        "target_path": "/darwin\\shell\\condabin\\Conda.psm1",
                        "conda_prefix": "/darwin",
                    },
                },
                {
                    "function": "install_conda_hook_ps1",
                    "kwargs": {
                        "target_path": "/darwin\\shell\\condabin\\conda-hook.ps1",
                        "conda_prefix": "/darwin",
                    },
                },
                {
                    "function": "install_conda_xsh",
                    "kwargs": {
                        "conda_prefix": "/darwin",
                        "target_path": "/darwin/lib/python2.6/site-packages\\xontrib\\conda.xsh",
                    },
                },
                {
                    "function": "install_conda_csh",
                    "kwargs": {
                        "conda_prefix": "/darwin",
                        "target_path": "/darwin\\etc\\profile.d\\conda.csh",
                    },
                },
            ]
        )
    else:
        assert (
            plan
            == [
                {
                    "function": "make_entry_point",
                    "kwargs": {
                        "conda_prefix": "/darwin",
                        "func": "main",
                        "module": "conda.cli",
                        "target_path": "/darwin/condabin/conda",
                    },
                },
                {
                    "function": "make_entry_point",
                    "kwargs": {
                        "conda_prefix": "/darwin",
                        "func": "main",
                        "module": "conda.cli",
                        "target_path": "/darwin/bin/conda",
                    },
                },
                {
                    "function": "make_entry_point",
                    "kwargs": {
                        "conda_prefix": "/darwin",
                        "func": "main",
                        "module": "conda_env.cli.main",  # TODO: Change to "conda.cli.main_env" upon full deprecation in 24.9
                        "target_path": "/darwin/bin/conda-env",
                    },
                },
                {
                    "function": "install_activate",
                    "kwargs": {
                        "conda_prefix": "/darwin",
                        "target_path": "/darwin/bin/activate",
                    },
                },
                {
                    "function": "install_deactivate",
                    "kwargs": {
                        "conda_prefix": "/darwin",
                        "target_path": "/darwin/bin/deactivate",
                    },
                },
                {
                    "function": "install_conda_sh",
                    "kwargs": {
                        "conda_prefix": "/darwin",
                        "target_path": "/darwin/etc/profile.d/conda.sh",
                    },
                },
                {
                    "function": "install_conda_fish",
                    "kwargs": {
                        "conda_prefix": "/darwin",
                        "target_path": "/darwin/etc/fish/conf.d/conda.fish",
                    },
                },
                {
                    "function": "install_conda_psm1",
                    "kwargs": {
                        "target_path": "/darwin/shell/condabin/Conda.psm1",
                        "conda_prefix": "/darwin",
                    },
                },
                {
                    "function": "install_conda_hook_ps1",
                    "kwargs": {
                        "target_path": "/darwin/shell/condabin/conda-hook.ps1",
                        "conda_prefix": "/darwin",
                    },
                },
                {
                    "function": "install_conda_xsh",
                    "kwargs": {
                        "conda_prefix": "/darwin",
                        "target_path": "/darwin/lib/python2.6/site-packages/xontrib/conda.xsh",
                    },
                },
                {
                    "function": "install_conda_csh",
                    "kwargs": {
                        "conda_prefix": "/darwin",
                        "target_path": "/darwin/etc/profile.d/conda.csh",
                    },
                },
            ]
        )


def test_make_initialize_plan_bash_zsh(verbose):
    with tempdir() as conda_temp_prefix:
        plan = make_initialize_plan(
            conda_temp_prefix,
            ("bash", "zsh"),
            for_user=True,
            for_system=True,
            anaconda_prompt=False,
        )
        steps = tuple(step for step in plan if step["function"] == "init_sh_user")
        assert len(steps) == 2
        steps = tuple(step for step in plan if step["function"] == "init_sh_system")
        assert len(steps) == 1


def test_make_initialize_plan_cmd_exe(verbose):
    with tempdir() as conda_temp_prefix:
        plan = make_initialize_plan(
            conda_temp_prefix,
            ("cmd.exe",),
            for_user=True,
            for_system=True,
            anaconda_prompt=True,
        )
        steps = tuple(
            step for step in plan if step["function"] == "init_cmd_exe_registry"
        )
        assert len(steps) == 2
        steps = tuple(
            step for step in plan if step["function"] == "install_anaconda_prompt"
        )
        assert len(steps) == 2
        steps = tuple(step for step in plan if step["function"] == "init_long_path")
        assert len(steps) == 1


def test_make_entry_point(verbose):
    with tempdir() as conda_temp_prefix:
        conda_prefix = abspath(sys.prefix)
        conda_exe_path = join(
            conda_temp_prefix,
            BIN_DIRECTORY,
            "conda-script.py" if on_win else "conda",
        )
        result = make_entry_point(
            conda_exe_path, conda_prefix, "conda.entry.point", "run"
        )
        assert result == Result.MODIFIED

        with open_utf8(conda_exe_path) as fh:
            ep_contents = fh.read()

        if on_win:
            assert ep_contents == dals(
                """
                # -*- coding: utf-8 -*-
                import sys

                if __name__ == '__main__':
                    from conda.entry.point import run
                    sys.exit(run())
                """
            )
        else:
            assert ep_contents == dals(
                f"""
                #!{conda_prefix}/bin/python
                # -*- coding: utf-8 -*-
                import sys

                if __name__ == '__main__':
                    from conda.entry.point import run
                    sys.exit(run())
                """
            )

        result = make_entry_point(
            conda_exe_path, conda_prefix, "conda.entry.point", "run"
        )
        assert result == Result.NO_CHANGE


def test_make_entry_point_exe(verbose):
    with tempdir() as conda_temp_prefix:
        conda_prefix = abspath(sys.prefix)
        target_path = join(conda_temp_prefix, "Scripts", "conda-env.exe")
        result = make_entry_point_exe(target_path, conda_prefix)
        assert result == Result.MODIFIED

        assert isfile(target_path)

        result = make_entry_point_exe(target_path, conda_prefix)
        assert result == Result.NO_CHANGE


def test_install_conda_sh(verbose):
    with tempdir() as conda_prefix:
        target_path = join(conda_prefix, "etc", "profile.d", "conda.sh")
        context.dev = False
        result = install_conda_sh(target_path, conda_prefix)
        assert result == Result.MODIFIED

        with open_utf8(target_path) as fh:
            created_file_contents = fh.read()

        from conda.activate import PosixActivator

        PosixActivator()

        *lines, remainder = created_file_contents.split("\n", 7)
        if on_win:
            assert lines == [
                f"export CONDA_EXE=\"$(cygpath '{context.conda_exe}')\"",
                f"export _CONDA_EXE=\"$(cygpath '{context.conda_exe}')\"",
                "export _CE_M=''",
                "export _CE_CONDA=''",
                f"export CONDA_PYTHON_EXE=\"$(cygpath '{sys.executable}')\"",
                f"export _CONDA_ROOT=\"$(cygpath '{context.conda_prefix}')\"",
                "",
            ]
        else:
            assert lines == [
                f"export CONDA_EXE='{context.conda_exe}'",
                f"export _CONDA_EXE='{context.conda_exe}'",
                "export _CE_M=''",
                "export _CE_CONDA=''",
                f"export CONDA_PYTHON_EXE='{sys.executable}'",
                f"export _CONDA_ROOT='{context.conda_prefix}'",
                "",
            ]

        with open_utf8(
            join(CONDA_PACKAGE_ROOT, "shell", "etc", "profile.d", "conda.sh")
        ) as fh:
            original_contents = fh.read()
        assert remainder == original_contents

        result = install_conda_sh(target_path, conda_prefix)
        assert result == Result.NO_CHANGE


def test_install_conda_fish(verbose):
    with tempdir() as conda_temp_prefix:
        conda_exe = join(context.conda_prefix, BIN_DIRECTORY, CONDA_EXE)
        target_path = join(conda_temp_prefix, "etc", "fish", "conf.d", "conda.fish")
        result = install_conda_fish(target_path, context.conda_prefix)
        assert result == Result.MODIFIED

        with open_utf8(target_path) as fh:
            created_file_contents = fh.read()

        *lines, remainder = created_file_contents.split("\n", 7)
        if on_win:
            assert lines == [
                f'set -gx CONDA_EXE (cygpath "{conda_exe}");',
                f'set -gx _CONDA_EXE (cygpath "{conda_exe}");',
                "set -e _CE_M || true;",
                "set -e _CE_CONDA || true;",
                f'set -gx CONDA_PYTHON_EXE (cygpath "{sys.executable}");',
                f'set -gx _CONDA_ROOT (cygpath "{context.conda_prefix}");',
                "",
            ]
        else:
            assert lines == [
                f'set -gx CONDA_EXE "{conda_exe}";',
                f'set -gx _CONDA_EXE "{conda_exe}";',
                "set -e _CE_M || true;",
                "set -e _CE_CONDA || true;",
                f'set -gx CONDA_PYTHON_EXE "{sys.executable}";',
                f'set -gx _CONDA_ROOT "{context.conda_prefix}";',
                "",
            ]

        with open_utf8(
            join(CONDA_PACKAGE_ROOT, "shell", "etc", "fish", "conf.d", "conda.fish")
        ) as fh:
            original_contents = fh.read()
        assert remainder == original_contents

        result = install_conda_fish(target_path, context.conda_prefix)
        assert result == Result.NO_CHANGE


def test_install_conda_xsh(verbose):
    from conda.activate import XonshActivator

    with tempdir() as conda_temp_prefix:
        target_path = join(conda_temp_prefix, "Lib", "site-packages", "conda.xsh")
        result = install_conda_xsh(target_path, context.conda_prefix)
        assert result == Result.MODIFIED

        with open_utf8(target_path) as fh:
            created_file_contents = fh.read()

        with open_utf8(join(CONDA_PACKAGE_ROOT, "shell", "conda.xsh")) as fh:
            original_contents = fh.read()

        assert created_file_contents == (
            f"$CONDA_EXE = '{XonshActivator.path_conversion(context.conda_exe)}'\n"
            f"$_CONDA_EXE = '{XonshActivator.path_conversion(context.conda_exe)}'\n"
            f"try:\n"
            f"    del $_CE_M\n"
            f"except KeyError:\n"
            f"    pass\n"
            f"try:\n"
            f"    del $_CE_CONDA\n"
            f"except KeyError:\n"
            f"    pass\n"
            f"$CONDA_PYTHON_EXE = '{XonshActivator.path_conversion(sys.executable)}'\n"
            f"$_CONDA_ROOT = '{XonshActivator.path_conversion(context.conda_prefix)}'\n"
            f"\n"
            f"{original_contents}"
        )

        result = install_conda_xsh(target_path, context.conda_prefix)
        assert result == Result.NO_CHANGE


def test_install_conda_csh(verbose):
    with tempdir() as conda_temp_prefix:
        target_path = join(conda_temp_prefix, "etc", "profile.d", "conda.csh")
        result = install_conda_csh(target_path, context.conda_prefix)
        assert result == Result.MODIFIED

        with open_utf8(target_path) as fh:
            created_file_contents = fh.read()

        hook_source_path = join(
            CONDA_PACKAGE_ROOT,
            "shell",
            "etc",
            "profile.d",
            "conda.csh",
        )
        if on_win:
            assert created_file_contents == (
                f"setenv CONDA_EXE \"`cygpath '{context.conda_exe}'`\";\n"
                f"setenv _CONDA_EXE \"`cygpath '{context.conda_exe}'`\";\n"
                f"unsetenv _CE_M;\n"
                f"unsetenv _CE_CONDA;\n"
                f"setenv CONDA_PYTHON_EXE \"`cygpath '{sys.executable}'`\";\n"
                f"setenv _CONDA_ROOT \"`cygpath '{context.conda_prefix}'`\";\n"
                "\n"
                f"source \"`cygpath '{hook_source_path}'`\""
            )
        else:
            assert created_file_contents == (
                f'setenv CONDA_EXE "{context.conda_exe}";\n'
                f'setenv _CONDA_EXE "{context.conda_exe}";\n'
                f"unsetenv _CE_M;\n"
                f"unsetenv _CE_CONDA;\n"
                f'setenv CONDA_PYTHON_EXE "{sys.executable}";\n'
                f'setenv _CONDA_ROOT "{context.conda_prefix}";\n'
                "\n"
                f'source "{hook_source_path}"'
            )

        result = install_conda_csh(target_path, context.conda_prefix)
        assert result == Result.NO_CHANGE


def test_install_condabin_conda_bat(verbose):
    with tempdir() as conda_temp_prefix:
        conda_prefix = abspath(sys.prefix)
        target_path = join(conda_temp_prefix, "condabin", "conda.bat")
        result = install_condabin_conda_bat(target_path, conda_prefix)
        assert result == Result.MODIFIED

        with open_utf8(target_path) as fh:
            created_file_contents = fh.read()

        remainder = created_file_contents

        with open_utf8(
            join(CONDA_PACKAGE_ROOT, "shell", "condabin", "conda.bat")
        ) as fh:
            original_contents = fh.read()
        assert remainder == original_contents

        result = install_condabin_conda_bat(target_path, conda_prefix)
        assert result == Result.NO_CHANGE


def test__get_python_info(verbose):
    python_exe, python_version, site_packages_dir = _get_python_info(sys.prefix)
    assert samefile(python_exe, sys.executable)
    assert python_version == "%d.%d.%d" % sys.version_info[:3]
    assert site_packages_dir.endswith("site-packages")


<<<<<<< HEAD
def test_print_plan_results_dry_run_with_changes(verbose, monkeypatch: MonkeyPatch):
    plan = [
        {
            "function": "make_entry_point",
            "kwargs": {"target_path": "/test/path/conda"},
            "result": Result.MODIFIED,
        },
        {
            "function": "install_conda_sh",
            "kwargs": {"target_path": "/test/path/conda.sh"},
            "result": Result.MODIFIED,
        },
    ]

    monkeypatch.setenv("CONDA_DRY_RUN", "true")
    reset_context()
    with captured() as c:
        print_plan_results(plan)

    output = c.stdout
    assert "modified" in output
    assert (
        "DRY RUN: The above changes would have been made. NO ACTUAL CHANGES WERE MADE."
        in output
    )
    assert "For changes to take effect" not in output


def test_print_plan_results_dry_run_with_no_changes(verbose, monkeypatch: MonkeyPatch):
    plan = [
        {
            "function": "make_entry_point",
            "kwargs": {"target_path": "/test/path/conda"},
            "result": Result.NO_CHANGE,
        },
        {
            "function": "install_conda_sh",
            "kwargs": {"target_path": "/test/path/conda.sh"},
            "result": Result.NO_CHANGE,
        },
    ]

    monkeypatch.setenv("CONDA_DRY_RUN", "true")
    reset_context()
    with captured() as c:
        print_plan_results(plan)

    output = c.stdout
    assert "no change" in output
    assert "DRY RUN: No action would have been taken." in output
    assert "No action taken." not in output


def test_print_plan_results_real_run_with_changes(verbose, monkeypatch: MonkeyPatch):
    plan = [
        {
            "function": "make_entry_point",
            "kwargs": {"target_path": "/test/path/conda"},
            "result": Result.MODIFIED,
        },
    ]

    monkeypatch.setenv("CONDA_DRY_RUN", "false")
    reset_context()
    with captured() as c:
        print_plan_results(plan)

    output = c.stdout
    assert "modified" in output
    assert "For changes to take effect, close and re-open your current shell." in output
    assert "DRY RUN" not in output


def test_print_plan_results_real_run_no_changes(verbose, monkeypatch: MonkeyPatch):
    plan = [
        {
            "function": "make_entry_point",
            "kwargs": {"target_path": "/test/path/conda"},
            "result": Result.NO_CHANGE,
        },
    ]

    monkeypatch.setenv("CONDA_DRY_RUN", "false")
    reset_context()
    with captured() as c:
        print_plan_results(plan)

    output = c.stdout
    assert "no change" in output
    assert "No action taken." in output
    assert "DRY RUN" not in output


def test_conda_init_dry_run(conda_cli: CondaCLIFixture):
    stdout, stderr, err = conda_cli("init", "--dry-run", "bash")

    assert not err
    assert "DRY RUN:" in stdout or "NO ACTUAL CHANGES WERE MADE" in stdout
    assert (
        "For changes to take effect, close and re-open your current shell."
        not in stdout
    )


def test_install_1(verbose):
    with env_vars(
        {"CONDA_DRY_RUN": "true", "CONDA_VERBOSITY": "0"},
        stack_callback=conda_tests_ctxt_mgmt_def_pol,
    ):
        with tempdir() as conda_temp_prefix:
            with captured() as c:
                install(conda_temp_prefix)
=======
def test_install_1(verbose, monkeypatch: MonkeyPatch):
    monkeypatch.setenv("CONDA_DRY_RUN", "true")
    monkeypatch.setenv("CONDA_VERBOSITY", "0")
    reset_context()

    with tempdir() as conda_temp_prefix:
        with captured() as c:
            install(conda_temp_prefix)
>>>>>>> f7f46532

    assert "WARNING: Cannot install xonsh wrapper" in c.stderr
    if on_win:
        modified_files = (
            "conda.exe",
            "conda-env.exe",
            "conda-script.py",
            "conda-env-script.py",
            "conda.bat",  # condabin/conda.bat
            "conda.bat",  # Library/bin/conda.bat
            "_conda_activate.bat",
            "rename_tmp.bat",
            "conda_auto_activate.bat",
            "conda_hook.bat",
            "activate.bat",
            "activate.bat",
            "deactivate.bat",
            "activate",
            "deactivate",
            "conda.sh",
            "conda.fish",
            "Conda.psm1",
            "conda-hook.ps1",
            "conda.csh",
        )
    else:
        modified_files = (
            "conda",  # condabin/conda
            "conda",  # bin/conda
            "conda-env",
            "activate",
            "deactivate",
            "conda.sh",
            "conda.fish",
            "Conda.psm1",
            "conda-hook.ps1",
            "conda.csh",
        )

    print(c.stdout)
    print(c.stderr, file=sys.stderr)

    assert c.stdout.count("modified") == len(modified_files)
    for fn in modified_files:
        line = next(line for line in c.stdout.splitlines() if line.strip().endswith(fn))
        assert line.strip().startswith("modified"), line


def test_initialize_dev_bash(verbose, monkeypatch: MonkeyPatch):
    with pytest.raises(CondaValueError):
        initialize_dev("bash", conda_source_root=join("a", "b", "c"))

    monkeypatch.setenv("CONDA_DRY_RUN", "true")
    monkeypatch.setenv("CONDA_VERBOSITY", "0")
    reset_context()

    with tempdir() as conda_temp_prefix:
        new_py = abspath(join(conda_temp_prefix, get_python_short_path()))
        mkdir_p(dirname(new_py))
        create_link(
            abspath(sys.executable),
            new_py,
            LinkType.hardlink if on_win else LinkType.softlink,
        )
        with captured() as c:
            initialize_dev(
                "bash",
                dev_env_prefix=conda_temp_prefix,
                conda_source_root=CONDA_SOURCE_ROOT,
            )

    print(c.stdout)
    print(c.stderr, file=sys.stderr)

    if on_win:
        modified_files = (
            "conda.exe",
            "conda-env.exe",
            "conda-script.py",
            "conda-env-script.py",
            "conda.bat",  # condabin/conda.bat
            "conda.bat",  # Library/bin/conda.bat
            "_conda_activate.bat",
            "rename_tmp.bat",
            "conda_auto_activate.bat",
            "conda_hook.bat",
            "activate.bat",
            "activate.bat",
            "deactivate.bat",
            "activate",
            "deactivate",
            "conda.sh",
            "conda.fish",
            "Conda.psm1",
            "conda-hook.ps1",
            "conda.xsh",
            "conda.csh",
            "site-packages",  # remove conda in site-packages dir
            "conda.egg-link",
            "easy-install.pth",
            "conda.egg-info",
        )
    else:
        modified_files = (
            "conda",  # condabin/conda
            "conda",  # bin/conda
            "conda-env",
            "activate",
            "deactivate",
            "conda.sh",
            "conda.fish",
            "Conda.psm1",
            "conda-hook.ps1",
            "conda.xsh",
            "conda.csh",
            "site-packages",  # remove conda in site-packages dir
            "conda.egg-link",
            "easy-install.pth",
            "conda.egg-info",
        )

    stderr = c.stderr.replace("no change", "modified")
    assert stderr.count("modified") == len(modified_files)

    for fn in modified_files:
        line = next(line for line in stderr.splitlines() if line.strip().endswith(fn))
        assert line.strip().startswith("modified"), line

    assert "unset CONDA_SHLVL" in c.stdout


def test_initialize_dev_cmd_exe(verbose, monkeypatch: MonkeyPatch):
    monkeypatch.setenv("CONDA_DRY_RUN", "true")
    monkeypatch.setenv("CONDA_VERBOSITY", "0")
    reset_context()

    with tempdir() as conda_temp_prefix:
        new_py = abspath(join(conda_temp_prefix, get_python_short_path()))
        mkdir_p(dirname(new_py))
        create_link(
            abspath(sys.executable),
            new_py,
            LinkType.hardlink if on_win else LinkType.softlink,
        )
        with captured() as c:
            initialize_dev(
                "cmd.exe",
                dev_env_prefix=conda_temp_prefix,
                conda_source_root=CONDA_SOURCE_ROOT,
            )

    print(c.stdout)
    print(c.stderr, file=sys.stderr)

    if on_win:
        modified_files = (
            "conda.exe",
            "conda-env.exe",
            "conda-script.py",
            "conda-env-script.py",
            "conda.bat",  # condabin/conda.bat
            "conda.bat",  # Library/bin/conda.bat
            "_conda_activate.bat",
            "rename_tmp.bat",
            "conda_auto_activate.bat",
            "conda_hook.bat",
            "activate.bat",  # condabin/activate.bat
            "activate.bat",  # Scripts/activate.bat
            "deactivate.bat",
            "activate",
            "deactivate",
            "conda.sh",
            "conda.fish",
            "Conda.psm1",
            "conda-hook.ps1",
            "conda.xsh",
            "conda.csh",
            "site-packages",  # remove conda in site-packages dir
            "conda.egg-link",
            "easy-install.pth",
            "conda.egg-info",
        )
    else:
        modified_files = (
            "conda",  # condabin/conda
            "conda",  # bin/conda
            "conda-env",
            "activate",
            "deactivate",
            "conda.sh",
            "conda.fish",
            "Conda.psm1",
            "conda-hook.ps1",
            "conda.xsh",
            "conda.csh",
            "site-packages",  # remove conda in site-packages dir
            "conda.egg-link",
            "easy-install.pth",
            "conda.egg-info",
        )

    stderr = c.stderr.replace("no change", "modified")
    assert stderr.count("modified") == len(modified_files)

    for fn in modified_files:
        line = next(line for line in stderr.splitlines() if line.strip().endswith(fn))
        assert line.strip().startswith("modified"), line


@pytest.mark.skipif(on_win, reason="unix-only test")
def test_init_sh_user_unix(verbose):
    with tempdir() as conda_temp_prefix:
        target_path = join(conda_temp_prefix, ".bashrc")

        prefix = win_path_backout(abspath(conda_temp_prefix))
        initial_content = dals(
            f"""
            export PATH="/some/other/conda/bin:$PATH"
            export PATH="{prefix}/bin:$PATH"
            export PATH="{prefix}/bin:$PATH"

            # >>> conda initialize >>>
            __conda_setup="$('{prefix}/bin/conda' 'shell.bash' 'hook' 2> /dev/null)"
            if [ $? -eq 0 ]; then
            fi
            unset __conda_setup
            # <<< conda initialize <<<

            . etc/profile.d/conda.sh
            . etc/profile.d/coda.sh
            . /somewhere/etc/profile.d/conda.sh
            source /etc/profile.d/conda.sh

            \t source {prefix}/etc/profile.d/conda.sh
            """
        )

        with open_utf8(target_path, "w") as fh:
            fh.write(initial_content)

        init_sh_user(target_path, conda_temp_prefix, "bash")

        with open_utf8(target_path) as fh:
            new_content = fh.read()

        expected_new_content = dals(
            f"""
            export PATH="/some/other/conda/bin:$PATH"
            # export PATH="{prefix}/bin:$PATH"  # commented out by conda initialize
            # export PATH="{prefix}/bin:$PATH"  # commented out by conda initialize

            # >>> conda initialize >>>
            # !! Contents within this block are managed by 'conda init' !!
            __conda_setup="$('{prefix}/bin/conda' 'shell.bash' 'hook' 2> /dev/null)"
            if [ $? -eq 0 ]; then
                eval "$__conda_setup"
            else
                if [ -f "{prefix}/etc/profile.d/conda.sh" ]; then
                    . "{prefix}/etc/profile.d/conda.sh"
                else
                    export PATH="{prefix}/bin:$PATH"
                fi
            fi
            unset __conda_setup
            # <<< conda initialize <<<

            # . etc/profile.d/conda.sh  # commented out by conda initialize
            . etc/profile.d/coda.sh
            # . /somewhere/etc/profile.d/conda.sh  # commented out by conda initialize
            # source /etc/profile.d/conda.sh  # commented out by conda initialize

            # source {prefix}/etc/profile.d/conda.sh  # commented out by conda initialize
            """
        )
        print(new_content)
        assert new_content == expected_new_content

        expected_reversed_content = dals(
            f"""
            export PATH="/some/other/conda/bin:$PATH"
            export PATH="{prefix}/bin:$PATH"
            export PATH="{prefix}/bin:$PATH"

            . etc/profile.d/conda.sh
            . etc/profile.d/coda.sh
            . /somewhere/etc/profile.d/conda.sh
            source /etc/profile.d/conda.sh

            source {prefix}/etc/profile.d/conda.sh
            """
        )

        init_sh_user(target_path, conda_temp_prefix, "bash", reverse=True)
        with open_utf8(target_path) as fh:
            reversed_content = fh.read()
        print(reversed_content)
        assert reversed_content == expected_reversed_content


@pytest.mark.skipif(on_win, reason="unix-only test")
def test_init_sh_user_tcsh_unix(verbose):
    with tempdir() as conda_temp_prefix:
        target_path = join(conda_temp_prefix, ".tcshrc")
        init_sh_user(target_path, conda_temp_prefix, "tcsh")

        with open_utf8(target_path) as fh:
            tcshrc_contet = fh.read()

        conda_csh = f"{conda_temp_prefix}/etc/profile.d/conda.csh"
        # tcsh/csh doesn't give users the ability to register a function.
        # Make sure that conda doesn't try to register a function
        conda_eval_string = 'eval "$__conda_setup"'
        assert conda_csh in tcshrc_contet
        assert conda_eval_string not in tcshrc_contet


@pytest.mark.skipif(not on_win, reason="windows-only test")
def test_init_sh_user_windows(verbose):
    with tempdir() as conda_temp_prefix:
        target_path = join(conda_temp_prefix, ".bashrc")
        conda_prefix = "c:\\Users\\Lars\\miniconda"
        cygpath_conda_prefix = "/c/Users/Lars/miniconda"

        prefix = win_path_ok(abspath(conda_prefix))
        initial_content = dals(
            f"""
            source /c/conda/Scripts/activate root
            . $(cygpath 'c:\\conda\\Scripts\\activate') root

            # >>> conda initialize >>>
            __conda_setup="$('{prefix}/bin/conda' 'shell.bash' 'hook' 2> /dev/null)"
            if [ $? -eq 0 ]; then
            fi
            unset __conda_setup
            # <<< conda initialize <<<

            . etc/profile.d/conda.sh
            . etc/profile.d/coda.sh
            . /somewhere/etc/profile.d/conda.sh
            source /etc/profile.d/conda.sh

            \t source {prefix}/etc/profile.d/conda.sh
            """
        )

        with open_utf8(target_path, "w") as fh:
            fh.write(initial_content)

        init_sh_user(target_path, conda_prefix, "bash")

        with open_utf8(target_path) as fh:
            new_content = fh.read()

        print(new_content)

        expected_new_content = dals(
            f"""
            # source /c/conda/Scripts/activate root  # commented out by conda initialize
            # . $(cygpath 'c:\\conda\\Scripts\\activate') root  # commented out by conda initialize

            # >>> conda initialize >>>
            # !! Contents within this block are managed by 'conda init' !!
            if [ -f '{cygpath_conda_prefix}/Scripts/conda.exe' ]; then
                eval "$('{cygpath_conda_prefix}/Scripts/conda.exe' 'shell.bash' 'hook')"
            fi
            # <<< conda initialize <<<

            # . etc/profile.d/conda.sh  # commented out by conda initialize
            . etc/profile.d/coda.sh
            # . /somewhere/etc/profile.d/conda.sh  # commented out by conda initialize
            # source /etc/profile.d/conda.sh  # commented out by conda initialize

            # source {prefix}/etc/profile.d/conda.sh  # commented out by conda initialize
            """
        )

        assert new_content == expected_new_content

        expected_reversed_content = dals(
            f"""
            source /c/conda/Scripts/activate root
            . $(cygpath 'c:\\conda\\Scripts\\activate') root

            . etc/profile.d/conda.sh
            . etc/profile.d/coda.sh
            . /somewhere/etc/profile.d/conda.sh
            source /etc/profile.d/conda.sh

            source {prefix}/etc/profile.d/conda.sh
            """
        )

        init_sh_user(target_path, conda_temp_prefix, "bash", reverse=True)
        with open_utf8(target_path) as fh:
            reversed_content = fh.read()
        print(reversed_content)
        assert reversed_content == expected_reversed_content


@pytest.mark.skipif(not on_win, reason="win-only test")
def test_init_cmd_exe_registry(verbose, monkeypatch: MonkeyPatch):
    def _read_windows_registry_mock(target_path, value=None):
        if not value:
            value = "yada\\yada\\conda_hook.bat"
        return f'echo hello & if exist "{value}" "{value}" & echo "world"', None

    from conda.core import initialize

    orig_read_windows_registry = initialize._read_windows_registry
    initialize._read_windows_registry = _read_windows_registry_mock
    orig_join = initialize.join
    initialize.join = ntpath.join

    try:
        target_path = r"HKEY_CURRENT_USER\Software\Microsoft\Command Processor\AutoRun"
        conda_prefix = "c:\\Users\\Lars\\miniconda"

        monkeypatch.setenv("CONDA_DRY_RUN", "true")
        reset_context()

        with captured() as c:
            initialize.init_cmd_exe_registry(target_path, conda_prefix)
    finally:
        initialize._read_windows_registry = orig_read_windows_registry
        initialize.join = orig_join

    expected = 'echo hello & if exist "c:\\Users\\Lars\\miniconda\\condabin\\conda_hook.bat" "c:\\Users\\Lars\\miniconda\\condabin\\conda_hook.bat" & echo "world"'
    assert c.stdout.strip().splitlines()[-1][1:] == expected

    # test the reverse (remove the key)
    initialize._read_windows_registry = lambda x: _read_windows_registry_mock(
        x, value=join(conda_prefix, "condabin", "conda_hook.bat")
    )
    initialize.join = ntpath.join
    try:
        target_path = r"HKEY_CURRENT_USER\Software\Microsoft\Command Processor\AutoRun"
        conda_prefix = "c:\\Users\\Lars\\miniconda"

        monkeypatch.setenv("CONDA_DRY_RUN", "true")
        reset_context()

        with captured() as c:
            initialize.init_cmd_exe_registry(target_path, conda_prefix, reverse=True)
    finally:
        initialize._read_windows_registry = orig_read_windows_registry
        initialize.join = orig_join

    expected = 'echo hello & echo "world"'
    assert c.stdout.strip().splitlines()[-1][1:] == expected


REG_EXPAND_SZ = 2
# Define a namedtuple for test case parameters; helps with readability
RegistryTestCase = namedtuple(
    "RegistryTestCase",
    [
        "initial_path_value",
        "initial_path_type",
        "reverse",
        "dry_run",
        "expected_result",
        "expected_write_calls_count",
        "expected_written_path",
        "expected_written_type",
    ],
)


@pytest.mark.parametrize(
    "initial_path_value, initial_path_type, reverse, dry_run, "
    "expected_result, expected_write_calls_count, expected_written_path, expected_written_type",
    [
        pytest.param(
            *RegistryTestCase(
                initial_path_value=None,
                initial_path_type=None,
                reverse=False,
                dry_run=False,
                expected_result=Result.MODIFIED,
                expected_write_calls_count=1,
                expected_written_path="C:\\Users\\test\\miniconda3\\condabin",
                expected_written_type=REG_EXPAND_SZ,
            ),
            id="add_to_empty_path",
        ),
        pytest.param(
            *RegistryTestCase(
                initial_path_value="C:\\Windows;C:\\Windows\\System32",
                initial_path_type=REG_EXPAND_SZ,
                reverse=False,
                dry_run=False,
                expected_result=Result.MODIFIED,
                expected_write_calls_count=1,
                expected_written_path="C:\\Users\\test\\miniconda3\\condabin;C:\\Windows;C:\\Windows\\System32",
                expected_written_type=REG_EXPAND_SZ,
            ),
            id="add_to_existing_path_without_condabin",
        ),
        pytest.param(
            *RegistryTestCase(
                initial_path_value="C:\\Users\\test\\miniconda3\\condabin;C:\\Windows",
                initial_path_type=REG_EXPAND_SZ,
                reverse=False,
                dry_run=False,
                expected_result=Result.NO_CHANGE,
                expected_write_calls_count=0,
                expected_written_path=None,
                expected_written_type=None,
            ),
            id="add_when_condabin_exists_case_sensitive",
        ),
        pytest.param(
            *RegistryTestCase(
                initial_path_value="C:\\USERS\\TEST\\MINICONDA3\\CONDABIN;C:\\Windows",
                initial_path_type=REG_EXPAND_SZ,
                reverse=False,
                dry_run=False,
                expected_result=Result.NO_CHANGE,
                expected_write_calls_count=0,
                expected_written_path=None,
                expected_written_type=None,
            ),
            id="add_when_condabin_exists_case_insensitive",
        ),
        pytest.param(
            *RegistryTestCase(
                initial_path_value="C:\\Windows;C:\\Users\\test\\miniconda3\\condabin",
                initial_path_type=REG_EXPAND_SZ,
                reverse=False,
                dry_run=False,
                expected_result=Result.NO_CHANGE,
                expected_write_calls_count=0,
                expected_written_path=None,
                expected_written_type=None,
            ),
            id="add_when_condabin_exists_later_in_path",
        ),
        pytest.param(
            *RegistryTestCase(
                initial_path_value="C:\\Users\\test\\miniconda3\\condabin;C:\\Windows",
                initial_path_type=REG_EXPAND_SZ,
                reverse=True,
                dry_run=False,
                expected_result=Result.MODIFIED,
                expected_write_calls_count=1,
                expected_written_path="C:\\Windows",
                expected_written_type=REG_EXPAND_SZ,
            ),
            id="remove_when_condabin_exists_at_beginning",
        ),
        pytest.param(
            *RegistryTestCase(
                initial_path_value="C:\\Windows;C:\\Users\\test\\miniconda3\\condabin;C:\\Program Files",
                initial_path_type=REG_EXPAND_SZ,
                reverse=True,
                dry_run=False,
                expected_result=Result.MODIFIED,
                expected_write_calls_count=1,
                expected_written_path="C:\\Windows;C:\\Program Files",
                expected_written_type=REG_EXPAND_SZ,
            ),
            id="remove_when_condabin_exists_in_middle",
        ),
        pytest.param(
            *RegistryTestCase(
                initial_path_value="C:\\Windows;C:\\Users\\test\\miniconda3\\condabin",
                initial_path_type=REG_EXPAND_SZ,
                reverse=True,
                dry_run=False,
                expected_result=Result.MODIFIED,
                expected_write_calls_count=1,
                expected_written_path="C:\\Windows",
                expected_written_type=REG_EXPAND_SZ,
            ),
            id="remove_when_condabin_exists_at_end",
        ),
        pytest.param(
            *RegistryTestCase(
                initial_path_value="C:\\Windows;C:\\Program Files",
                initial_path_type=REG_EXPAND_SZ,
                reverse=True,
                dry_run=False,
                expected_result=Result.NO_CHANGE,
                expected_write_calls_count=0,
                expected_written_path=None,
                expected_written_type=None,
            ),
            id="remove_when_condabin_does_not_exist",
        ),
        pytest.param(
            *RegistryTestCase(
                initial_path_value="C:\\Windows;C:\\USERS\\TEST\\MINICONDA3\\CONDABIN",
                initial_path_type=REG_EXPAND_SZ,
                reverse=True,
                dry_run=False,
                expected_result=Result.MODIFIED,
                expected_write_calls_count=1,
                expected_written_path="C:\\Windows",
                expected_written_type=REG_EXPAND_SZ,
            ),
            id="remove_when_condabin_exists_case_insensitive",
        ),
        pytest.param(
            *RegistryTestCase(
                initial_path_value="C:\\Windows;;C:\\Program Files",
                initial_path_type=REG_EXPAND_SZ,
                reverse=False,
                dry_run=False,
                expected_result=Result.MODIFIED,
                expected_write_calls_count=1,
                expected_written_path="C:\\Users\\test\\miniconda3\\condabin;C:\\Windows;C:\\Program Files",
                expected_written_type=REG_EXPAND_SZ,
            ),
            id="add_handle_double_semicolons",
        ),
        pytest.param(
            *RegistryTestCase(
                initial_path_value="C:\\Windows;;C:\\Users\\test\\miniconda3\\condabin;;C:\\Program Files",
                initial_path_type=REG_EXPAND_SZ,
                reverse=True,
                dry_run=False,
                expected_result=Result.MODIFIED,
                expected_write_calls_count=1,
                expected_written_path="C:\\Windows;C:\\Program Files",
                expected_written_type=REG_EXPAND_SZ,
            ),
            id="remove_handle_double_semicolons",
        ),
        pytest.param(
            *RegistryTestCase(
                initial_path_value=";C:\\Windows;",
                initial_path_type=REG_EXPAND_SZ,
                reverse=False,
                dry_run=False,
                expected_result=Result.MODIFIED,
                expected_write_calls_count=1,
                expected_written_path="C:\\Users\\test\\miniconda3\\condabin;C:\\Windows",
                expected_written_type=REG_EXPAND_SZ,
            ),
            id="add_handle_leading_trailing_semicolons",
        ),
        pytest.param(
            *RegistryTestCase(
                initial_path_value=";C:\\Users\\test\\miniconda3\\condabin;C:\\Windows;",
                initial_path_type=REG_EXPAND_SZ,
                reverse=True,
                dry_run=False,
                expected_result=Result.MODIFIED,
                expected_write_calls_count=1,
                expected_written_path="C:\\Windows",
                expected_written_type=REG_EXPAND_SZ,
            ),
            id="remove_handle_leading_trailing_semicolons",
        ),
        pytest.param(
            *RegistryTestCase(
                initial_path_value="C:\\Windows",
                initial_path_type=REG_EXPAND_SZ,
                reverse=False,
                dry_run=True,
                expected_result=Result.MODIFIED,
                expected_write_calls_count=0,
                expected_written_path=None,
                expected_written_type=None,
            ),
            id="dry_run_add",
        ),
        pytest.param(
            *RegistryTestCase(
                initial_path_value="C:\\Users\\test\\miniconda3\\condabin;C:\\Windows",
                initial_path_type=REG_EXPAND_SZ,
                reverse=True,
                dry_run=True,
                expected_result=Result.MODIFIED,
                expected_write_calls_count=0,
                expected_written_path=None,
                expected_written_type=None,
            ),
            id="dry_run_remove",
        ),
    ],
)
def test_add_condabin_to_path_registry(
    mocker,
    initial_path_value,
    initial_path_type,
    reverse,
    dry_run,
    expected_result,
    expected_write_calls_count,
    expected_written_path,
    expected_written_type,
    monkeypatch: MonkeyPatch,
):
    conda_prefix = "C:\\Users\\test\\miniconda3"
    target_path = "HKEY_CURRENT_USER\\Environment\\PATH"

    # Mock registry functions using mocker
    mock_read_registry = mocker.patch("conda.core.initialize._read_windows_registry")
    mock_write_registry = mocker.patch("conda.core.initialize._write_windows_registry")

    # Use a list to store calls to the mocked write function
    write_calls = []
    mock_write_registry.side_effect = lambda path, value, type_: write_calls.append(
        (path, value, type_)
    )

    # Set the return value for the read mock for this specific case
    mock_read_registry.return_value = (initial_path_value, initial_path_type)

    # --- Execute the function under test ---
    if dry_run:
        monkeypatch.setenv("CONDA_DRY_RUN", "true")
        reset_context()

        result = add_condabin_to_path_registry(
            target_path, conda_prefix, reverse=reverse
        )
    else:
        # Ensure CONDA_DRY_RUN is not set or false for non-dry-run cases
        monkeypatch.setenv("CONDA_DRY_RUN", "")
        reset_context()

        result = add_condabin_to_path_registry(
            target_path, conda_prefix, reverse=reverse
        )

    # --- Assertions ---
    assert result == expected_result
    assert len(write_calls) == expected_write_calls_count

    if expected_write_calls_count > 0:
        assert write_calls[0][0] == target_path
        assert write_calls[0][1] == expected_written_path
        assert write_calls[0][2] == expected_written_type


@pytest.mark.skipif(not on_win, reason="win-only test")
def test_init_enable_long_path(verbose):
    dummy_value = 0

    def _read_windows_registry_mock(target_path):
        return dummy_value, "REG_DWORD"

    def _write_windows_registry_mock(target_path, value, dtype):
        nonlocal dummy_value
        dummy_value = value

    from conda.core import initialize

    orig_read_windows_registry = initialize._read_windows_registry
    initialize._read_windows_registry = _read_windows_registry_mock
    orig_write_windows_registry = initialize._write_windows_registry
    initialize._write_windows_registry = _write_windows_registry_mock
    orig_join = initialize.join
    initialize.join = ntpath.join

    try:
        target_path = r"HKEY_LOCAL_MACHINE\\SYSTEM\\CurrentControlSet\\Control\\FileSystem\\LongPathsEnabled"
        assert initialize._read_windows_registry(target_path)[0] == 0
        initialize.init_long_path(target_path)
        assert initialize._read_windows_registry(target_path)[0] == 1
    finally:
        initialize._read_windows_registry = orig_read_windows_registry
        initialize._write_windows_registry = orig_write_windows_registry
        initialize.join = orig_join


def test_init_sh_system(verbose):
    with tempdir() as td:
        target_path = join(td, "conda.sh")
        conda_prefix = join(td, "b", "c")
        init_sh_system(target_path, conda_prefix)
        with open_utf8(target_path) as fh:
            content = fh.read().strip().splitlines()
        assert content[0] == "# >>> conda initialize >>>"
        assert (
            content[1]
            == "# !! Contents within this block are managed by 'conda init' !!"
        )
        assert content[-1] == "# <<< conda initialize <<<"

        init_sh_system(target_path, conda_prefix, reverse=True)
        assert not isfile(target_path)


def test_init_all(conda_cli: CondaCLIFixture):
    # TODO: run this test without cygpath being available (on win)
    stdout, stderr, err = conda_cli("init", "--all", "--dry-run")

    assert stdout
    assert not stderr
    assert not err


@pytest.mark.parametrize(
    "init_func",
    [
        pytest.param(init_sh_system, id="init_sh_system"),
        pytest.param(init_sh_user, id="init_sh_user"),
        pytest.param(init_fish_user, id="init_fish_user"),
        pytest.param(init_powershell_user, id="init_powershell_user"),
        pytest.param(init_xonsh_user, id="init_xonsh_user"),
    ],
)
def test_init_condabin(conda_cli: CondaCLIFixture, tmp_path, init_func):
    profile = (
        tmp_path / f"profile.{'ps1' if init_func == init_powershell_user else 'sh'}"
    )
    prefix = tmp_path / "conda"
    condabin_path = str(prefix / "condabin")
    if on_win and init_func != init_powershell_user:
        condabin_path = win_path_to_unix(condabin_path)
    if init_func == init_sh_user:
        kwargs_list = [{"shell": shell} for shell in ("bash", "zsh", "csh")]
    else:
        kwargs_list = [{}]
    for kwargs in kwargs_list:
        init_func(
            profile,
            conda_prefix=tmp_path / "conda",
            content_type="add_condabin_to_path",
            **kwargs,
        )
        assert condabin_path in profile.read_text()<|MERGE_RESOLUTION|>--- conflicted
+++ resolved
@@ -631,7 +631,6 @@
     assert site_packages_dir.endswith("site-packages")
 
 
-<<<<<<< HEAD
 def test_print_plan_results_dry_run_with_changes(verbose, monkeypatch: MonkeyPatch):
     plan = [
         {
@@ -736,15 +735,6 @@
     )
 
 
-def test_install_1(verbose):
-    with env_vars(
-        {"CONDA_DRY_RUN": "true", "CONDA_VERBOSITY": "0"},
-        stack_callback=conda_tests_ctxt_mgmt_def_pol,
-    ):
-        with tempdir() as conda_temp_prefix:
-            with captured() as c:
-                install(conda_temp_prefix)
-=======
 def test_install_1(verbose, monkeypatch: MonkeyPatch):
     monkeypatch.setenv("CONDA_DRY_RUN", "true")
     monkeypatch.setenv("CONDA_VERBOSITY", "0")
@@ -753,7 +743,6 @@
     with tempdir() as conda_temp_prefix:
         with captured() as c:
             install(conda_temp_prefix)
->>>>>>> f7f46532
 
     assert "WARNING: Cannot install xonsh wrapper" in c.stderr
     if on_win:
