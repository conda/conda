--- conflicted
+++ resolved
@@ -447,21 +447,6 @@
 
         PosixActivator()
 
-<<<<<<< HEAD
-        line0, line1, line2, line3, _, remainder = created_file_contents.split("\n", 5)
-        # we extract CONDA_EXE by hand here because this test hardcodes
-        # the correct test result anyways
-        # if CONDA_EXE is not in context.conda_exe_vars_dict, the test
-        # won't pass no matter what
-        conda_exe = context.conda_exe_vars_dict["CONDA_EXE"]
-        if on_win:
-            assert line0 == f'''export CONDA_EXE="$(cygpath '{conda_exe}')"'''
-        else:
-            assert line0 == f"export CONDA_EXE='{conda_exe}'"
-        assert line1 == "export _CE_M=''"
-        assert line2 == "export _CE_CONDA=''"
-        assert line3.startswith("export CONDA_PYTHON_EXE=")
-=======
         *lines, remainder = created_file_contents.split("\n", 7)
         if on_win:
             assert lines == [
@@ -483,7 +468,6 @@
                 f"export _CONDA_ROOT='{context.conda_prefix}'",
                 "",
             ]
->>>>>>> e341a1f8
 
         with open_utf8(
             join(CONDA_PACKAGE_ROOT, "shell", "etc", "profile.d", "conda.sh")
@@ -505,35 +489,6 @@
         with open_utf8(target_path) as fh:
             created_file_contents = fh.read()
 
-<<<<<<< HEAD
-        split_vals = created_file_contents.split("\n", 6)
-        header = "\n".join(split_vals[:6])
-        remainder = split_vals[6]
-        if on_win:
-            assert (
-                header
-                == (
-                    f'set -gx CONDA_EXE (cygpath "{conda_exe}")\n'
-                    "set -e _CE_M\n"
-                    "set -e _CE_CONDA\n"
-                    f'set -gx CONDA_PYTHON_EXE (cygpath "{python_exe}")\n'
-                    f'set _CONDA_EXE (cygpath "{conda_exe}")\n'
-                    f'set _CONDA_ROOT (cygpath "{conda_prefix}")\n'
-                ).strip()
-            )
-        else:
-            assert (
-                header
-                == (
-                    f'set -gx CONDA_EXE "{conda_exe}"\n'
-                    "set -e _CE_M\n"
-                    "set -e _CE_CONDA\n"
-                    f'set -gx CONDA_PYTHON_EXE "{python_exe}"\n'
-                    f'set _CONDA_EXE "{conda_exe}"\n'
-                    f'set _CONDA_ROOT "{conda_prefix}"\n'
-                ).strip()
-            )
-=======
         *lines, remainder = created_file_contents.split("\n", 7)
         if on_win:
             assert lines == [
@@ -555,7 +510,6 @@
                 f'set -gx _CONDA_ROOT "{context.conda_prefix}";',
                 "",
             ]
->>>>>>> e341a1f8
 
         with open_utf8(
             join(CONDA_PACKAGE_ROOT, "shell", "etc", "fish", "conf.d", "conda.fish")
@@ -581,14 +535,9 @@
         with open_utf8(join(CONDA_PACKAGE_ROOT, "shell", "conda.xsh")) as fh:
             original_contents = fh.read()
 
-        conda_exe = context.conda_exe_vars_dict["CONDA_EXE"]
         assert created_file_contents == (
-<<<<<<< HEAD
-            f"$CONDA_EXE = '{XonshActivator.path_conversion(conda_exe)}'\n"
-=======
             f"$CONDA_EXE = '{XonshActivator.path_conversion(context.conda_exe)}'\n"
             f"$_CONDA_EXE = '{XonshActivator.path_conversion(context.conda_exe)}'\n"
->>>>>>> e341a1f8
             f"try:\n"
             f"    del $_CE_M\n"
             f"except KeyError:\n"
@@ -623,32 +572,8 @@
             "profile.d",
             "conda.csh",
         )
-        # we extract CONDA_EXE by hand here because this test hardcodes
-        # the correct test result anyways
-        # if CONDA_EXE is not in context.conda_exe_vars_dict, the test
-        # won't pass no matter what
-        conda_exe = context.conda_exe_vars_dict["CONDA_EXE"]
         if on_win:
             assert created_file_contents == (
-<<<<<<< HEAD
-                f"setenv CONDA_EXE \"`cygpath '{conda_exe}'`\";\n"
-                'setenv _CE_M "";\n'
-                'setenv _CE_CONDA "";\n'
-                f"setenv CONDA_PYTHON_EXE \"`cygpath '{sys.executable}'`\";\n"
-                f"setenv _CONDA_EXE \"`cygpath '{conda_exe}'`\";\n"
-                f"setenv _CONDA_ROOT \"`cygpath '{context.conda_prefix}'`\";\n"
-                f"source \"`cygpath '{hook_source_path}'`\";\n"
-            )
-        else:
-            assert created_file_contents == (
-                f'setenv CONDA_EXE "{conda_exe}";\n'
-                'setenv _CE_M "";\n'
-                'setenv _CE_CONDA "";\n'
-                f'setenv CONDA_PYTHON_EXE "{sys.executable}";\n'
-                f'setenv _CONDA_EXE "{conda_exe}";\n'
-                f'setenv _CONDA_ROOT "{context.conda_prefix}";\n'
-                f'source "{hook_source_path}";\n'
-=======
                 f"setenv CONDA_EXE \"`cygpath '{context.conda_exe}'`\";\n"
                 f"setenv _CONDA_EXE \"`cygpath '{context.conda_exe}'`\";\n"
                 f"unsetenv _CE_M;\n"
@@ -668,7 +593,6 @@
                 f'setenv _CONDA_ROOT "{context.conda_prefix}";\n'
                 "\n"
                 f'source "{hook_source_path}"'
->>>>>>> e341a1f8
             )
 
         result = install_conda_csh(target_path, context.conda_prefix)
