--- conflicted
+++ resolved
@@ -12,16 +12,12 @@
 from conda.common.io import env_vars, env_var
 from conda.core.index import get_index
 from conda.core import package_cache_data
-<<<<<<< HEAD
-from conda.core.package_cache_data import PackageCacheData, ProgressiveFetchExtract, PackageRecord, PackageCacheRecord
-=======
 from conda.core.package_cache_data import (
     PackageCacheData,
     ProgressiveFetchExtract,
     PackageRecord,
     PackageCacheRecord,
 )
->>>>>>> 7ffe4422
 from conda.core.path_actions import CacheUrlAction
 from conda.exceptions import CondaHTTPError
 from conda.exports import url_path, MatchSpec
