# Copyright (C) 2012 Anaconda, Inc
# SPDX-License-Identifier: BSD-3-Clause

import datetime
import json
from os.path import abspath, basename, dirname, join

import pytest

from conda import CondaError, CondaMultiError
from conda.base.constants import PACKAGE_CACHE_MAGIC_FILE
from conda.base.context import conda_tests_ctxt_mgmt_def_pol
from conda.common.compat import on_win
from conda.common.io import env_vars
from conda.core import package_cache_data
from conda.core.index import get_index
<<<<<<< HEAD
from conda.core.package_cache_data import (
    PackageCacheData,
    PackageCacheRecord,
    PackageRecord,
    ProgressiveFetchExtract,
)
from conda.core.path_actions import CacheUrlAction
from conda.exports import MatchSpec, url_path
=======
from conda.core import package_cache_data
from conda.core.package_cache_data import (
    PackageCacheData,
    ProgressiveFetchExtract,
    PackageRecord,
    PackageCacheRecord,
)
from conda.core.path_actions import CacheUrlAction
from conda.exceptions import CondaHTTPError
from conda.exports import url_path, MatchSpec
>>>>>>> 77497aa1
from conda.gateways.disk.create import copy
from conda.gateways.disk.permissions import make_read_only
from conda.gateways.disk.read import isfile, listdir, yield_lines
from conda.testing.integration import make_temp_package_cache

CHANNEL_DIR = abspath(join(dirname(__file__), "..", "data", "conda_format_repo"))
CONDA_PKG_REPO = url_path(CHANNEL_DIR)

subdir = "win-64"
zlib_base_fn = "zlib-1.2.11-h62dcd97_3"
zlib_tar_bz2_fn = "zlib-1.2.11-h62dcd97_3.tar.bz2"
zlib_tar_bz2_prec = PackageRecord.from_objects(
    {
        "build": "h62dcd97_3",
        "build_number": 3,
        "depends": ["vc >=14.1,<15.0a0"],
        "license": "zlib",
        "license_family": "Other",
        "md5": "a46cf10ba0eece37dffcec2d45a1f4ec",
        "name": "zlib",
        "sha256": "10363f6c023d7fb3d11fdb4cc8de59b5ad5c6affdf960210dd95a252a3fced2b",
        "size": 131285,
        "subdir": "win-64",
        "timestamp": 1542815182812,
        "version": "1.2.11",
    },
    fn=zlib_tar_bz2_fn,
    url=f"{CONDA_PKG_REPO}/{subdir}/{zlib_tar_bz2_fn}",
)
zlib_conda_fn = "zlib-1.2.11-h62dcd97_3.conda"
zlib_conda_prec = PackageRecord.from_objects(
    {
        "build": "h62dcd97_3",
        "build_number": 3,
        "depends": ["vc >=14.1,<15.0a0"],
        "legacy_bz2_md5": "a46cf10ba0eece37dffcec2d45a1f4ec",
        "legacy_bz2_size": 131285,
        "license": "zlib",
        "license_family": "Other",
        "md5": "edad165fc3d25636d4f0a61c42873fbc",
        "name": "zlib",
        "sha256": "2fb5900c4a2ca7e0f509ebc344b3508815d7647c86cfb6721a1690365222e55a",
        "size": 112305,
        "subdir": "win-64",
        "timestamp": 1542815182812,
        "version": "1.2.11",
    },
    fn=zlib_conda_fn,
    url=f"{CONDA_PKG_REPO}/{subdir}/{zlib_conda_fn}",
)


def test_ProgressiveFetchExtract_prefers_conda_v2_format():
    # force this to False, because otherwise tests fail when run with old conda-build
    # zlib is available in local "linux-64" subdir
    with env_vars(
        {"CONDA_USE_ONLY_TAR_BZ2": False, "CONDA_SUBDIR": "linux-64"},
        False,
        stack_callback=conda_tests_ctxt_mgmt_def_pol,
    ):
        index = get_index([CONDA_PKG_REPO], prepend=False)
        rec = next(iter(index))
        for rec in index:
            # zlib is the one package in the test index that has a .conda file record
            if rec.name == "zlib" and rec.version == "1.2.11":
                break
        cache_action, extract_action = ProgressiveFetchExtract.make_actions_for_record(rec)
    assert cache_action
    assert cache_action.target_package_basename.endswith(".conda")
    assert extract_action
    assert extract_action.source_full_path.endswith(".conda")


@pytest.mark.skipif(
    on_win and datetime.datetime.now() < datetime.datetime(2020, 1, 30), reason="time bomb"
)
def test_tar_bz2_in_pkg_cache_used_instead_of_conda_pkg():
    """
    Test that if a .tar.bz2 package is downloaded and extracted in a package cache, the
    complementary .conda package is not downloaded/extracted
    """
    with make_temp_package_cache() as pkgs_dir:
        # Cache the .tar.bz2 file in the package cache and extract it
        pfe = ProgressiveFetchExtract((zlib_tar_bz2_prec,))
        pfe.prepare()
        assert len(pfe.cache_actions) == 1
        assert len(pfe.extract_actions) == 1
        cache_action = pfe.cache_actions[0]
        extact_action = pfe.extract_actions[0]
        assert basename(cache_action.target_full_path) == zlib_tar_bz2_fn
        assert cache_action.target_full_path == extact_action.source_full_path
        assert basename(extact_action.target_full_path) == zlib_base_fn

        # Go ahead with executing download and extract now
        pfe.execute()

        assert isfile(join(pkgs_dir, zlib_tar_bz2_fn))
        assert isfile(join(pkgs_dir, zlib_base_fn, "info", "repodata_record.json"))

        # Ensure second download/extract is a no-op
        pfe = ProgressiveFetchExtract((zlib_tar_bz2_prec,))
        pfe.prepare()
        assert len(pfe.cache_actions) == 0
        assert len(pfe.extract_actions) == 0

        # Now ensure download/extract for the complementary .conda package uses the cache
        pfe = ProgressiveFetchExtract((zlib_conda_prec,))
        pfe.prepare()
        assert len(pfe.cache_actions) == 0
        assert len(pfe.extract_actions) == 0

        # Now check urls.txt to make sure extensions are included.
        urls_text = tuple(yield_lines(join(pkgs_dir, "urls.txt")))
        assert urls_text[0] == zlib_tar_bz2_prec.url


@pytest.mark.integration
def test_tar_bz2_in_pkg_cache_doesnt_overwrite_conda_pkg():
    """
    Test that if a .tar.bz2 package is downloaded and extracted in a package cache, the
    complementary .conda package replaces it if that's what is requested.
    """
    with env_vars(
        {"CONDA_SEPARATE_FORMAT_CACHE": True}, stack_callback=conda_tests_ctxt_mgmt_def_pol
    ):
        with make_temp_package_cache() as pkgs_dir:
            # Cache the .tar.bz2 file in the package cache and extract it
            pfe = ProgressiveFetchExtract((zlib_tar_bz2_prec,))
            pfe.prepare()
            assert len(pfe.cache_actions) == 1
            assert len(pfe.extract_actions) == 1
            cache_action = pfe.cache_actions[0]
            extact_action = pfe.extract_actions[0]
            assert basename(cache_action.target_full_path) == zlib_tar_bz2_fn
            assert cache_action.target_full_path == extact_action.source_full_path
            assert basename(extact_action.target_full_path) == zlib_base_fn

            # Go ahead with executing download and extract now
            pfe.execute()

            assert isfile(join(pkgs_dir, zlib_tar_bz2_fn))
            assert isfile(join(pkgs_dir, zlib_base_fn, "info", "repodata_record.json"))

            # Ensure second download/extract is a no-op
            pfe = ProgressiveFetchExtract((zlib_tar_bz2_prec,))
            pfe.prepare()
            assert len(pfe.cache_actions) == 0
            assert len(pfe.extract_actions) == 0

            # Now ensure download/extract for the complementary .conda package replaces the
            # extracted .tar.bz2
            pfe = ProgressiveFetchExtract((zlib_conda_prec,))
            pfe.prepare()
            assert len(pfe.cache_actions) == 1
            assert len(pfe.extract_actions) == 1
            cache_action = pfe.cache_actions[0]
            extact_action = pfe.extract_actions[0]
            assert basename(cache_action.target_full_path) == zlib_conda_fn
            assert cache_action.target_full_path == extact_action.source_full_path
            assert basename(extact_action.target_full_path) == zlib_base_fn

            pfe.execute()

            with open(join(pkgs_dir, zlib_base_fn, "info", "repodata_record.json")) as fh:
                repodata_record = json.load(fh)
            assert repodata_record["fn"] == zlib_conda_fn

            # Now check urls.txt to make sure extensions are included.
            urls_text = tuple(yield_lines(join(pkgs_dir, "urls.txt")))
            assert urls_text[0] == zlib_tar_bz2_prec.url
            assert urls_text[1] == zlib_conda_prec.url


@pytest.mark.integration
def test_conda_pkg_in_pkg_cache_doesnt_overwrite_tar_bz2():
    """
    Test that if a .conda package is downloaded and extracted in a package cache, the
    complementary .tar.bz2 package replaces it if that's what is requested.
    """
    with env_vars(
        {"CONDA_SEPARATE_FORMAT_CACHE": True}, stack_callback=conda_tests_ctxt_mgmt_def_pol
    ):
        with make_temp_package_cache() as pkgs_dir:
            # Cache the .conda file in the package cache and extract it
            pfe = ProgressiveFetchExtract((zlib_conda_prec,))
            pfe.prepare()
            assert len(pfe.cache_actions) == 1
            assert len(pfe.extract_actions) == 1
            cache_action = pfe.cache_actions[0]
            extact_action = pfe.extract_actions[0]
            assert basename(cache_action.target_full_path) == zlib_conda_fn
            assert cache_action.target_full_path == extact_action.source_full_path
            assert basename(extact_action.target_full_path) == zlib_base_fn

            # Go ahead with executing download and extract now
            pfe.execute()

            assert isfile(join(pkgs_dir, zlib_conda_fn))
            assert isfile(join(pkgs_dir, zlib_base_fn, "info", "repodata_record.json"))

            # Ensure second download/extract is a no-op
            pfe = ProgressiveFetchExtract((zlib_conda_prec,))
            pfe.prepare()
            assert len(pfe.cache_actions) == 0
            assert len(pfe.extract_actions) == 0

            # Now ensure download/extract for the complementary .conda package replaces the
            # extracted .tar.bz2
            pfe = ProgressiveFetchExtract((zlib_tar_bz2_prec,))
            pfe.prepare()
            assert len(pfe.cache_actions) == 1
            assert len(pfe.extract_actions) == 1
            cache_action = pfe.cache_actions[0]
            extact_action = pfe.extract_actions[0]
            assert basename(cache_action.target_full_path) == zlib_tar_bz2_fn
            assert cache_action.target_full_path == extact_action.source_full_path
            assert basename(extact_action.target_full_path) == zlib_base_fn

            pfe.execute()

            with open(join(pkgs_dir, zlib_base_fn, "info", "repodata_record.json")) as fh:
                repodata_record = json.load(fh)
            assert repodata_record["fn"] == zlib_tar_bz2_fn


# TODO: need to ask Kale about this one.  I think we don't trigger any sha256 stuff because we go through
#     the local logic, which only uses md5.  Should this be using sha256, too?  I thought we agreed to
#     keep sha256 for only doing the download verification from internet sources.
# def test_bad_sha256_enforcement():
#     with make_temp_package_cache() as pkgs_dir:
#         zlib_conda_prec_bad = PackageRecord.from_objects(zlib_conda_prec, sha256="0" * 10)
#         assert zlib_conda_prec_bad.sha256 == "0" * 10
#         pfe = ProgressiveFetchExtract((zlib_conda_prec_bad,))
#         pfe.prepare()
#         assert len(pfe.cache_actions) == 1
#         assert len(pfe.extract_actions) == 1
#         cache_action = pfe.cache_actions[0]
#         extact_action = pfe.extract_actions[0]
#         assert basename(cache_action.target_full_path) == zlib_conda_fn
#         assert cache_action.target_full_path == extact_action.source_full_path
#         assert basename(extact_action.target_full_path) == zlib_base_fn
#         with pytest.raises(CondaMultiError) as exc:
#             pfe.execute()
#         assert len(exc.value.errors) == 1
#         assert isinstance(exc.value.errors[0], ChecksumMismatchError)
#         assert "expected sha256: 0000000000" in repr(exc.value.errors[0])


@pytest.mark.skipif(
    on_win and datetime.datetime.now() < datetime.datetime(2020, 1, 30), reason="time bomb"
)
def test_tar_bz2_in_cache_not_extracted():
    """
    Test that if a .tar.bz2 exists in the package cache (not extracted), and the complementary
    .conda package is requested, the .tar.bz2 package in the cache is used by default.
    """
    with make_temp_package_cache() as pkgs_dir:
        copy(join(CHANNEL_DIR, subdir, zlib_tar_bz2_fn), join(pkgs_dir, zlib_tar_bz2_fn))
        pfe = ProgressiveFetchExtract((zlib_tar_bz2_prec,))
        pfe.prepare()
        assert len(pfe.cache_actions) == 1
        assert len(pfe.extract_actions) == 1

        pfe.execute()

        pkgs_dir_files = listdir(pkgs_dir)
        assert zlib_base_fn in pkgs_dir_files
        assert zlib_tar_bz2_fn in pkgs_dir_files

        # Now ensure download/extract for the complementary .conda package uses the
        # extracted .tar.bz2
        pfe = ProgressiveFetchExtract((zlib_conda_prec,))
        pfe.prepare()
        assert len(pfe.cache_actions) == 0
        assert len(pfe.extract_actions) == 0


@pytest.mark.skipif(
    on_win and datetime.datetime.now() < datetime.datetime(2020, 1, 30), reason="time bomb"
)
def test_instantiating_package_cache_when_both_tar_bz2_and_conda_exist():
    """
    If both .tar.bz2 and .conda packages exist in a writable package cache, but neither is
    unpacked, the .conda package should be preferred and unpacked in place.
    """
    with make_temp_package_cache() as pkgs_dir:
        # copy .tar.bz2 to package cache
        cache_action = CacheUrlAction(
            f"{CONDA_PKG_REPO}/{subdir}/{zlib_tar_bz2_fn}",
            pkgs_dir,
            zlib_tar_bz2_fn,
        )
        cache_action.verify()
        cache_action.execute()
        cache_action.cleanup()

        # copy .conda to package cache
        cache_action = CacheUrlAction(
            f"{CONDA_PKG_REPO}/{subdir}/{zlib_conda_fn}",
            pkgs_dir,
            zlib_conda_fn,
        )
        cache_action.verify()
        cache_action.execute()
        cache_action.cleanup()

        PackageCacheData._cache_.clear()
        pcd = PackageCacheData(pkgs_dir)
        pcrecs = tuple(pcd.iter_records())
        assert len(pcrecs) == 1
        pcrec = pcrecs[0]

        # ensure the package was actually extracted by presence of repodata_record.json
        with open(join(pkgs_dir, zlib_base_fn, "info", "repodata_record.json")) as fh:
            repodata_record = json.load(fh)

        assert pcrec.fn == zlib_conda_fn == repodata_record["fn"]
        assert pcrec.md5 == repodata_record["md5"]

        pkgs_dir_files = listdir(pkgs_dir)
        assert zlib_base_fn in pkgs_dir_files
        assert zlib_tar_bz2_fn in pkgs_dir_files
        assert zlib_conda_fn in pkgs_dir_files


def test_instantiating_package_cache_when_both_tar_bz2_and_conda_exist_read_only():
    """
    If both .tar.bz2 and .conda packages exist in a read-only package cache, but neither is
    unpacked, the .conda package should be preferred and pcrec loaded from that package.
    """
    with make_temp_package_cache() as pkgs_dir:
        # instantiate to create magic file
        PackageCacheData(pkgs_dir)

        # copy .tar.bz2 to package cache
        cache_action = CacheUrlAction(
            f"{CONDA_PKG_REPO}/{subdir}/{zlib_tar_bz2_fn}",
            pkgs_dir,
            zlib_tar_bz2_fn,
        )
        cache_action.verify()
        cache_action.execute()
        cache_action.cleanup()

        # copy .conda to package cache
        cache_action = CacheUrlAction(
            f"{CONDA_PKG_REPO}/{subdir}/{zlib_conda_fn}",
            pkgs_dir,
            zlib_conda_fn,
        )
        cache_action.verify()
        cache_action.execute()
        cache_action.cleanup()

        make_read_only(join(pkgs_dir, PACKAGE_CACHE_MAGIC_FILE))
        PackageCacheData._cache_.clear()

        pcd = PackageCacheData(pkgs_dir)
        pcrecs = tuple(pcd.iter_records())
        assert len(pcrecs) == 1
        pcrec = pcrecs[0]

        # no repodata_record.json file should be created
        assert not isfile(join(pkgs_dir, zlib_base_fn, "info", "repodata_record.json"))

        assert pcrec.fn == zlib_conda_fn
        assert pcrec.md5 == "edad165fc3d25636d4f0a61c42873fbc"
        assert pcrec.size == 112305

        pkgs_dir_files = listdir(pkgs_dir)
        assert zlib_base_fn not in pkgs_dir_files
        assert zlib_tar_bz2_fn in pkgs_dir_files
        assert zlib_conda_fn in pkgs_dir_files


def test_cover_reverse():
    class f:
        def result(self):
            raise Exception()

    class action:
        def reverse(self):
            pass

    class progress:
        def close(self):
            pass

        def finish(self):
            pass

    exceptions = []

    package_cache_data.done_callback(f(), (action(),), progress(), exceptions)  # type: ignore
    package_cache_data.do_cache_action("dummy", None, None)
    package_cache_data.do_extract_action("dummy", None, None)


def test_cover_get_entry_to_link():
    with pytest.raises(CondaError):
        PackageCacheData.get_entry_to_link(
            PackageRecord(name="does-not-exist", version="4", build_number=0, build="")
        )

    exists_record = PackageRecord(
        name="brotlipy", version="0.7.0", build_number=1003, build="py38h9ed2024_1003"
    )

    exists = PackageCacheRecord(
        _hash=4599667980631885143,
        name="brotlipy",
        version="0.7.0",
        build="py38h9ed2024_1003",
        build_number=1003,
        subdir="osx-64",
        fn="brotlipy-0.7.0-py38h9ed2024_1003.conda",
        url="https://repo.anaconda.com/pkgs/main/osx-64/brotlipy-0.7.0-py38h9ed2024_1003.conda",
        sha256="8cd905ec746456419b0ba8b58003e35860f4c1205fc2be810de06002ba257418",
        arch="x86_64",
        platform="darwin",
        depends=("cffi >=1.0.0", "python >=3.8,<3.9.0a0"),
        constrains=(),
        track_features=(),
        features=(),
        license="MIT",
        license_family="MIT",
        timestamp=1605539545.169,
        size=339408,
        package_tarball_full_path="/pkgs/brotlipy-0.7.0-py38h9ed2024_1003.conda",
        extracted_package_dir="/pkgs/brotlipy-0.7.0-py38h9ed2024_1003",
        md5="41b0bc0721aecf75336a098f4d5314b8",
    )

    with make_temp_package_cache() as pkgs_dir:
        first_writable = PackageCacheData(pkgs_dir)
        assert first_writable._package_cache_records is not None
        first_writable._package_cache_records[exists] = exists
        PackageCacheData.get_entry_to_link(exists_record)
        del first_writable._package_cache_records[exists]


def test_cover_fetch_not_exists():
    """
    Conda collects all exceptions raised during ProgressiveFetchExtract into a
    CondaMultiError. TODO: Is this necessary?
    """
    with pytest.raises(CondaMultiError):
        ProgressiveFetchExtract(
            [
                MatchSpec(
                    url="http://localhost:8080/conda-test/fakepackage-1.2.12-testing_3.conda"
                ),
                MatchSpec(
                    url="http://localhost:8080/conda-test/phonypackage-0.0.1-testing_3.conda"
                ),
            ]
        ).execute()


def test_cover_extract_bad_package(tmp_path):
    filename = "fakepackage-1.2.12-testing_3.conda"
    fullpath = tmp_path / filename
    with open(fullpath, "w") as archive:
        archive.write("")
    PackageCacheData.first_writable()._make_single_record(str(fullpath))<|MERGE_RESOLUTION|>--- conflicted
+++ resolved
@@ -14,7 +14,6 @@
 from conda.common.io import env_vars
 from conda.core import package_cache_data
 from conda.core.index import get_index
-<<<<<<< HEAD
 from conda.core.package_cache_data import (
     PackageCacheData,
     PackageCacheRecord,
@@ -23,18 +22,7 @@
 )
 from conda.core.path_actions import CacheUrlAction
 from conda.exports import MatchSpec, url_path
-=======
-from conda.core import package_cache_data
-from conda.core.package_cache_data import (
-    PackageCacheData,
-    ProgressiveFetchExtract,
-    PackageRecord,
-    PackageCacheRecord,
-)
-from conda.core.path_actions import CacheUrlAction
-from conda.exceptions import CondaHTTPError
-from conda.exports import url_path, MatchSpec
->>>>>>> 77497aa1
+
 from conda.gateways.disk.create import copy
 from conda.gateways.disk.permissions import make_read_only
 from conda.gateways.disk.read import isfile, listdir, yield_lines
