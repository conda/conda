--- conflicted
+++ resolved
@@ -4,12 +4,8 @@
 
 import json
 from logging import getLogger
-<<<<<<< HEAD
-from os.path import dirname, join
+from os.path import join
 from pathlib import Path
-=======
-from os.path import join
->>>>>>> 2e3f909c
 from time import sleep
 from unittest import TestCase
 from unittest.mock import patch
@@ -21,11 +17,8 @@
 from conda.common.io import env_var, env_vars
 from conda.core.index import get_index
 from conda.core.subdir_data import (
-<<<<<<< HEAD
+    CondaRepoInterface,
     RepodataState,
-=======
->>>>>>> 2e3f909c
-    CondaRepoInterface,
     Response304ContentUnchanged,
     SubdirData,
     cache_fn_url,
@@ -33,20 +26,12 @@
     read_mod_and_etag,
 )
 from conda.exceptions import CondaSSLError, CondaUpgradeError, UnavailableInvalidChannel
-<<<<<<< HEAD
+from conda.exports import url_path
 from conda.gateways.connection import SSLError
 from conda.gateways.connection.session import CondaSession
 from conda.models.channel import Channel
 from conda.models.records import PackageRecord
-=======
-from conda.exports import url_path
-from conda.gateways.connection import SSLError
-from conda.gateways.connection.session import CondaSession
 from conda.testing.helpers import CHANNEL_DIR
-from conda.models.channel import Channel
-from conda.models.records import PackageRecord
-from conda.testing.helpers import CHANNEL_DIR
->>>>>>> 2e3f909c
 from conda.testing.integration import make_temp_env
 
 log = getLogger(__name__)
@@ -296,16 +281,6 @@
         assert precs[0].fn.endswith(".conda")
 
 
-<<<<<<< HEAD
-@pytest.mark.skip("causes test_prefix_graph.py::test_prefix_graph_1 to fail")
-def test_subdir_data_coverage(platform=OVERRIDE_PLATFORM):
-    # make_temp_env() suggests integration test
-    with make_temp_env(), env_vars(
-        {"CONDA_PLATFORM": platform},
-        stack_callback=conda_tests_ctxt_mgmt_def_pol,
-    ):
-        channel = Channel(join(dirname(__file__), "..", "data", "conda_format_repo", platform))
-=======
 def test_subdir_data_coverage(platform=OVERRIDE_PLATFORM):
     class ChannelCacheClear:
         def __enter__(self):
@@ -320,7 +295,6 @@
     ):
         channel = Channel(url_path(join(CHANNEL_DIR, platform)))
 
->>>>>>> 2e3f909c
         sd = SubdirData(channel)
         sd.load()
         assert all(isinstance(p, PackageRecord) for p in sd._package_records[1:])
@@ -328,26 +302,11 @@
         assert all(r.name == "zlib" for r in sd._iter_records_by_name("zlib"))  # type: ignore
 
         sd.reload()
-<<<<<<< HEAD
-=======
-
->>>>>>> 2e3f909c
         assert all(r.name == "zlib" for r in sd._iter_records_by_name("zlib"))  # type: ignore
 
         # newly deprecated, run them anyway
         sd._save_state(sd._load_state())
 
-<<<<<<< HEAD
-        # clear, to see our testing class
-        SubdirData._cache_.clear()
-
-        class SubdirDataRepodataTooNew(SubdirData):
-            def _load(self):
-                return {"repodata_version": 1024}
-
-        with pytest.raises(CondaUpgradeError):
-            SubdirDataRepodataTooNew(channel).load()
-=======
 
 @pytest.mark.skip("causes test_prefix_graph_1 to fail")
 def test_repodata_version_error(platform=OVERRIDE_PLATFORM):
@@ -364,7 +323,6 @@
         SubdirDataRepodataTooNew(channel).load()
 
     SubdirData._cache_.clear()
->>>>>>> 2e3f909c
 
 
 def test_metadata_cache_works(platform=OVERRIDE_PLATFORM):
@@ -410,7 +368,6 @@
         assert precs_b == precs_a
 
 
-<<<<<<< HEAD
 def test_cache_json(tmp_path: Path):
     """
     Load and save standardized field names, from internal matches-legacy
@@ -455,7 +412,8 @@
 
     state_invalid = RepodataState(cache_json, cache_state, "repodata.json").load()
     assert state_invalid.get("mod") == ""
-=======
+
+
 def test_search_by_packagerecord(platform=OVERRIDE_PLATFORM):
     local_channel = Channel(join(CHANNEL_DIR, platform))
     sd = SubdirData(channel=local_channel)
@@ -464,5 +422,4 @@
     assert len(tuple(sd.query("*[version=1.2.11]"))) >= 1
 
     # test search by PackageRecord
-    assert any(sd.query(next(sd.query("zlib"))))  # type: ignore
->>>>>>> 2e3f909c
+    assert any(sd.query(next(sd.query("zlib"))))  # type: ignore