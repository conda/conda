--- conflicted
+++ resolved
@@ -45,11 +45,7 @@
 
 @pytest.mark.integration
 class GetRepodataIntegrationTests(TestCase):
-<<<<<<< HEAD
-    def test_get_index_no_platform_with_offline_cache(self, platform="linux-64"):
-=======
     def test_get_index_no_platform_with_offline_cache(self, platform=OVERRIDE_PLATFORM):
->>>>>>> c9aa8ff6
         import conda.core.subdir_data
 
         with env_vars(
@@ -242,11 +238,7 @@
         fetch_repodata_remote_request(url, etag, mod_stamp)
 
 
-<<<<<<< HEAD
-def test_subdir_data_prefers_conda_to_tar_bz2(platform="linux-64"):
-=======
 def test_subdir_data_prefers_conda_to_tar_bz2(platform=OVERRIDE_PLATFORM):
->>>>>>> c9aa8ff6
     # force this to False, because otherwise tests fail when run with old conda-build
     with env_vars(
         {"CONDA_USE_ONLY_TAR_BZ2": False, "CONDA_PLATFORM": platform},
@@ -258,11 +250,7 @@
         assert precs[0].fn.endswith(".conda")
 
 
-<<<<<<< HEAD
-def test_use_only_tar_bz2(platform="linux-64"):
-=======
 def test_use_only_tar_bz2(platform=OVERRIDE_PLATFORM):
->>>>>>> c9aa8ff6
     channel = Channel(join(dirname(__file__), "..", "data", "conda_format_repo", platform))
     SubdirData.clear_cached_local_channel_data()
     with env_var("CONDA_USE_ONLY_TAR_BZ2", True, stack_callback=conda_tests_ctxt_mgmt_def_pol):
@@ -276,11 +264,7 @@
         assert precs[0].fn.endswith(".conda")
 
 
-<<<<<<< HEAD
-def test_metadata_cache_works(platform="linux-64"):
-=======
 def test_metadata_cache_works(platform=OVERRIDE_PLATFORM):
->>>>>>> c9aa8ff6
     channel = Channel(join(dirname(__file__), "..", "data", "conda_format_repo", platform))
     SubdirData.clear_cached_local_channel_data()
 
@@ -303,11 +287,7 @@
         assert fetcher.call_count == 1
 
 
-<<<<<<< HEAD
-def test_metadata_cache_clearing(platform="linux-64"):
-=======
 def test_metadata_cache_clearing(platform=OVERRIDE_PLATFORM):
->>>>>>> c9aa8ff6
     channel = Channel(join(dirname(__file__), "..", "data", "conda_format_repo", platform))
     SubdirData.clear_cached_local_channel_data()
 
