--- conflicted
+++ resolved
@@ -49,96 +49,6 @@
     ("Windows", "AMD64"): "win-64",
 }
 
-<<<<<<< HEAD
-DEFAULTS_SAMPLE_PACKAGES = {
-    "linux-64": {
-        "channel": "pkgs/main/linux-64",
-        "name": "aiohttp",
-        "version": "2.3.9",
-        "build": "py35_0",
-        "build_number": 0,
-        "subdir": "linux-64",
-        "fn": "aiohttp-2.3.9-py35_0.conda",
-    },
-    "linux-aarch64": {
-        "channel": "pkgs/main/linux-aarch64",
-        "name": "aiohttp",
-        "version": "3.10.11",
-        "build": "py311h998d150_0",
-        "build_number": 0,
-        "subdir": "linux-aarch64",
-    },
-    "osx-64": {
-        "channel": "pkgs/main/osx-64",
-        "name": "aiohttp",
-        "version": "2.3.9",
-        "build": "py35_0",
-        "build_number": 0,
-        "subdir": "osx-64",
-    },
-    "osx-arm64": {
-        "channel": "pkgs/main/osx-arm64",
-        "name": "aiohttp",
-        "version": "3.9.3",
-        "build": "py310h80987f9_0",
-        "build_number": 0,
-        "subdir": "osx-arm64",
-    },
-    "win-64": {
-        "channel": "pkgs/main/win-64",
-        "name": "aiohttp",
-        "version": "2.3.9",
-        "build": "py35_0",
-        "build_number": 0,
-        "subdir": "win-64",
-    },
-}
-
-CONDAFORGE_SAMPLE_PACKAGES = {
-    "linux-64": {
-        "channel": "conda-forge",
-        "name": "vim",
-        "version": "9.1.0356",
-        "build": "py310pl5321hfe26b83_0",
-        "build_number": 0,
-        "subdir": "linux-64",
-    },
-    "linux-aarch64": {
-        "channel": "conda-forge",
-        "name": "vim",
-        "version": "9.1.0356",
-        "build": "py310pl5321hdc9b7a6_0",
-        "build_number": 0,
-        "subdir": "linux-aarch64",
-    },
-    "osx-64": {
-        "channel": "conda-forge",
-        "name": "vim",
-        "version": "9.1.0356",
-        "build": "py38pl5321h6d91244_0",
-        "build_number": 0,
-        "subdir": "osx-64",
-    },
-    "osx-arm64": {
-        "channel": "conda-forge",
-        "name": "vim",
-        "version": "9.1.0356",
-        "build": "py39pl5321h878be05_0",
-        "build_number": 0,
-        "subdir": "osx-arm64",
-    },
-    "win-64": {
-        "channel": "conda-forge",
-        "name": "vim",
-        "version": "9.1.0356",
-        "build": "py312h275cf98_0",
-        "build_number": 0,
-        "subdir": "win-64",
-    },
-}
-
-=======
->>>>>>> 84f7fb53
 
 @pytest.fixture
 def pkg_cache_entries(mocker):
@@ -261,18 +171,6 @@
 
 
 @pytest.mark.parametrize(
-    "subdir",
-    ["linux-64", "linux-aarch64", "osx-64", "osx-arm64", "win-64"]
-)
-@pytest.mark.memray
-@pytest.mark.integration
-<<<<<<< HEAD
-def test_get_index_lazy(subdir):
-    index = Index(channels=["defaults", "conda-forge"], platform=subdir)
-    main_prec = PackageRecord(**DEFAULTS_SAMPLE_PACKAGES[subdir])
-    conda_forge_prec = PackageRecord(**CONDAFORGE_SAMPLE_PACKAGES[subdir])
-=======
-@pytest.mark.parametrize(
     "channel,sample_packages",
     [
         (
@@ -367,12 +265,12 @@
         ),
     ],
 )
+@pytest.mark.memray
+@pytest.mark.integration
 def test_get_index_lazy(channel, sample_packages):
     """Test lazy index loading with the specified channel."""
-    subdir = PLATFORMS[(platform.system(), platform.machine())]
-    index = Index(channels=[channel], prepend=False, platform=subdir)
-    prec = PackageRecord(**sample_packages[subdir])
->>>>>>> 84f7fb53
+    index = Index(channels=[channel], prepend=False, platform=context.subdir)
+    prec = PackageRecord(**sample_packages[context.subdir])
 
     assert prec == index[prec]
 
