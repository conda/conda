# Copyright (C) 2012 Anaconda, Inc
# SPDX-License-Identifier: BSD-3-Clause
import copy
import sys
from pprint import pprint
from unittest.mock import Mock

import pytest

from conda.auxlib.ish import dals
from conda.base.context import conda_tests_ctxt_mgmt_def_pol, context
from conda.common.compat import on_linux
from conda.common.io import env_var, env_vars
from conda.core.solve import DepsModifier, UpdateModifier
from conda.exceptions import SpecsConfigurationConflictError, UnsatisfiableError
from conda.models.channel import Channel
from conda.models.enums import PackageType
from conda.models.records import PrefixRecord
from conda.models.version import VersionOrder
from conda.resolve import MatchSpec
from conda.testing.helpers import (
    CHANNEL_DIR,
    add_subdir,
    add_subdir_to_iter,
    convert_to_dist_str,
    get_solver,
    get_solver_2,
    get_solver_4,
    get_solver_aggregate_1,
    get_solver_aggregate_2,
    get_solver_cuda,
    get_solver_must_unfreeze,
)

pytestmark = pytest.mark.usefixtures("parametrized_solver_fixture")


def test_solve_1(tmpdir):
    specs = (MatchSpec("numpy"),)

    with get_solver(tmpdir, specs) as solver:
        final_state = solver.solve_final_state()
        # print(convert_to_dist_str(final_state))
        order = add_subdir_to_iter(
            (
                "channel-1::openssl-1.0.1c-0",
                "channel-1::readline-6.2-0",
                "channel-1::sqlite-3.7.13-0",
                "channel-1::system-5.8-1",
                "channel-1::tk-8.5.13-0",
                "channel-1::zlib-1.2.7-0",
                "channel-1::python-3.3.2-0",
                "channel-1::numpy-1.7.1-py33_0",
            )
        )
        assert convert_to_dist_str(final_state) == order

    specs_to_add = (MatchSpec("python=2"),)
    with get_solver(
        tmpdir,
        specs_to_add=specs_to_add,
        prefix_records=final_state,
        history_specs=specs,
    ) as solver:
        final_state = solver.solve_final_state()
        # print(convert_to_dist_str(final_state))
        order = add_subdir_to_iter(
            (
                "channel-1::openssl-1.0.1c-0",
                "channel-1::readline-6.2-0",
                "channel-1::sqlite-3.7.13-0",
                "channel-1::system-5.8-1",
                "channel-1::tk-8.5.13-0",
                "channel-1::zlib-1.2.7-0",
                "channel-1::python-2.7.5-0",
                "channel-1::numpy-1.7.1-py27_0",
            )
        )
        assert convert_to_dist_str(final_state) == order


def test_solve_2(tmpdir):
    if context.solver == "libmamba":
        pytest.skip(
            "conda-libmamba-solver does not use Solver.ssc (SolverStateContainer)"
        )

    specs = (MatchSpec("numpy"),)

    with get_solver_aggregate_1(tmpdir, specs) as solver:
        final_state = solver.solve_final_state()
        # print(convert_to_dist_str(final_state))
        order = add_subdir_to_iter(
            (
                "channel-2::mkl-2017.0.3-0",
                "channel-2::openssl-1.0.2l-0",
                "channel-2::readline-6.2-2",
                "channel-2::sqlite-3.13.0-0",
                "channel-2::tk-8.5.18-0",
                "channel-2::xz-5.2.3-0",
                "channel-2::zlib-1.2.11-0",
                "channel-2::python-3.6.2-0",
                "channel-2::numpy-1.13.1-py36_0",
            )
        )
        assert convert_to_dist_str(final_state) == order

    specs_to_add = (MatchSpec("channel-4::numpy"),)
    with get_solver_aggregate_1(
        tmpdir,
        specs_to_add=specs_to_add,
        prefix_records=final_state,
        history_specs=specs,
    ) as solver:
        solver.solve_final_state()
        extra_prec = PrefixRecord(
            _hash=5842798532132402024,
            name="mkl",
            version="2017.0.3",
            build="0",
            build_number=0,
            channel=Channel("channel-2/osx-64"),
            subdir="osx-64",
            fn="mkl-2017.0.3-0.tar.bz2",
            md5="76cfa5d21e73db338ffccdbe0af8a727",
            url="https://conda.anaconda.org/channel-2/osx-64/mkl-2017.0.3-0.tar.bz2",
            arch="x86_64",
            platform="darwin",
            depends=(),
            constrains=(),
            track_features=(),
            features=(),
            license="proprietary - Intel",
            license_family="Proprietary",
            timestamp=0,
            date="2017-06-26",
            size=135839394,
        )

        solver_ssc = copy.copy(solver.ssc)
        ssc = solver.ssc
        ssc.add_back_map = [MatchSpec("mkl")]
        # Do a transformation from set -> list for precs (done in _run_sat)
        sol_precs = [_ for _ in ssc.solution_precs]
        ssc.solution_precs = copy.copy(sol_precs)
        # Add extra prec to the ssc being used
        sol_precs.append(extra_prec)
        solver_ssc.solution_precs = sol_precs

        # Last modification to ssc before finding orphaned packages is done by run_sat
        solver._run_sat = Mock(return_value=ssc)
        # Give solver the modified ssc
        solver.ssc = solver_ssc
        final_state = solver.solve_final_state(
            update_modifier=UpdateModifier.UPDATE_ALL
        )
        prec_names = [_.name for _ in final_state]
        assert len(prec_names) == len(set(prec_names))


def test_virtual_package_solver(tmpdir, clear_cuda_version):
    if context.solver == "libmamba":
        pytest.skip(
            "conda-libmamba-solver does not use Solver.ssc (SolverStateContainer)"
        )

    specs = (MatchSpec("cudatoolkit"),)

    with env_var("CONDA_OVERRIDE_CUDA", "10.0"):
        with get_solver_cuda(tmpdir, specs) as solver:
            _ = solver.solve_final_state()
            ssc = solver.ssc
            # Check the cuda virtual package is included in the solver
            assert "__cuda" in ssc.specs_map.keys()

            # Check that the environment is consistent after installing a
            # package which *depends* on a virtual package
            for pkgs in ssc.solution_precs:
                if pkgs.name == "cudatoolkit":
                    # make sure this package depends on the __cuda virtual
                    # package as a dependency since this is requirement of the
                    # test the test
                    assert "__cuda" in pkgs.depends[0]
            assert ssc.r.bad_installed(ssc.solution_precs, ())[1] is None


def test_solve_msgs_exclude_vp(tmpdir, clear_cuda_version):
    # Sovler hints should exclude virtual packages that are not dependencies
    specs = (
        MatchSpec("python =2.7.5"),
        MatchSpec("readline =5.0"),
    )

    with env_var("CONDA_OVERRIDE_CUDA", "10.0"):
        with get_solver_cuda(tmpdir, specs) as solver:
            with pytest.raises(UnsatisfiableError) as exc:
                solver.solve_final_state()

    assert "__cuda==10.0" not in str(exc.value).strip()


def test_cuda_1(tmpdir, clear_cuda_version):
    specs = (MatchSpec("cudatoolkit"),)

    with env_var("CONDA_OVERRIDE_CUDA", "9.2"):
        with get_solver_cuda(tmpdir, specs) as solver:
            final_state = solver.solve_final_state()
            # print(convert_to_dist_str(final_state))
            order = add_subdir_to_iter(("channel-1::cudatoolkit-9.0-0",))
            assert convert_to_dist_str(final_state) == order


def test_cuda_2(tmpdir, clear_cuda_version):
    specs = (MatchSpec("cudatoolkit"),)

    with env_var("CONDA_OVERRIDE_CUDA", "10.0"):
        with get_solver_cuda(tmpdir, specs) as solver:
            final_state = solver.solve_final_state()
            # print(convert_to_dist_str(final_state))
            order = add_subdir_to_iter(("channel-1::cudatoolkit-10.0-0",))
            assert convert_to_dist_str(final_state) == order


def test_cuda_fail_1(tmpdir, clear_cuda_version):
    specs = (MatchSpec("cudatoolkit"),)

    # No cudatoolkit in index for CUDA 8.0
    with env_var("CONDA_OVERRIDE_CUDA", "8.0"):
        with get_solver_cuda(tmpdir, specs) as solver:
            with pytest.raises(UnsatisfiableError) as exc:
                solver.solve_final_state()

    if context.solver == "libmamba":
        # LIBMAMBA ADJUSTMENT
        # We have a different (yet equivalent) error message
        possible_messages = [
            dals(
                """Encountered problems while solving:
  - nothing provides __cuda >=9.0 needed by cudatoolkit-9.0-0"""
            ),
            dals(
                """Encountered problems while solving:
  - nothing provides __cuda >=10.0 needed by cudatoolkit-10.0-0"""
            ),
        ]
        exc_msg = str(exc.value).strip()
        assert any(msg in exc_msg for msg in possible_messages)
    else:
        assert str(exc.value).strip() == dals(
            f"""The following specifications were found to be incompatible with your system:

  - feature:/{context._native_subdir()}::__cuda==8.0=0
  - cudatoolkit -> __cuda[version='>=10.0|>=9.0']

<<<<<<< HEAD
Your installed version is: 8.0"""
        )
=======
Your installed version is: 8.0""".format(plat)
    )
>>>>>>> e69b2353


def test_cuda_fail_2(tmpdir, clear_cuda_version):
    specs = (MatchSpec("cudatoolkit"),)

    # No CUDA on system
    with env_var("CONDA_OVERRIDE_CUDA", ""):
        with get_solver_cuda(tmpdir, specs) as solver:
            with pytest.raises(UnsatisfiableError) as exc:
                solver.solve_final_state()
    if context.solver == "libmamba":
        # LIBMAMBA ADJUSTMENT
        # We have a different (yet equivalent) error message
        possible_messages = [
            dals(
                """Encountered problems while solving:
  - nothing provides __cuda >=9.0 needed by cudatoolkit-9.0-0"""
            ),
            dals(
                """Encountered problems while solving:
  - nothing provides __cuda >=10.0 needed by cudatoolkit-10.0-0"""
            ),
        ]
        exc_msg = str(exc.value).strip()
        assert any(msg in exc_msg for msg in possible_messages)
    else:
        assert str(exc.value).strip() == dals(
            """The following specifications were found to be incompatible with your system:

  - cudatoolkit -> __cuda[version='>=10.0|>=9.0']

Your installed version is: not available"""
        )


def test_cuda_constrain_absent(tmpdir, clear_cuda_version):
    specs = (MatchSpec("cuda-constrain"),)

    with env_var("CONDA_OVERRIDE_CUDA", ""):
        with get_solver_cuda(tmpdir, specs) as solver:
            final_state = solver.solve_final_state()
            # print(convert_to_dist_str(final_state))
            order = add_subdir_to_iter(("channel-1::cuda-constrain-11.0-0",))
            assert convert_to_dist_str(final_state) == order


@pytest.mark.skip(reason="known broken; fix to be implemented")
def test_cuda_constrain_sat(tmpdir, clear_cuda_version):
    specs = (MatchSpec("cuda-constrain"),)

    with env_var("CONDA_OVERRIDE_CUDA", "10.0"):
        with get_solver_cuda(tmpdir, specs) as solver:
            final_state = solver.solve_final_state()
            # print(convert_to_dist_str(final_state))
            order = add_subdir_to_iter(("channel-1::cuda-constrain-10.0-0",))
            assert convert_to_dist_str(final_state) == order


@pytest.mark.skip(reason="known broken; fix to be implemented")
def test_cuda_constrain_unsat(tmpdir, clear_cuda_version):
    specs = (MatchSpec("cuda-constrain"),)

    # No cudatoolkit in index for CUDA 8.0
    with env_var("CONDA_OVERRIDE_CUDA", "8.0"):
        with get_solver_cuda(tmpdir, specs) as solver:
            with pytest.raises(UnsatisfiableError) as exc:
                solver.solve_final_state()

    assert str(exc.value).strip() == dals(
        """The following specifications were found to be incompatible with your system:

  - feature:|@/{}::__cuda==8.0=0
  - __cuda[version='>=10.0'] -> feature:/linux-64::__cuda==8.0=0

Your installed version is: 8.0""".format(context.subdir)
    )


@pytest.mark.skipif(not on_linux, reason="linux-only test")
def test_cuda_glibc_sat(tmpdir, clear_cuda_version):
    specs = (MatchSpec("cuda-glibc"),)

    with env_var("CONDA_OVERRIDE_CUDA", "10.0"), env_var(
        "CONDA_OVERRIDE_GLIBC", "2.23"
    ):
        with get_solver_cuda(tmpdir, specs) as solver:
            final_state = solver.solve_final_state()
            # print(convert_to_dist_str(final_state))
            order = add_subdir_to_iter(("channel-1::cuda-glibc-10.0-0",))
            assert convert_to_dist_str(final_state) == order


@pytest.mark.skip(reason="known broken; fix to be implemented")
@pytest.mark.skipif(not on_linux, reason="linux-only test")
def test_cuda_glibc_unsat_depend(tmpdir, clear_cuda_version):
    specs = (MatchSpec("cuda-glibc"),)

    with env_var("CONDA_OVERRIDE_CUDA", "8.0"), env_var("CONDA_OVERRIDE_GLIBC", "2.23"):
        with get_solver_cuda(tmpdir, specs) as solver:
            with pytest.raises(UnsatisfiableError) as exc:
                solver.solve_final_state()

    assert str(exc.value).strip() == dals(
        """The following specifications were found to be incompatible with your system:

  - feature:|@/{}::__cuda==8.0=0
  - __cuda[version='>=10.0'] -> feature:/linux-64::__cuda==8.0=0

Your installed version is: 8.0""".format(context.subdir)
    )


@pytest.mark.skip(reason="known broken; fix to be implemented")
@pytest.mark.skipif(not on_linux, reason="linux-only test")
def test_cuda_glibc_unsat_constrain(tmpdir, clear_cuda_version):
    specs = (MatchSpec("cuda-glibc"),)

    with env_var("CONDA_OVERRIDE_CUDA", "10.0"), env_var(
        "CONDA_OVERRIDE_GLIBC", "2.12"
    ):
        with get_solver_cuda(tmpdir, specs) as solver:
            with pytest.raises(UnsatisfiableError):
                solver.solve_final_state()


def test_prune_1(tmpdir, request):
    request.applymarker(
        pytest.mark.xfail(
            context.solver == "libmamba",
            reason="Features not supported in libmamba",
            strict=True,
        )
    )

    specs = (
        MatchSpec("numpy=1.6"),
        MatchSpec("python=2.7.3"),
        MatchSpec("accelerate"),
    )

    with get_solver(tmpdir, specs) as solver:
        final_state_1 = solver.solve_final_state()
        pprint(convert_to_dist_str(final_state_1))
        order = add_subdir_to_iter(
            (
                "channel-1::libnvvm-1.0-p0",
                "channel-1::mkl-rt-11.0-p0",
                "channel-1::openssl-1.0.1c-0",
                "channel-1::readline-6.2-0",
                "channel-1::sqlite-3.7.13-0",
                "channel-1::system-5.8-1",
                "channel-1::tk-8.5.13-0",
                "channel-1::zlib-1.2.7-0",
                "channel-1::llvm-3.2-0",
                "channel-1::python-2.7.3-7",
                "channel-1::bitarray-0.8.1-py27_0",
                "channel-1::llvmpy-0.11.2-py27_0",
                "channel-1::meta-0.4.2.dev-py27_0",
                "channel-1::mkl-service-1.0.0-py27_p0",
                "channel-1::numpy-1.6.2-py27_p4",
                "channel-1::numba-0.8.1-np16py27_0",
                "channel-1::numexpr-2.1-np16py27_p0",
                "channel-1::scipy-0.12.0-np16py27_p0",
                "channel-1::numbapro-0.11.0-np16py27_p0",
                "channel-1::scikit-learn-0.13.1-np16py27_p0",
                "channel-1::mkl-11.0-np16py27_p0",
                "channel-1::accelerate-1.1.0-np16py27_p0",
            )
        )
        assert convert_to_dist_str(final_state_1) == order

    specs_to_remove = (MatchSpec("numbapro"),)
    with get_solver(
        tmpdir,
        specs_to_remove=specs_to_remove,
        prefix_records=final_state_1,
        history_specs=specs,
    ) as solver:
        unlink_precs, link_precs = solver.solve_for_diff()
        pprint(convert_to_dist_str(unlink_precs))
        pprint(convert_to_dist_str(link_precs))
        unlink_order = add_subdir_to_iter(
            (
                "channel-1::accelerate-1.1.0-np16py27_p0",
                "channel-1::mkl-11.0-np16py27_p0",
                "channel-1::scikit-learn-0.13.1-np16py27_p0",
                "channel-1::numbapro-0.11.0-np16py27_p0",
                "channel-1::scipy-0.12.0-np16py27_p0",
                "channel-1::numexpr-2.1-np16py27_p0",
                "channel-1::numba-0.8.1-np16py27_0",
                "channel-1::numpy-1.6.2-py27_p4",
                "channel-1::mkl-service-1.0.0-py27_p0",
                "channel-1::meta-0.4.2.dev-py27_0",
                "channel-1::llvmpy-0.11.2-py27_0",
                "channel-1::bitarray-0.8.1-py27_0",
                "channel-1::llvm-3.2-0",
                "channel-1::mkl-rt-11.0-p0",
                "channel-1::libnvvm-1.0-p0",
            )
        )
        link_order = add_subdir_to_iter(("channel-1::numpy-1.6.2-py27_4",))
        assert convert_to_dist_str(unlink_precs) == unlink_order
        assert convert_to_dist_str(link_precs) == link_order


def test_update_prune_1(tmpdir):
    """Regression test: Ensure that update with prune is not taking the history
    into account, since that stops it from removing packages that were removed
    from the environment specs.
    """
    specs = (
        MatchSpec("numpy"),
        MatchSpec("python=2.7.3"),
    )

    with get_solver(tmpdir, specs) as solver:
        final_state_1 = solver.solve_final_state()
        pprint(convert_to_dist_str(final_state_1))
        order = add_subdir_to_iter(
            (
                "channel-1::openssl-1.0.1c-0",
                "channel-1::readline-6.2-0",
                "channel-1::sqlite-3.7.13-0",
                "channel-1::system-5.8-1",
                "channel-1::tk-8.5.13-0",
                "channel-1::zlib-1.2.7-0",
                "channel-1::python-2.7.3-7",
                "channel-1::numpy-1.7.1-py27_0",
            )
        )
        assert convert_to_dist_str(final_state_1) == order

    # Here numpy is removed from the specs (but the old specs are kept as
    # history).
    new_environment_specs = (MatchSpec("python=2.7.3"),)

    with get_solver(
        tmpdir,
        new_environment_specs,
        prefix_records=final_state_1,
        history_specs=specs,
    ) as solver:
        final_state_1 = solver.solve_final_state(prune=True)
        pprint(convert_to_dist_str(final_state_1))

        # Numpy should now be absent from the solved packages.
        order = add_subdir_to_iter(
            (
                "channel-1::openssl-1.0.1c-0",
                "channel-1::readline-6.2-0",
                "channel-1::sqlite-3.7.13-0",
                "channel-1::system-5.8-1",
                "channel-1::tk-8.5.13-0",
                "channel-1::zlib-1.2.7-0",
                "channel-1::python-2.7.3-7",
            )
        )
        assert convert_to_dist_str(final_state_1) == order


def test_update_prune_2(tmpdir, request):
    """Regression test: Ensure that update with prune is pruning dependencies
    of packages that are removed from environment as well.
    """
    request.applymarker(
        pytest.mark.xfail(
            context.solver == "libmamba",
            reason="Features not supported in libmamba",
            strict=True,
        )
    )

    specs = (
        MatchSpec("python=2.7.3"),
        MatchSpec("accelerate"),
    )

    with get_solver(tmpdir, specs) as solver:
        final_state_1 = solver.solve_final_state()
        pprint(convert_to_dist_str(final_state_1))
        order = add_subdir_to_iter(
            (
                "channel-1::libnvvm-1.0-p0",
                "channel-1::mkl-rt-11.0-p0",
                "channel-1::openssl-1.0.1c-0",
                "channel-1::readline-6.2-0",
                "channel-1::sqlite-3.7.13-0",
                "channel-1::system-5.8-1",
                "channel-1::tk-8.5.13-0",
                "channel-1::zlib-1.2.7-0",
                "channel-1::llvm-3.2-0",
                "channel-1::python-2.7.3-7",
                "channel-1::bitarray-0.8.1-py27_0",
                "channel-1::llvmpy-0.11.2-py27_0",
                "channel-1::meta-0.4.2.dev-py27_0",
                "channel-1::mkl-service-1.0.0-py27_p0",
                "channel-1::numpy-1.7.1-py27_p0",
                "channel-1::numba-0.8.1-np17py27_0",
                "channel-1::numexpr-2.1-np17py27_p0",
                "channel-1::scipy-0.12.0-np17py27_p0",
                "channel-1::numbapro-0.11.0-np17py27_p0",
                "channel-1::scikit-learn-0.13.1-np17py27_p0",
                "channel-1::mkl-11.0-np17py27_p0",
                "channel-1::accelerate-1.1.0-np17py27_p0",
            )
        )
        assert convert_to_dist_str(final_state_1) == order

    # Here accelerate is removed from the specs (but the old specs are kept as
    # history). This should cause every dependency of accelerate to disappear
    # from the pruned package list.
    new_environment_specs = (MatchSpec("python=2.7.3"),)

    with get_solver(
        tmpdir,
        new_environment_specs,
        prefix_records=final_state_1,
        history_specs=specs,
    ) as solver:
        final_state_1 = solver.solve_final_state(prune=True)
        pprint(convert_to_dist_str(final_state_1))

        # Every dependecy of accelerate should now be absent from the solved
        # packages.
        order = add_subdir_to_iter(
            (
                "channel-1::openssl-1.0.1c-0",
                "channel-1::readline-6.2-0",
                "channel-1::sqlite-3.7.13-0",
                "channel-1::system-5.8-1",
                "channel-1::tk-8.5.13-0",
                "channel-1::zlib-1.2.7-0",
                "channel-1::python-2.7.3-7",
            )
        )
        assert convert_to_dist_str(final_state_1) == order


def test_update_prune_3(tmpdir, request):
    """Ensure that update with prune is not removing packages that are still
    needed by remaining specs.
    """
    request.applymarker(
        pytest.mark.xfail(
            context.solver == "libmamba",
            reason="Features not supported in libmamba",
            strict=True,
        )
    )

    specs = (
        MatchSpec("numpy"),
        MatchSpec("python=2.7.3"),
        MatchSpec("accelerate"),
    )

    with get_solver(tmpdir, specs) as solver:
        final_state_1 = solver.solve_final_state()
        pprint(convert_to_dist_str(final_state_1))
        order = add_subdir_to_iter(
            (
                "channel-1::libnvvm-1.0-p0",
                "channel-1::mkl-rt-11.0-p0",
                "channel-1::openssl-1.0.1c-0",
                "channel-1::readline-6.2-0",
                "channel-1::sqlite-3.7.13-0",
                "channel-1::system-5.8-1",
                "channel-1::tk-8.5.13-0",
                "channel-1::zlib-1.2.7-0",
                "channel-1::llvm-3.2-0",
                "channel-1::python-2.7.3-7",
                "channel-1::bitarray-0.8.1-py27_0",
                "channel-1::llvmpy-0.11.2-py27_0",
                "channel-1::meta-0.4.2.dev-py27_0",
                "channel-1::mkl-service-1.0.0-py27_p0",
                "channel-1::numpy-1.7.1-py27_p0",
                "channel-1::numba-0.8.1-np17py27_0",
                "channel-1::numexpr-2.1-np17py27_p0",
                "channel-1::scipy-0.12.0-np17py27_p0",
                "channel-1::numbapro-0.11.0-np17py27_p0",
                "channel-1::scikit-learn-0.13.1-np17py27_p0",
                "channel-1::mkl-11.0-np17py27_p0",
                "channel-1::accelerate-1.1.0-np17py27_p0",
            )
        )
        assert convert_to_dist_str(final_state_1) == order

    # Here accelerate is removed from the specs (but the old specs are kept as
    # history). This should cause every dependency of accelerate to disappear
    # from the pruned package list, but numpy should be kept, because it is still
    # in the specs.
    new_environment_specs = (
        MatchSpec("numpy"),
        MatchSpec("python=2.7.3"),
    )

    with get_solver(
        tmpdir,
        new_environment_specs,
        prefix_records=final_state_1,
        history_specs=specs,
    ) as solver:
        final_state_1 = solver.solve_final_state(prune=True)
        pprint(convert_to_dist_str(final_state_1))

        # Every dependecy of accelerate should now be absent from the solved packages,
        # but numpy should remain.
        order = add_subdir_to_iter(
            (
                "channel-1::openssl-1.0.1c-0",
                "channel-1::readline-6.2-0",
                "channel-1::sqlite-3.7.13-0",
                "channel-1::system-5.8-1",
                "channel-1::tk-8.5.13-0",
                "channel-1::zlib-1.2.7-0",
                "channel-1::python-2.7.3-7",
                "channel-1::numpy-1.7.1-py27_0",
            )
        )
        assert convert_to_dist_str(final_state_1) == order


def test_update_prune_4(tmpdir):
    """Regression test: Ensure that update with prune is not taking the history
    into account, since that stops it from removing packages that were removed
    from the environment specs.
    """
    specs = (
        MatchSpec("numpy"),
        MatchSpec("python=2.7.3"),
    )

    with get_solver(tmpdir, specs) as solver:
        final_state_1 = solver.solve_final_state()
        pprint(convert_to_dist_str(final_state_1))
        order = add_subdir_to_iter(
            (
                "channel-1::openssl-1.0.1c-0",
                "channel-1::readline-6.2-0",
                "channel-1::sqlite-3.7.13-0",
                "channel-1::system-5.8-1",
                "channel-1::tk-8.5.13-0",
                "channel-1::zlib-1.2.7-0",
                "channel-1::python-2.7.3-7",
                "channel-1::numpy-1.7.1-py27_0",
            )
        )
        assert convert_to_dist_str(final_state_1) == order

    # Here numpy is removed from the specs (but the old specs are kept as
    # history).
    new_environment_specs = (MatchSpec("python=2.7.3"),)

    with get_solver(
        tmpdir,
        new_environment_specs,
        prefix_records=final_state_1,
        history_specs=specs,
    ) as solver:
        final_state_1 = solver.solve_final_state(
            prune=True,
            update_modifier=UpdateModifier.FREEZE_INSTALLED,
        )
        pprint(convert_to_dist_str(final_state_1))

        # Numpy should now be absent from the solved packages.
        order = add_subdir_to_iter(
            (
                "channel-1::openssl-1.0.1c-0",
                "channel-1::readline-6.2-0",
                "channel-1::sqlite-3.7.13-0",
                "channel-1::system-5.8-1",
                "channel-1::tk-8.5.13-0",
                "channel-1::zlib-1.2.7-0",
                "channel-1::python-2.7.3-7",
            )
        )
        assert convert_to_dist_str(final_state_1) == order


@pytest.mark.parametrize("prune", [True, False])
def test_update_prune_5(tmpdir, prune, capsys, request):
    """Regression test: Check that prefix data is not taken into account when solving on prune."""
    # "Create" a conda env with specs that "pin" dependencies.
    request.applymarker(
        pytest.mark.xfail(
            context.solver == "libmamba" and not prune,
            reason="Features not supported in libmamba",
            strict=True,
        )
    )

    specs = (
        MatchSpec("python=2.7"),
        MatchSpec("numexpr==2.0.1=np17py27_p3"),
    )
    with get_solver(tmpdir, specs) as solver:
        final_state_1 = solver.solve_final_state()

    out, _ = capsys.readouterr()
    assert "Updating numexpr is constricted by" not in out

    # If prefix data is evaluated it will conflict with "pinned" dependencies of new specs.
    new_environment_specs = (
        MatchSpec("python=2.7"),
        MatchSpec("numexpr==2.0.1=np17py27_p2"),
    )
    with get_solver(
        tmpdir,
        new_environment_specs,
        prefix_records=final_state_1,
        history_specs=specs,
    ) as solver:
        solver.solve_final_state(prune=prune)

    out, _ = capsys.readouterr()
    solve_using_prefix_data = not prune
    assert ("Updating numexpr is constricted by" in out) is solve_using_prefix_data


def test_force_remove_1(tmpdir, request):
    request.applymarker(
        pytest.mark.xfail(
            context.solver == "libmamba",
            reason="Known limitation. VERIFY task needed to make this pass, but breaks other tests."
            " See https://github.com/conda/conda-libmamba-solver/pull/302",
            strict=True,
        )
    )

    specs = (MatchSpec("numpy[version=*,build=*py27*]"),)
    with get_solver(tmpdir, specs) as solver:
        final_state_1 = solver.solve_final_state()
        # PrefixDag(final_state_1, specs).open_url()
        print(convert_to_dist_str(final_state_1))
        order = add_subdir_to_iter(
            (
                "channel-1::openssl-1.0.1c-0",
                "channel-1::readline-6.2-0",
                "channel-1::sqlite-3.7.13-0",
                "channel-1::system-5.8-1",
                "channel-1::tk-8.5.13-0",
                "channel-1::zlib-1.2.7-0",
                "channel-1::python-2.7.5-0",
                "channel-1::numpy-1.7.1-py27_0",
            )
        )
        assert convert_to_dist_str(final_state_1) == order

    # without force_remove, taking out python takes out everything that depends on it, too,
    #    so numpy goes away.  All of pythons' deps are also pruned.
    specs_to_remove = (MatchSpec("python"),)
    with get_solver(
        tmpdir,
        specs_to_remove=specs_to_remove,
        prefix_records=final_state_1,
        history_specs=specs,
    ) as solver:
        final_state_2 = solver.solve_final_state()
        # PrefixDag(final_state_2, specs).open_url()
        print(convert_to_dist_str(final_state_2))
        # openssl remains because it is in the aggressive_update_packages set,
        #    but everything else gets removed
        order = add_subdir_to_iter(("channel-1::openssl-1.0.1c-0",))
        assert convert_to_dist_str(final_state_2) == order

    # with force remove, we remove only the explicit specs that we provide
    #    this leaves an inconsistent env
    specs_to_remove = (MatchSpec("python"),)
    with get_solver(
        tmpdir,
        specs_to_remove=specs_to_remove,
        prefix_records=final_state_1,
        history_specs=specs,
    ) as solver:
        final_state_2 = solver.solve_final_state(force_remove=True)
        # PrefixDag(final_state_2, specs).open_url()
        print(convert_to_dist_str(final_state_2))
        order = add_subdir_to_iter(
            (
                "channel-1::numpy-1.7.1-py27_0",
                "channel-1::openssl-1.0.1c-0",
                "channel-1::readline-6.2-0",
                "channel-1::sqlite-3.7.13-0",
                "channel-1::system-5.8-1",
                "channel-1::tk-8.5.13-0",
                "channel-1::zlib-1.2.7-0",
            )
        )
        assert convert_to_dist_str(final_state_2) == order

    # re-solving restores order
    with get_solver(tmpdir, prefix_records=final_state_2) as solver:
        final_state_3 = solver.solve_final_state()
        # PrefixDag(final_state_2, specs).open_url()
        print(convert_to_dist_str(final_state_3))
        order = add_subdir_to_iter(
            (
                "channel-1::openssl-1.0.1c-0",
                "channel-1::readline-6.2-0",
                "channel-1::sqlite-3.7.13-0",
                "channel-1::system-5.8-1",
                "channel-1::tk-8.5.13-0",
                "channel-1::zlib-1.2.7-0",
                "channel-1::python-2.7.5-0",
                "channel-1::numpy-1.7.1-py27_0",
            )
        )
        assert convert_to_dist_str(final_state_3) == order


def test_no_deps_1(tmpdir):
    specs = (MatchSpec("python=2"),)
    with get_solver(tmpdir, specs) as solver:
        final_state_1 = solver.solve_final_state()
        # PrefixDag(final_state_1, specs).open_url()
        print(convert_to_dist_str(final_state_1))
        order = add_subdir_to_iter(
            (
                "channel-1::openssl-1.0.1c-0",
                "channel-1::readline-6.2-0",
                "channel-1::sqlite-3.7.13-0",
                "channel-1::system-5.8-1",
                "channel-1::tk-8.5.13-0",
                "channel-1::zlib-1.2.7-0",
                "channel-1::python-2.7.5-0",
            )
        )
        assert convert_to_dist_str(final_state_1) == order

    specs_to_add = (MatchSpec("numba"),)
    with get_solver(
        tmpdir, specs_to_add, prefix_records=final_state_1, history_specs=specs
    ) as solver:
        final_state_2 = solver.solve_final_state()
        # PrefixDag(final_state_2, specs).open_url()
        print(convert_to_dist_str(final_state_2))
        order = add_subdir_to_iter(
            (
                "channel-1::openssl-1.0.1c-0",
                "channel-1::readline-6.2-0",
                "channel-1::sqlite-3.7.13-0",
                "channel-1::system-5.8-1",
                "channel-1::tk-8.5.13-0",
                "channel-1::zlib-1.2.7-0",
                "channel-1::llvm-3.2-0",
                "channel-1::python-2.7.5-0",
                "channel-1::llvmpy-0.11.2-py27_0",
                "channel-1::meta-0.4.2.dev-py27_0",
                "channel-1::numpy-1.7.1-py27_0",
                "channel-1::numba-0.8.1-np17py27_0",
            )
        )
        assert convert_to_dist_str(final_state_2) == order

    specs_to_add = (MatchSpec("numba"),)
    with get_solver(
        tmpdir, specs_to_add, prefix_records=final_state_1, history_specs=specs
    ) as solver:
        final_state_2 = solver.solve_final_state(deps_modifier="NO_DEPS")
        # PrefixDag(final_state_2, specs).open_url()
        print(convert_to_dist_str(final_state_2))
        order = add_subdir_to_iter(
            (
                "channel-1::openssl-1.0.1c-0",
                "channel-1::readline-6.2-0",
                "channel-1::sqlite-3.7.13-0",
                "channel-1::system-5.8-1",
                "channel-1::tk-8.5.13-0",
                "channel-1::zlib-1.2.7-0",
                "channel-1::python-2.7.5-0",
                "channel-1::numba-0.8.1-np17py27_0",
            )
        )
        assert convert_to_dist_str(final_state_2) == order


def test_only_deps_1(tmpdir):
    specs = (MatchSpec("numba[version=*,build=*py27*]"),)
    with get_solver(tmpdir, specs) as solver:
        final_state_1 = solver.solve_final_state(deps_modifier=DepsModifier.ONLY_DEPS)
        # PrefixDag(final_state_1, specs).open_url()
        print(convert_to_dist_str(final_state_1))
        order = add_subdir_to_iter(
            (
                "channel-1::openssl-1.0.1c-0",
                "channel-1::readline-6.2-0",
                "channel-1::sqlite-3.7.13-0",
                "channel-1::system-5.8-1",
                "channel-1::tk-8.5.13-0",
                "channel-1::zlib-1.2.7-0",
                "channel-1::llvm-3.2-0",
                "channel-1::python-2.7.5-0",
                "channel-1::llvmpy-0.11.2-py27_0",
                "channel-1::meta-0.4.2.dev-py27_0",
                "channel-1::numpy-1.7.1-py27_0",
            )
        )
        assert convert_to_dist_str(final_state_1) == order


def test_only_deps_2(tmpdir):
    specs = (
        MatchSpec("numpy=1.5"),
        MatchSpec("python=2.7.3"),
    )
    with get_solver(tmpdir, specs) as solver:
        final_state_1 = solver.solve_final_state()
        # PrefixDag(final_state_1, specs).open_url()
        print(convert_to_dist_str(final_state_1))
        order = add_subdir_to_iter(
            (
                "channel-1::openssl-1.0.1c-0",
                "channel-1::readline-6.2-0",
                "channel-1::sqlite-3.7.13-0",
                "channel-1::system-5.8-1",
                "channel-1::tk-8.5.13-0",
                "channel-1::zlib-1.2.7-0",
                "channel-1::python-2.7.3-7",
                "channel-1::numpy-1.5.1-py27_4",
            )
        )
        assert convert_to_dist_str(final_state_1) == order

    specs_to_add = (MatchSpec("numba=0.5"),)
    with get_solver(tmpdir, specs_to_add) as solver:
        final_state_2 = solver.solve_final_state(deps_modifier=DepsModifier.ONLY_DEPS)
        # PrefixDag(final_state_2, specs).open_url()
        print(convert_to_dist_str(final_state_2))
        order = add_subdir_to_iter(
            (
                "channel-1::openssl-1.0.1c-0",
                "channel-1::readline-6.2-0",
                "channel-1::sqlite-3.7.13-0",
                "channel-1::system-5.8-1",
                "channel-1::tk-8.5.13-0",
                "channel-1::zlib-1.2.7-0",
                "channel-1::llvm-3.2-0",
                "channel-1::python-2.7.5-0",
                "channel-1::llvmpy-0.10.0-py27_0",
                "channel-1::meta-0.4.2.dev-py27_0",
                "channel-1::nose-1.3.0-py27_0",
                "channel-1::numpy-1.7.1-py27_0",
                # 'channel-1::numba-0.5.0-np17py27_0',  # not in the order because only_deps
            )
        )
        assert convert_to_dist_str(final_state_2) == order

    # fails because numpy=1.5 is in our history as an explicit spec
    specs_to_add = (MatchSpec("numba=0.5"),)
    with get_solver(
        tmpdir, specs_to_add, prefix_records=final_state_1, history_specs=specs
    ) as solver:
        with pytest.raises(UnsatisfiableError):
            final_state_2 = solver.solve_final_state(
                deps_modifier=DepsModifier.ONLY_DEPS
            )

    specs_to_add = MatchSpec("numba=0.5"), MatchSpec("numpy")
    with get_solver(
        tmpdir, specs_to_add, prefix_records=final_state_1, history_specs=specs
    ) as solver:
        final_state_2 = solver.solve_final_state(deps_modifier=DepsModifier.ONLY_DEPS)
        # PrefixDag(final_state_2, specs).open_url()
        print(convert_to_dist_str(final_state_2))
        order = add_subdir_to_iter(
            (
                "channel-1::openssl-1.0.1c-0",
                "channel-1::readline-6.2-0",
                "channel-1::sqlite-3.7.13-0",
                "channel-1::system-5.8-1",
                "channel-1::tk-8.5.13-0",
                "channel-1::zlib-1.2.7-0",
                "channel-1::llvm-3.2-0",
                "channel-1::python-2.7.3-7",
                "channel-1::llvmpy-0.10.0-py27_0",
                "channel-1::meta-0.4.2.dev-py27_0",
                "channel-1::nose-1.3.0-py27_0",
                "channel-1::numpy-1.7.1-py27_0",
                # 'channel-1::numba-0.5.0-np17py27_0',   # not in the order because only_deps
            )
        )
        assert convert_to_dist_str(final_state_2) == order


def test_update_all_1(tmpdir):
    if context.solver == "libmamba":
        # LIBMAMBA ADJUSTMENT
        # Libmamba requires MatchSpec.conda_build_form() internally, which depends on `version` and
        # `build` fields. `system` below is using only `build_number`, so we have to adapt the syntax
        # accordingly. It should be the same result, but in a conda_build_form-friendly way:
        system_spec = "system[version=*,build=*0]"
    else:
        system_spec = "system[version=*,build_number=0]"
    specs = (
        MatchSpec("numpy=1.5"),
        MatchSpec("python=2.6"),
        MatchSpec(system_spec),
    )
    with get_solver(tmpdir, specs) as solver:
        final_state_1 = solver.solve_final_state()
        # PrefixDag(final_state_1, specs).open_url()
        print(convert_to_dist_str(final_state_1))
        order = add_subdir_to_iter(
            (
                "channel-1::openssl-1.0.1c-0",
                "channel-1::readline-6.2-0",
                "channel-1::sqlite-3.7.13-0",
                "channel-1::system-5.8-0",
                "channel-1::tk-8.5.13-0",
                "channel-1::zlib-1.2.7-0",
                "channel-1::python-2.6.8-6",
                "channel-1::numpy-1.5.1-py26_4",
            )
        )
        assert convert_to_dist_str(final_state_1) == order

    specs_to_add = MatchSpec("numba=0.6"), MatchSpec("numpy")
    with get_solver(
        tmpdir, specs_to_add, prefix_records=final_state_1, history_specs=specs
    ) as solver:
        final_state_2 = solver.solve_final_state()
        # PrefixDag(final_state_2, specs).open_url()
        print(convert_to_dist_str(final_state_2))
        order = add_subdir_to_iter(
            (
                "channel-1::openssl-1.0.1c-0",
                "channel-1::readline-6.2-0",
                "channel-1::sqlite-3.7.13-0",
                "channel-1::system-5.8-0",
                "channel-1::tk-8.5.13-0",
                "channel-1::zlib-1.2.7-0",
                "channel-1::llvm-3.2-0",
                "channel-1::python-2.6.8-6",
                "channel-1::llvmpy-0.10.2-py26_0",
                "channel-1::nose-1.3.0-py26_0",
                "channel-1::numpy-1.7.1-py26_0",
                "channel-1::numba-0.6.0-np17py26_0",
            )
        )
        assert convert_to_dist_str(final_state_2) == order

    specs_to_add = (MatchSpec("numba=0.6"),)
    with get_solver(
        tmpdir, specs_to_add, prefix_records=final_state_1, history_specs=specs
    ) as solver:
        final_state_2 = solver.solve_final_state(
            update_modifier=UpdateModifier.UPDATE_ALL
        )
        # PrefixDag(final_state_2, specs).open_url()
        print(convert_to_dist_str(final_state_2))
        order = add_subdir_to_iter(
            (
                "channel-1::openssl-1.0.1c-0",
                "channel-1::readline-6.2-0",
                "channel-1::sqlite-3.7.13-0",
                "channel-1::system-5.8-1",
                "channel-1::tk-8.5.13-0",
                "channel-1::zlib-1.2.7-0",
                "channel-1::llvm-3.2-0",
                "channel-1::python-2.6.8-6",  # stick with python=2.6 even though UPDATE_ALL
                "channel-1::llvmpy-0.10.2-py26_0",
                "channel-1::nose-1.3.0-py26_0",
                "channel-1::numpy-1.7.1-py26_0",
                "channel-1::numba-0.6.0-np17py26_0",
            )
        )
        assert convert_to_dist_str(final_state_2) == order


def test_broken_install(tmpdir):
    if context.solver == "libmamba":
        pytest.skip("conda-libmamba-solver does not use a Solver._r (Resolve) object")

    specs = MatchSpec("pandas=0.11.0=np16py27_1"), MatchSpec("python=2.7")
    with get_solver(tmpdir, specs) as solver:
        final_state_1 = solver.solve_final_state()
        # PrefixDag(final_state_1, specs).open_url()
        print(convert_to_dist_str(final_state_1))
        order_original = add_subdir_to_iter(
            (
                "channel-1::openssl-1.0.1c-0",
                "channel-1::readline-6.2-0",
                "channel-1::sqlite-3.7.13-0",
                "channel-1::system-5.8-1",
                "channel-1::tk-8.5.13-0",
                "channel-1::zlib-1.2.7-0",
                "channel-1::python-2.7.5-0",
                "channel-1::numpy-1.6.2-py27_4",
                "channel-1::pytz-2013b-py27_0",
                "channel-1::six-1.3.0-py27_0",
                "channel-1::dateutil-2.1-py27_1",
                "channel-1::scipy-0.12.0-np16py27_0",
                "channel-1::pandas-0.11.0-np16py27_1",
            )
        )
        assert convert_to_dist_str(final_state_1) == order_original
        assert solver._r.environment_is_consistent(final_state_1)

    # Add an incompatible numpy; installation should be untouched
    final_state_1_modified = list(final_state_1)
    numpy_matcher = MatchSpec("channel-1::numpy==1.7.1=py33_p0")
    numpy_prec = next(prec for prec in solver._index if numpy_matcher.match(prec))
    final_state_1_modified[7] = numpy_prec
    assert not solver._r.environment_is_consistent(final_state_1_modified)

    specs_to_add = (MatchSpec("flask"),)
    with get_solver(
        tmpdir, specs_to_add, prefix_records=final_state_1_modified, history_specs=specs
    ) as solver:
        final_state_2 = solver.solve_final_state()
        # PrefixDag(final_state_2, specs).open_url()
        print(convert_to_dist_str(final_state_2))
        order = add_subdir_to_iter(
            (
                "channel-1::numpy-1.7.1-py33_p0",
                "channel-1::openssl-1.0.1c-0",
                "channel-1::readline-6.2-0",
                "channel-1::sqlite-3.7.13-0",
                "channel-1::system-5.8-1",
                "channel-1::tk-8.5.13-0",
                "channel-1::zlib-1.2.7-0",
                "channel-1::python-2.7.5-0",
                "channel-1::jinja2-2.6-py27_0",
                "channel-1::pytz-2013b-py27_0",
                "channel-1::scipy-0.12.0-np16py27_0",
                "channel-1::six-1.3.0-py27_0",
                "channel-1::werkzeug-0.8.3-py27_0",
                "channel-1::dateutil-2.1-py27_1",
                "channel-1::flask-0.9-py27_0",
                "channel-1::pandas-0.11.0-np16py27_1",
            )
        )
        assert convert_to_dist_str(final_state_2) == order
        assert not solver._r.environment_is_consistent(final_state_2)

    # adding numpy spec again snaps the packages back to a consistent state
    specs_to_add = (
        MatchSpec("flask"),
        MatchSpec("numpy 1.6.*"),
    )
    with get_solver(
        tmpdir, specs_to_add, prefix_records=final_state_1_modified, history_specs=specs
    ) as solver:
        final_state_2 = solver.solve_final_state()
        # PrefixDag(final_state_2, specs).open_url()
        print(convert_to_dist_str(final_state_2))
        order = add_subdir_to_iter(
            (
                "channel-1::openssl-1.0.1c-0",
                "channel-1::readline-6.2-0",
                "channel-1::sqlite-3.7.13-0",
                "channel-1::system-5.8-1",
                "channel-1::tk-8.5.13-0",
                "channel-1::zlib-1.2.7-0",
                "channel-1::python-2.7.5-0",
                "channel-1::jinja2-2.6-py27_0",
                "channel-1::numpy-1.6.2-py27_4",
                "channel-1::pytz-2013b-py27_0",
                "channel-1::six-1.3.0-py27_0",
                "channel-1::werkzeug-0.8.3-py27_0",
                "channel-1::dateutil-2.1-py27_1",
                "channel-1::flask-0.9-py27_0",
                "channel-1::scipy-0.12.0-np16py27_0",
                "channel-1::pandas-0.11.0-np16py27_1",
            )
        )
        assert convert_to_dist_str(final_state_2) == order
        assert solver._r.environment_is_consistent(final_state_2)

    # Add an incompatible pandas; installation should be untouched, then fixed
    final_state_2_mod = list(final_state_1)
    pandas_matcher = MatchSpec("channel-1::pandas==0.11.0=np17py27_1")
    pandas_prec = next(prec for prec in solver._index if pandas_matcher.match(prec))
    final_state_2_mod[12] = pandas_prec
    assert not solver._r.environment_is_consistent(final_state_2_mod)


def test_conda_downgrade(tmpdir):
    specs = (MatchSpec("conda-build"),)
    with env_var(
        "CONDA_CHANNEL_PRIORITY", "False", stack_callback=conda_tests_ctxt_mgmt_def_pol
    ):
        with get_solver_aggregate_1(tmpdir, specs) as solver:
            final_state_1 = solver.solve_final_state()
            pprint(convert_to_dist_str(final_state_1))
            order = add_subdir_to_iter(
                (
                    "channel-4::ca-certificates-2018.03.07-0",
                    "channel-2::conda-env-2.6.0-0",
                    "channel-2::libffi-3.2.1-1",
                    "channel-4::libgcc-ng-8.2.0-hdf63c60_0",
                    "channel-4::libstdcxx-ng-8.2.0-hdf63c60_0",
                    "channel-2::zlib-1.2.11-0",
                    "channel-4::ncurses-6.1-hf484d3e_0",
                    "channel-4::openssl-1.0.2p-h14c3975_0",
                    "channel-4::patchelf-0.9-hf484d3e_2",
                    "channel-4::tk-8.6.7-hc745277_3",
                    "channel-4::xz-5.2.4-h14c3975_4",
                    "channel-4::yaml-0.1.7-had09818_2",
                    "channel-4::libedit-3.1.20170329-h6b74fdf_2",
                    "channel-4::readline-7.0-ha6073c6_4",
                    "channel-4::sqlite-3.24.0-h84994c4_0",
                    "channel-4::python-3.7.0-hc3d631a_0",
                    "channel-4::asn1crypto-0.24.0-py37_0",
                    "channel-4::beautifulsoup4-4.6.3-py37_0",
                    "channel-4::certifi-2018.8.13-py37_0",
                    "channel-4::chardet-3.0.4-py37_1",
                    "channel-4::cryptography-vectors-2.3-py37_0",
                    "channel-4::filelock-3.0.4-py37_0",
                    "channel-4::glob2-0.6-py37_0",
                    "channel-4::idna-2.7-py37_0",
                    "channel-4::markupsafe-1.0-py37h14c3975_1",
                    "channel-4::pkginfo-1.4.2-py37_1",
                    "channel-4::psutil-5.4.6-py37h14c3975_0",
                    "channel-4::pycosat-0.6.3-py37h14c3975_0",
                    "channel-4::pycparser-2.18-py37_1",
                    "channel-4::pysocks-1.6.8-py37_0",
                    "channel-4::pyyaml-3.13-py37h14c3975_0",
                    "channel-4::ruamel_yaml-0.15.46-py37h14c3975_0",
                    "channel-4::six-1.11.0-py37_1",
                    "channel-4::cffi-1.11.5-py37h9745a5d_0",
                    "channel-4::setuptools-40.0.0-py37_0",
                    "channel-4::cryptography-2.3-py37hb7f436b_0",
                    "channel-4::jinja2-2.10-py37_0",
                    "channel-4::pyopenssl-18.0.0-py37_0",
                    "channel-4::urllib3-1.23-py37_0",
                    "channel-4::requests-2.19.1-py37_0",
                    "channel-4::conda-4.5.10-py37_0",
                    "channel-4::conda-build-3.12.1-py37_0",
                )
            )
            assert convert_to_dist_str(final_state_1) == order

    specs_to_add = (MatchSpec("itsdangerous"),)  # MatchSpec("conda"),
    saved_sys_prefix = sys.prefix
    try:
        sys.prefix = tmpdir.strpath
        with get_solver_aggregate_1(
            tmpdir,
            specs_to_add=specs_to_add,
            prefix_records=final_state_1,
            history_specs=specs,
        ) as solver:
            unlink_precs, link_precs = solver.solve_for_diff()
            pprint(convert_to_dist_str(unlink_precs))
            pprint(convert_to_dist_str(link_precs))
            unlink_order = (
                # no conda downgrade
            )
            link_order = ("channel-2/noarch::itsdangerous-0.24-py_0",)
            assert convert_to_dist_str(unlink_precs) == unlink_order
            assert convert_to_dist_str(link_precs) == link_order

        specs_to_add = (
            MatchSpec("itsdangerous"),
            MatchSpec("conda"),
        )
        with get_solver_aggregate_1(
            tmpdir,
            specs_to_add=specs_to_add,
            prefix_records=final_state_1,
            history_specs=specs,
        ) as solver:
            unlink_precs, link_precs = solver.solve_for_diff()
            pprint(convert_to_dist_str(unlink_precs))
            pprint(convert_to_dist_str(link_precs))
            assert convert_to_dist_str(unlink_precs) == unlink_order
            assert convert_to_dist_str(link_precs) == link_order

        specs_to_add = (
            MatchSpec("itsdangerous"),
            MatchSpec("conda<4.4.10"),
            MatchSpec("python"),
        )
        with get_solver_aggregate_1(
            tmpdir,
            specs_to_add=specs_to_add,
            prefix_records=final_state_1,
            history_specs=specs,
        ) as solver:
            unlink_precs, link_precs = solver.solve_for_diff()
            pprint(convert_to_dist_str(unlink_precs))
            pprint(convert_to_dist_str(link_precs))
            unlink_order = add_subdir_to_iter(
                (
                    # now conda gets downgraded
                    "channel-4::conda-build-3.12.1-py37_0",
                    "channel-4::conda-4.5.10-py37_0",
                    "channel-4::requests-2.19.1-py37_0",
                    "channel-4::urllib3-1.23-py37_0",
                    "channel-4::pyopenssl-18.0.0-py37_0",
                    "channel-4::jinja2-2.10-py37_0",
                    "channel-4::cryptography-2.3-py37hb7f436b_0",
                    "channel-4::setuptools-40.0.0-py37_0",
                    "channel-4::cffi-1.11.5-py37h9745a5d_0",
                    "channel-4::six-1.11.0-py37_1",
                    "channel-4::ruamel_yaml-0.15.46-py37h14c3975_0",
                    "channel-4::pyyaml-3.13-py37h14c3975_0",
                    "channel-4::pysocks-1.6.8-py37_0",
                    "channel-4::pycparser-2.18-py37_1",
                    "channel-4::pycosat-0.6.3-py37h14c3975_0",
                    "channel-4::psutil-5.4.6-py37h14c3975_0",
                    "channel-4::pkginfo-1.4.2-py37_1",
                    "channel-4::markupsafe-1.0-py37h14c3975_1",
                    "channel-4::idna-2.7-py37_0",
                    "channel-4::glob2-0.6-py37_0",
                    "channel-4::filelock-3.0.4-py37_0",
                    "channel-4::cryptography-vectors-2.3-py37_0",
                    "channel-4::chardet-3.0.4-py37_1",
                    "channel-4::certifi-2018.8.13-py37_0",
                    "channel-4::beautifulsoup4-4.6.3-py37_0",
                    "channel-4::asn1crypto-0.24.0-py37_0",
                    "channel-4::python-3.7.0-hc3d631a_0",
                    "channel-4::sqlite-3.24.0-h84994c4_0",
                    "channel-4::readline-7.0-ha6073c6_4",
                    "channel-4::libedit-3.1.20170329-h6b74fdf_2",
                    "channel-4::yaml-0.1.7-had09818_2",
                    "channel-4::xz-5.2.4-h14c3975_4",
                    "channel-4::tk-8.6.7-hc745277_3",
                    "channel-4::openssl-1.0.2p-h14c3975_0",
                    "channel-4::ncurses-6.1-hf484d3e_0",
                )
            )
            link_order = add_subdir_to_iter(
                (
                    "channel-2::openssl-1.0.2l-0",
                    "channel-2::readline-6.2-2",
                    "channel-2::sqlite-3.13.0-0",
                    "channel-2::tk-8.5.18-0",
                    "channel-2::xz-5.2.3-0",
                    "channel-2::yaml-0.1.6-0",
                    "channel-2::python-3.6.2-0",
                    "channel-2::asn1crypto-0.22.0-py36_0",
                    "channel-4::beautifulsoup4-4.6.3-py36_0",
                    "channel-2::certifi-2016.2.28-py36_0",
                    "channel-4::chardet-3.0.4-py36_1",
                    "channel-4::filelock-3.0.4-py36_0",
                    "channel-4::glob2-0.6-py36_0",
                    "channel-2::idna-2.6-py36_0",
                    "channel-2::itsdangerous-0.24-py36_0",
                    "channel-2::markupsafe-1.0-py36_0",
                    "channel-4::pkginfo-1.4.2-py36_1",
                    "channel-2::psutil-5.2.2-py36_0",
                    "channel-2::pycosat-0.6.2-py36_0",
                    "channel-2::pycparser-2.18-py36_0",
                    "channel-2::pyparsing-2.2.0-py36_0",
                    "channel-2::pyyaml-3.12-py36_0",
                    "channel-2::requests-2.14.2-py36_0",
                    "channel-2::ruamel_yaml-0.11.14-py36_1",
                    "channel-2::six-1.10.0-py36_0",
                    "channel-2::cffi-1.10.0-py36_0",
                    "channel-2::packaging-16.8-py36_0",
                    "channel-2::setuptools-36.4.0-py36_1",
                    "channel-2::cryptography-1.8.1-py36_0",
                    "channel-2::jinja2-2.9.6-py36_0",
                    "channel-2::pyopenssl-17.0.0-py36_0",
                    "channel-2::conda-4.3.30-py36h5d9f9f4_0",
                    "channel-4::conda-build-3.12.1-py36_0",
                )
            )
            if context.solver == "libmamba":
                # LIBMAMBA ADJUSTMENT
                # We only check for conda itself and the explicit specs
                # The other packages are slightly different;
                # again libedit and ncurses are involved
                # (they are also involved in test_fast_update_with_update_modifier_not_set)
                for pkg in link_precs:
                    if pkg.name == "conda":
                        assert VersionOrder(pkg.version) < VersionOrder("4.4.10")
                    elif pkg.name == "python":
                        assert pkg.version == "3.6.2"
                    elif pkg.name == "conda-build":
                        assert pkg.version == "3.12.1"
                    elif pkg.name == "itsdangerous":
                        assert pkg.version == "0.24"
            else:
                assert convert_to_dist_str(unlink_precs) == unlink_order
                assert convert_to_dist_str(link_precs) == link_order
    finally:
        sys.prefix = saved_sys_prefix


def test_unfreeze_when_required(tmpdir):
    # The available packages are:
    # libfoo 1.0, 2.0
    # libbar 1.0, 2.0
    # foobar 1.0 : depends on libfoo 1.0, libbar 2.0
    # foobar 2.0 : depends on libfoo 2.0, libbar 2.0
    # qux 1.0: depends on libfoo 1.0, libbar 2.0
    # qux 2.0: depends on libfoo 2.0, libbar 1.0
    #
    # qux 1.0 and foobar 1.0 can be installed at the same time but
    # if foobar is installed first it must be downgraded from 2.0.
    # If foobar is frozen then no solution exists.

    specs = [MatchSpec("foobar"), MatchSpec("qux")]
    with get_solver_must_unfreeze(tmpdir, specs) as solver:
        final_state_1 = solver.solve_final_state()
        print(convert_to_dist_str(final_state_1))
        order = add_subdir_to_iter(
            (
                "channel-freeze::libbar-2.0-0",
                "channel-freeze::libfoo-1.0-0",
                "channel-freeze::foobar-1.0-0",
                "channel-freeze::qux-1.0-0",
            )
        )
        assert convert_to_dist_str(final_state_1) == order

    specs = (MatchSpec("foobar"),)
    with get_solver_must_unfreeze(tmpdir, specs) as solver:
        final_state_1 = solver.solve_final_state()
        print(convert_to_dist_str(final_state_1))
        order = add_subdir_to_iter(
            (
                "channel-freeze::libbar-2.0-0",
                "channel-freeze::libfoo-2.0-0",
                "channel-freeze::foobar-2.0-0",
            )
        )
        assert convert_to_dist_str(final_state_1) == order

    # When frozen there is no solution - but conda tries really hard to not freeze things that conflict
    #    this section of the test broke when we improved the detection of conflicting specs.
    # specs_to_add = MatchSpec("qux"),
    # with get_solver_must_unfreeze(specs_to_add, prefix_records=final_state_1, history_specs=specs) as solver:
    #     with pytest.raises(UnsatisfiableError):
    #         solver.solve_final_state(update_modifier=UpdateModifier.FREEZE_INSTALLED)

    specs_to_add = (MatchSpec("qux"),)
    with get_solver_must_unfreeze(
        tmpdir, specs_to_add, prefix_records=final_state_1, history_specs=specs
    ) as solver:
        final_state_2 = solver.solve_final_state(
            update_modifier=UpdateModifier.UPDATE_SPECS
        )
        # PrefixDag(final_state_2, specs).open_url()
        print(convert_to_dist_str(final_state_2))
        order = add_subdir_to_iter(
            (
                "channel-freeze::libbar-2.0-0",
                "channel-freeze::libfoo-1.0-0",
                "channel-freeze::foobar-1.0-0",
                "channel-freeze::qux-1.0-0",
            )
        )
        assert convert_to_dist_str(final_state_2) == order


def test_auto_update_conda(tmpdir):
    specs = (MatchSpec("conda=1.3"),)
    with get_solver(tmpdir, specs) as solver:
        final_state_1 = solver.solve_final_state()
        # PrefixDag(final_state_1, specs).open_url()
        print(convert_to_dist_str(final_state_1))
        order = add_subdir_to_iter(
            (
                "channel-1::openssl-1.0.1c-0",
                "channel-1::readline-6.2-0",
                "channel-1::sqlite-3.7.13-0",
                "channel-1::system-5.8-1",
                "channel-1::tk-8.5.13-0",
                "channel-1::yaml-0.1.4-0",
                "channel-1::zlib-1.2.7-0",
                "channel-1::python-2.7.5-0",
                "channel-1::pyyaml-3.10-py27_0",
                "channel-1::conda-1.3.5-py27_0",
            )
        )
        assert convert_to_dist_str(final_state_1) == order

    with env_vars(
        {"CONDA_AUTO_UPDATE_CONDA": "yes"}, stack_callback=conda_tests_ctxt_mgmt_def_pol
    ):
        specs_to_add = (MatchSpec("pytz"),)
        with get_solver(
            tmpdir, specs_to_add, prefix_records=final_state_1, history_specs=specs
        ) as solver:
            final_state_2 = solver.solve_final_state()
            # PrefixDag(final_state_2, specs).open_url()
            print(convert_to_dist_str(final_state_2))
            order = add_subdir_to_iter(
                (
                    "channel-1::openssl-1.0.1c-0",
                    "channel-1::readline-6.2-0",
                    "channel-1::sqlite-3.7.13-0",
                    "channel-1::system-5.8-1",
                    "channel-1::tk-8.5.13-0",
                    "channel-1::yaml-0.1.4-0",
                    "channel-1::zlib-1.2.7-0",
                    "channel-1::python-2.7.5-0",
                    "channel-1::pytz-2013b-py27_0",
                    "channel-1::pyyaml-3.10-py27_0",
                    "channel-1::conda-1.3.5-py27_0",
                )
            )
            assert convert_to_dist_str(final_state_2) == order

    saved_sys_prefix = sys.prefix
    try:
        sys.prefix = tmpdir.strpath
        with env_vars(
            {"CONDA_AUTO_UPDATE_CONDA": "yes"},
            stack_callback=conda_tests_ctxt_mgmt_def_pol,
        ):
            specs_to_add = (MatchSpec("pytz"),)
            with get_solver(
                tmpdir, specs_to_add, prefix_records=final_state_1, history_specs=specs
            ) as solver:
                final_state_2 = solver.solve_final_state()
                # PrefixDag(final_state_2, specs).open_url()
                print(convert_to_dist_str(final_state_2))
                order = add_subdir_to_iter(
                    (
                        "channel-1::openssl-1.0.1c-0",
                        "channel-1::readline-6.2-0",
                        "channel-1::sqlite-3.7.13-0",
                        "channel-1::system-5.8-1",
                        "channel-1::tk-8.5.13-0",
                        "channel-1::yaml-0.1.4-0",
                        "channel-1::zlib-1.2.7-0",
                        "channel-1::python-2.7.5-0",
                        "channel-1::pytz-2013b-py27_0",
                        "channel-1::pyyaml-3.10-py27_0",
                        "channel-1::conda-1.5.2-py27_0",
                    )
                )
                assert convert_to_dist_str(final_state_2) == order

        with env_vars(
            {"CONDA_AUTO_UPDATE_CONDA": "no"},
            stack_callback=conda_tests_ctxt_mgmt_def_pol,
        ):
            specs_to_add = (MatchSpec("pytz"),)
            with get_solver(
                tmpdir, specs_to_add, prefix_records=final_state_1, history_specs=specs
            ) as solver:
                final_state_2 = solver.solve_final_state()
                # PrefixDag(final_state_2, specs).open_url()
                print(convert_to_dist_str(final_state_2))
                order = add_subdir_to_iter(
                    (
                        "channel-1::openssl-1.0.1c-0",
                        "channel-1::readline-6.2-0",
                        "channel-1::sqlite-3.7.13-0",
                        "channel-1::system-5.8-1",
                        "channel-1::tk-8.5.13-0",
                        "channel-1::yaml-0.1.4-0",
                        "channel-1::zlib-1.2.7-0",
                        "channel-1::python-2.7.5-0",
                        "channel-1::pytz-2013b-py27_0",
                        "channel-1::pyyaml-3.10-py27_0",
                        "channel-1::conda-1.3.5-py27_0",
                    )
                )
                assert convert_to_dist_str(final_state_2) == order
    finally:
        sys.prefix = saved_sys_prefix


def test_explicit_conda_downgrade(tmpdir):
    specs = (MatchSpec("conda=1.5"),)
    with get_solver(tmpdir, specs) as solver:
        final_state_1 = solver.solve_final_state()
        # PrefixDag(final_state_1, specs).open_url()
        print(convert_to_dist_str(final_state_1))
        order = add_subdir_to_iter(
            (
                "channel-1::openssl-1.0.1c-0",
                "channel-1::readline-6.2-0",
                "channel-1::sqlite-3.7.13-0",
                "channel-1::system-5.8-1",
                "channel-1::tk-8.5.13-0",
                "channel-1::yaml-0.1.4-0",
                "channel-1::zlib-1.2.7-0",
                "channel-1::python-2.7.5-0",
                "channel-1::pyyaml-3.10-py27_0",
                "channel-1::conda-1.5.2-py27_0",
            )
        )
        assert convert_to_dist_str(final_state_1) == order

    with env_vars(
        {"CONDA_AUTO_UPDATE_CONDA": "yes"}, stack_callback=conda_tests_ctxt_mgmt_def_pol
    ):
        specs_to_add = (MatchSpec("conda=1.3"),)
        with get_solver(
            tmpdir, specs_to_add, prefix_records=final_state_1, history_specs=specs
        ) as solver:
            final_state_2 = solver.solve_final_state()
            # PrefixDag(final_state_2, specs).open_url()
            print(convert_to_dist_str(final_state_2))
            order = add_subdir_to_iter(
                (
                    "channel-1::openssl-1.0.1c-0",
                    "channel-1::readline-6.2-0",
                    "channel-1::sqlite-3.7.13-0",
                    "channel-1::system-5.8-1",
                    "channel-1::tk-8.5.13-0",
                    "channel-1::yaml-0.1.4-0",
                    "channel-1::zlib-1.2.7-0",
                    "channel-1::python-2.7.5-0",
                    "channel-1::pyyaml-3.10-py27_0",
                    "channel-1::conda-1.3.5-py27_0",
                )
            )
            assert convert_to_dist_str(final_state_2) == order

    saved_sys_prefix = sys.prefix
    try:
        sys.prefix = tmpdir.strpath
        with env_vars(
            {"CONDA_AUTO_UPDATE_CONDA": "yes"},
            stack_callback=conda_tests_ctxt_mgmt_def_pol,
        ):
            specs_to_add = (MatchSpec("conda=1.3"),)
            with get_solver(
                tmpdir, specs_to_add, prefix_records=final_state_1, history_specs=specs
            ) as solver:
                final_state_2 = solver.solve_final_state()
                # PrefixDag(final_state_2, specs).open_url()
                print(convert_to_dist_str(final_state_2))
                order = add_subdir_to_iter(
                    (
                        "channel-1::openssl-1.0.1c-0",
                        "channel-1::readline-6.2-0",
                        "channel-1::sqlite-3.7.13-0",
                        "channel-1::system-5.8-1",
                        "channel-1::tk-8.5.13-0",
                        "channel-1::yaml-0.1.4-0",
                        "channel-1::zlib-1.2.7-0",
                        "channel-1::python-2.7.5-0",
                        "channel-1::pyyaml-3.10-py27_0",
                        "channel-1::conda-1.3.5-py27_0",
                    )
                )
                assert convert_to_dist_str(final_state_2) == order

        with env_vars(
            {"CONDA_AUTO_UPDATE_CONDA": "no"},
            stack_callback=conda_tests_ctxt_mgmt_def_pol,
        ):
            specs_to_add = (MatchSpec("conda=1.3"),)
            with get_solver(
                tmpdir, specs_to_add, prefix_records=final_state_1, history_specs=specs
            ) as solver:
                final_state_2 = solver.solve_final_state()
                # PrefixDag(final_state_2, specs).open_url()
                print(convert_to_dist_str(final_state_2))
                order = add_subdir_to_iter(
                    (
                        "channel-1::openssl-1.0.1c-0",
                        "channel-1::readline-6.2-0",
                        "channel-1::sqlite-3.7.13-0",
                        "channel-1::system-5.8-1",
                        "channel-1::tk-8.5.13-0",
                        "channel-1::yaml-0.1.4-0",
                        "channel-1::zlib-1.2.7-0",
                        "channel-1::python-2.7.5-0",
                        "channel-1::pyyaml-3.10-py27_0",
                        "channel-1::conda-1.3.5-py27_0",
                    )
                )
                assert convert_to_dist_str(final_state_2) == order
    finally:
        sys.prefix = saved_sys_prefix


def test_aggressive_update_packages(tmpdir):
    def solve(prev_state, specs_to_add, order):
        final_state_1, specs = prev_state
        specs_to_add = tuple(MatchSpec(spec_str) for spec_str in specs_to_add)
        with get_solver(
            tmpdir, specs_to_add, prefix_records=final_state_1, history_specs=specs
        ) as solver:
            final_state_2 = solver.solve_final_state()
            print(convert_to_dist_str(final_state_2))
            assert convert_to_dist_str(final_state_2) == order
        concat_specs = specs + specs_to_add
        return final_state_2, concat_specs

    # test with "libpng", "cmake": both have multiple versions and no requirements in "channel-1"

    empty_state = ((), ())
    with env_vars(
        {"CONDA_AGGRESSIVE_UPDATE_PACKAGES": ""},
        stack_callback=conda_tests_ctxt_mgmt_def_pol,
    ):
        base_state = solve(
            empty_state,
            ["libpng=1.2"],
            add_subdir_to_iter(("channel-1::libpng-1.2.50-0",)),
        )

    # # ~~has "libpng" restricted to "=1.2" by history_specs~~ NOPE!
    # In conda 4.6 making aggressive_update *more* aggressive, making it override history specs.
    state_1 = base_state
    with env_vars(
        {"CONDA_AGGRESSIVE_UPDATE_PACKAGES": "libpng"},
        stack_callback=conda_tests_ctxt_mgmt_def_pol,
    ):
        solve(
            state_1,
            ["cmake=2.8.9"],
            add_subdir_to_iter(
                (
                    "channel-1::cmake-2.8.9-0",
                    "channel-1::libpng-1.5.13-1",
                )
            ),
        )
    with env_vars(
        {"CONDA_AGGRESSIVE_UPDATE_PACKAGES": ""},
        stack_callback=conda_tests_ctxt_mgmt_def_pol,
    ):
        state_1_2 = solve(
            state_1,
            ["cmake=2.8.9"],
            add_subdir_to_iter(
                (
                    "channel-1::cmake-2.8.9-0",
                    "channel-1::libpng-1.2.50-0",
                )
            ),
        )
    with env_vars(
        {"CONDA_AGGRESSIVE_UPDATE_PACKAGES": "libpng"},
        stack_callback=conda_tests_ctxt_mgmt_def_pol,
    ):
        solve(
            state_1_2,
            ["cmake>2.8.9"],
            add_subdir_to_iter(
                (
                    "channel-1::cmake-2.8.10.2-0",
                    "channel-1::libpng-1.5.13-1",
                )
            ),
        )

    # use new history_specs to remove "libpng" version restriction
    state_2 = (base_state[0], (MatchSpec("libpng"),))
    with env_vars(
        {"CONDA_AGGRESSIVE_UPDATE_PACKAGES": "libpng"},
        stack_callback=conda_tests_ctxt_mgmt_def_pol,
    ):
        solve(
            state_2,
            ["cmake=2.8.9"],
            add_subdir_to_iter(
                (
                    "channel-1::cmake-2.8.9-0",
                    "channel-1::libpng-1.5.13-1",
                )
            ),
        )
    with env_vars(
        {"CONDA_AGGRESSIVE_UPDATE_PACKAGES": ""},
        stack_callback=conda_tests_ctxt_mgmt_def_pol,
    ):
        state_2_2 = solve(
            state_2,
            ["cmake=2.8.9"],
            add_subdir_to_iter(
                (
                    "channel-1::cmake-2.8.9-0",
                    "channel-1::libpng-1.2.50-0",
                )
            ),
        )
    with env_vars(
        {"CONDA_AGGRESSIVE_UPDATE_PACKAGES": "libpng"},
        stack_callback=conda_tests_ctxt_mgmt_def_pol,
    ):
        solve(
            state_2_2,
            ["cmake>2.8.9"],
            add_subdir_to_iter(
                (
                    "channel-1::cmake-2.8.10.2-0",
                    "channel-1::libpng-1.5.13-1",
                )
            ),
        )


def test_python2_update(tmpdir):
    # Here we're actually testing that a user-request will uninstall incompatible packages
    # as necessary.
    specs = MatchSpec("conda"), MatchSpec("python=2")
    with get_solver_4(tmpdir, specs) as solver:
        final_state_1 = solver.solve_final_state()
        pprint(convert_to_dist_str(final_state_1))
        order1 = add_subdir_to_iter(
            (
                "channel-4::ca-certificates-2018.03.07-0",
                "channel-4::conda-env-2.6.0-1",
                "channel-4::libgcc-ng-8.2.0-hdf63c60_0",
                "channel-4::libstdcxx-ng-8.2.0-hdf63c60_0",
                "channel-4::libffi-3.2.1-hd88cf55_4",
                "channel-4::ncurses-6.1-hf484d3e_0",
                "channel-4::openssl-1.0.2p-h14c3975_0",
                "channel-4::tk-8.6.7-hc745277_3",
                "channel-4::yaml-0.1.7-had09818_2",
                "channel-4::zlib-1.2.11-ha838bed_2",
                "channel-4::libedit-3.1.20170329-h6b74fdf_2",
                "channel-4::readline-7.0-ha6073c6_4",
                "channel-4::sqlite-3.24.0-h84994c4_0",
                "channel-4::python-2.7.15-h1571d57_0",
                "channel-4::asn1crypto-0.24.0-py27_0",
                "channel-4::certifi-2018.8.13-py27_0",
                "channel-4::chardet-3.0.4-py27_1",
                "channel-4::cryptography-vectors-2.3-py27_0",
                "channel-4::enum34-1.1.6-py27_1",
                "channel-4::futures-3.2.0-py27_0",
                "channel-4::idna-2.7-py27_0",
                "channel-4::ipaddress-1.0.22-py27_0",
                "channel-4::pycosat-0.6.3-py27h14c3975_0",
                "channel-4::pycparser-2.18-py27_1",
                "channel-4::pysocks-1.6.8-py27_0",
                "channel-4::ruamel_yaml-0.15.46-py27h14c3975_0",
                "channel-4::six-1.11.0-py27_1",
                "channel-4::cffi-1.11.5-py27h9745a5d_0",
                "channel-4::cryptography-2.3-py27hb7f436b_0",
                "channel-4::pyopenssl-18.0.0-py27_0",
                "channel-4::urllib3-1.23-py27_0",
                "channel-4::requests-2.19.1-py27_0",
                "channel-4::conda-4.5.10-py27_0",
            )
        )
        assert convert_to_dist_str(final_state_1) == order1

    specs_to_add = (MatchSpec("python=3"),)
    with get_solver_4(
        tmpdir, specs_to_add, prefix_records=final_state_1, history_specs=specs
    ) as solver:
        final_state_2 = solver.solve_final_state()
        pprint(convert_to_dist_str(final_state_2))
        order = add_subdir_to_iter(
            (
                "channel-4::ca-certificates-2018.03.07-0",
                "channel-4::conda-env-2.6.0-1",
                "channel-4::libgcc-ng-8.2.0-hdf63c60_0",
                "channel-4::libstdcxx-ng-8.2.0-hdf63c60_0",
                "channel-4::libffi-3.2.1-hd88cf55_4",
                "channel-4::ncurses-6.1-hf484d3e_0",
                "channel-4::openssl-1.0.2p-h14c3975_0",
                "channel-4::tk-8.6.7-hc745277_3",
                "channel-4::xz-5.2.4-h14c3975_4",
                "channel-4::yaml-0.1.7-had09818_2",
                "channel-4::zlib-1.2.11-ha838bed_2",
                "channel-4::libedit-3.1.20170329-h6b74fdf_2",
                "channel-4::readline-7.0-ha6073c6_4",
                "channel-4::sqlite-3.24.0-h84994c4_0",
                "channel-4::python-3.7.0-hc3d631a_0",
                "channel-4::asn1crypto-0.24.0-py37_0",
                "channel-4::certifi-2018.8.13-py37_0",
                "channel-4::chardet-3.0.4-py37_1",
                "channel-4::idna-2.7-py37_0",
                "channel-4::pycosat-0.6.3-py37h14c3975_0",
                "channel-4::pycparser-2.18-py37_1",
                "channel-4::pysocks-1.6.8-py37_0",
                "channel-4::ruamel_yaml-0.15.46-py37h14c3975_0",
                "channel-4::six-1.11.0-py37_1",
                "channel-4::cffi-1.11.5-py37h9745a5d_0",
                "channel-4::cryptography-2.2.2-py37h14c3975_0",
                "channel-4::pyopenssl-18.0.0-py37_0",
                "channel-4::urllib3-1.23-py37_0",
                "channel-4::requests-2.19.1-py37_0",
                "channel-4::conda-4.5.10-py37_0",
            )
        )
        full_solution = convert_to_dist_str(final_state_2)
        if context.solver == "libmamba":
            # LIBMAMBA ADJUSTMENT
            # libmamba has a different solution here (cryptography 2.3 instead of 2.2.2)
            # and cryptography-vectors (not present in regular conda)
            # they are essentially the same functional solution; the important part here
            # is that the env migrated to Python 3.7, so we only check some packages
            important_parts = add_subdir_to_iter(
                (
                    "channel-4::python-3.7.0-hc3d631a_0",
                    "channel-4::conda-4.5.10-py37_0",
                    "channel-4::pycosat-0.6.3-py37h14c3975_0",
                )
            )
            assert set(important_parts).issubset(set(full_solution))
        else:
            assert full_solution == order


def test_update_deps_1(tmpdir):
    specs = (MatchSpec("python=2"),)
    with get_solver(tmpdir, specs) as solver:
        final_state_1 = solver.solve_final_state()
        # PrefixDag(final_state_1, specs).open_url()
        # print(convert_to_dist_str(final_state_1))
        order = add_subdir_to_iter(
            (
                "channel-1::openssl-1.0.1c-0",
                "channel-1::readline-6.2-0",
                "channel-1::sqlite-3.7.13-0",
                "channel-1::system-5.8-1",
                "channel-1::tk-8.5.13-0",
                "channel-1::zlib-1.2.7-0",
                "channel-1::python-2.7.5-0",
            )
        )
        assert convert_to_dist_str(final_state_1) == order

    specs2 = MatchSpec("numpy=1.7.0"), MatchSpec("python=2.7.3")
    with get_solver(
        tmpdir, specs2, prefix_records=final_state_1, history_specs=specs
    ) as solver:
        final_state_2 = solver.solve_final_state()
        print(convert_to_dist_str(final_state_2))
        order = add_subdir_to_iter(
            (
                "channel-1::openssl-1.0.1c-0",
                "channel-1::readline-6.2-0",
                "channel-1::sqlite-3.7.13-0",
                "channel-1::system-5.8-1",
                "channel-1::tk-8.5.13-0",
                "channel-1::zlib-1.2.7-0",
                "channel-1::python-2.7.3-7",
                "channel-1::nose-1.3.0-py27_0",
                "channel-1::numpy-1.7.0-py27_0",
            )
        )
        assert convert_to_dist_str(final_state_2) == order

    specs_to_add = (MatchSpec("iopro"),)
    with get_solver(
        tmpdir, specs_to_add, prefix_records=final_state_2, history_specs=specs2
    ) as solver:
        final_state_3a = solver.solve_final_state()
        print(convert_to_dist_str(final_state_3a))
        order = add_subdir_to_iter(
            (
                "channel-1::openssl-1.0.1c-0",
                "channel-1::readline-6.2-0",
                "channel-1::sqlite-3.7.13-0",
                "channel-1::system-5.8-1",
                "channel-1::tk-8.5.13-0",
                "channel-1::unixodbc-2.3.1-0",
                "channel-1::zlib-1.2.7-0",
                "channel-1::python-2.7.3-7",
                "channel-1::nose-1.3.0-py27_0",
                "channel-1::numpy-1.7.0-py27_0",
                "channel-1::iopro-1.5.0-np17py27_p0",
            )
        )
        assert convert_to_dist_str(final_state_3a) == order

    specs_to_add = (MatchSpec("iopro"),)
    with get_solver(
        tmpdir, specs_to_add, prefix_records=final_state_2, history_specs=specs2
    ) as solver:
        final_state_3 = solver.solve_final_state(
            update_modifier=UpdateModifier.UPDATE_DEPS
        )
        pprint(convert_to_dist_str(final_state_3))
        order = add_subdir_to_iter(
            (
                "channel-1::openssl-1.0.1c-0",
                "channel-1::readline-6.2-0",
                "channel-1::sqlite-3.7.13-0",
                "channel-1::system-5.8-1",
                "channel-1::tk-8.5.13-0",
                "channel-1::unixodbc-2.3.1-0",
                "channel-1::zlib-1.2.7-0",
                "channel-1::python-2.7.5-0",  # with update_deps, numpy should switch from 1.7.0 to 1.7.1
                "channel-1::nose-1.3.0-py27_0",
                "channel-1::numpy-1.7.1-py27_0",  # with update_deps, numpy should switch from 1.7.0 to 1.7.1
                "channel-1::iopro-1.5.0-np17py27_p0",
            )
        )
        assert convert_to_dist_str(final_state_3) == order

    specs_to_add = (MatchSpec("iopro"),)
    with get_solver(
        tmpdir, specs_to_add, prefix_records=final_state_2, history_specs=specs2
    ) as solver:
        final_state_3 = solver.solve_final_state(
            update_modifier=UpdateModifier.UPDATE_DEPS,
            deps_modifier=DepsModifier.ONLY_DEPS,
        )
        pprint(convert_to_dist_str(final_state_3))
        order = add_subdir_to_iter(
            (
                "channel-1::unixodbc-2.3.1-0",
                "channel-1::openssl-1.0.1c-0",
                "channel-1::readline-6.2-0",
                "channel-1::sqlite-3.7.13-0",
                "channel-1::system-5.8-1",
                "channel-1::tk-8.5.13-0",
                "channel-1::zlib-1.2.7-0",
                "channel-1::python-2.7.5-0",  # with update_deps, numpy should switch from 1.7.0 to 1.7.1
                "channel-1::nose-1.3.0-py27_0",
                "channel-1::numpy-1.7.1-py27_0",  # with update_deps, numpy should switch from 1.7.0 to 1.7.1
                # 'channel-1::iopro-1.5.0-np17py27_p0',
            )
        )
        assert convert_to_dist_str(final_state_3) == order


def test_update_deps_2(tmpdir):
    specs = MatchSpec("flask==0.12"), MatchSpec("jinja2==2.8")
    with get_solver_aggregate_2(tmpdir, specs) as solver:
        final_state_1 = solver.solve_final_state()
        pprint(convert_to_dist_str(final_state_1))
        order1 = add_subdir_to_iter(
            (
                "channel-4::ca-certificates-2018.03.07-0",
                "channel-4::libgcc-ng-8.2.0-hdf63c60_0",
                "channel-4::libstdcxx-ng-8.2.0-hdf63c60_0",
                "channel-4::libffi-3.2.1-hd88cf55_4",
                "channel-4::ncurses-6.1-hf484d3e_0",
                "channel-4::openssl-1.0.2p-h14c3975_0",
                "channel-4::tk-8.6.7-hc745277_3",
                "channel-4::xz-5.2.4-h14c3975_4",
                "channel-4::zlib-1.2.11-ha838bed_2",
                "channel-4::libedit-3.1.20170329-h6b74fdf_2",
                "channel-4::readline-7.0-ha6073c6_4",
                "channel-4::sqlite-3.24.0-h84994c4_0",
                "channel-4::python-3.6.6-hc3d631a_0",
                "channel-4::certifi-2018.8.13-py36_0",
                "channel-4::click-6.7-py36_0",
                "channel-4::itsdangerous-0.24-py36_1",
                "channel-4::markupsafe-1.0-py36h14c3975_1",
                "channel-4::werkzeug-0.14.1-py36_0",
                "channel-4::setuptools-40.0.0-py36_0",
                "channel-2::jinja2-2.8-py36_1",
                "channel-2::flask-0.12-py36_0",
            )
        )
        assert convert_to_dist_str(final_state_1) == order1

    # The "conda update flask" case is held back by the jinja2==2.8 user-requested spec.
    specs_to_add = (MatchSpec("flask"),)
    with get_solver_aggregate_2(
        tmpdir, specs_to_add, prefix_records=final_state_1, history_specs=specs
    ) as solver:
        unlink_precs, link_precs = solver.solve_for_diff()
        pprint(convert_to_dist_str(unlink_precs))
        pprint(convert_to_dist_str(link_precs))
        unlink_order = add_subdir_to_iter(("channel-2::flask-0.12-py36_0",))
        link_order = add_subdir_to_iter(("channel-4::flask-0.12.2-py36hb24657c_0",))
        assert convert_to_dist_str(unlink_precs) == unlink_order
        assert convert_to_dist_str(link_precs) == link_order

    # Now solve with UPDATE_DEPS
    specs_to_add = (MatchSpec("flask"),)
    with get_solver_aggregate_2(
        tmpdir, specs_to_add, prefix_records=final_state_1, history_specs=specs
    ) as solver:
        unlink_precs, link_precs = solver.solve_for_diff(
            update_modifier=UpdateModifier.UPDATE_DEPS
        )
        pprint(convert_to_dist_str(unlink_precs))
        pprint(convert_to_dist_str(link_precs))
        unlink_order = add_subdir_to_iter(
            (
                "channel-2::flask-0.12-py36_0",
                "channel-2::jinja2-2.8-py36_1",
            )
        )
        link_order = add_subdir_to_iter(
            (
                "channel-4::jinja2-2.10-py36_0",
                "channel-4::flask-1.0.2-py36_1",
            )
        )
        assert convert_to_dist_str(unlink_precs) == unlink_order
        assert convert_to_dist_str(link_precs) == link_order


def test_fast_update_with_update_modifier_not_set(tmpdir):
    specs = (
        MatchSpec("python=2"),
        MatchSpec("openssl==1.0.2l"),
        MatchSpec("sqlite=3.21"),
    )
    with get_solver_4(tmpdir, specs) as solver:
        final_state_1 = solver.solve_final_state()
        pprint(convert_to_dist_str(final_state_1))
        order1 = add_subdir_to_iter(
            (
                "channel-4::ca-certificates-2018.03.07-0",
                "channel-4::libgcc-ng-8.2.0-hdf63c60_0",
                "channel-4::libstdcxx-ng-8.2.0-hdf63c60_0",
                "channel-4::libffi-3.2.1-hd88cf55_4",
                "channel-4::ncurses-6.0-h9df7e31_2",
                "channel-4::openssl-1.0.2l-h077ae2c_5",
                "channel-4::tk-8.6.7-hc745277_3",
                "channel-4::zlib-1.2.11-ha838bed_2",
                "channel-4::libedit-3.1-heed3624_0",
                "channel-4::readline-7.0-ha6073c6_4",
                "channel-4::sqlite-3.21.0-h1bed415_2",
                "channel-4::python-2.7.14-h89e7a4a_22",
            )
        )
        assert convert_to_dist_str(final_state_1) == order1

    specs_to_add = (MatchSpec("python"),)
    with get_solver_4(
        tmpdir, specs_to_add, prefix_records=final_state_1, history_specs=specs
    ) as solver:
        unlink_precs, link_precs = solver.solve_for_diff()
        pprint(convert_to_dist_str(unlink_precs))
        pprint(convert_to_dist_str(link_precs))
        unlink_order = add_subdir_to_iter(
            (
                "channel-4::python-2.7.14-h89e7a4a_22",
                "channel-4::libedit-3.1-heed3624_0",
                "channel-4::openssl-1.0.2l-h077ae2c_5",
                "channel-4::ncurses-6.0-h9df7e31_2",
            )
        )
        link_order = add_subdir_to_iter(
            (
                "channel-4::ncurses-6.1-hf484d3e_0",
                "channel-4::openssl-1.0.2p-h14c3975_0",
                "channel-4::xz-5.2.4-h14c3975_4",
                "channel-4::libedit-3.1.20170329-h6b74fdf_2",
                "channel-4::python-3.6.4-hc3d631a_1",  # python is upgraded
            )
        )
        if context.solver == "libmamba":
            # LIBMAMBA ADJUSTMENT
            # We only check python was upgraded as expected, not the full solution
            assert add_subdir(
                "channel-4::python-2.7.14-h89e7a4a_22"
            ) in convert_to_dist_str(unlink_precs)
            assert add_subdir(
                "channel-4::python-3.6.4-hc3d631a_1"
            ) in convert_to_dist_str(link_precs)
        else:
            assert convert_to_dist_str(unlink_precs) == unlink_order
            assert convert_to_dist_str(link_precs) == link_order

    specs_to_add = (MatchSpec("sqlite"),)
    with get_solver_4(
        tmpdir, specs_to_add, prefix_records=final_state_1, history_specs=specs
    ) as solver:
        unlink_precs, link_precs = solver.solve_for_diff()
        pprint(convert_to_dist_str(unlink_precs))
        pprint(convert_to_dist_str(link_precs))
        unlink_order = add_subdir_to_iter(
            (
                "channel-4::python-2.7.14-h89e7a4a_22",
                "channel-4::sqlite-3.21.0-h1bed415_2",
                "channel-4::libedit-3.1-heed3624_0",
                "channel-4::openssl-1.0.2l-h077ae2c_5",
                "channel-4::ncurses-6.0-h9df7e31_2",
            )
        )
        link_order = add_subdir_to_iter(
            (
                "channel-4::ncurses-6.1-hf484d3e_0",
                "channel-4::openssl-1.0.2p-h14c3975_0",
                "channel-4::libedit-3.1.20170329-h6b74fdf_2",
                "channel-4::sqlite-3.24.0-h84994c4_0",  # sqlite is upgraded
                "channel-4::python-2.7.15-h1571d57_0",  # python is not upgraded
            )
        )
        if context.solver == "libmamba":
            # LIBMAMBA ADJUSTMENT
            # We only check sqlite was upgraded as expected and python stays the same
            assert add_subdir(
                "channel-4::sqlite-3.21.0-h1bed415_2"
            ) in convert_to_dist_str(unlink_precs)
            sqlite = next(pkg for pkg in link_precs if pkg.name == "sqlite")
            # mamba chooses a different sqlite version (3.23 instead of 3.24)
            assert VersionOrder(sqlite.version) > VersionOrder("3.21")
            # If Python was changed, it should have stayed at 2.7
            python = next((pkg for pkg in link_precs if pkg.name == "python"), None)
            if python:
                assert python.version.startswith("2.7")
        else:
            assert convert_to_dist_str(unlink_precs) == unlink_order
            assert convert_to_dist_str(link_precs) == link_order

    specs_to_add = (
        MatchSpec("sqlite"),
        MatchSpec("python"),
    )
    with get_solver_4(
        tmpdir, specs_to_add, prefix_records=final_state_1, history_specs=specs
    ) as solver:
        final_state_2 = solver.solve_final_state(
            update_modifier=UpdateModifier.SPECS_SATISFIED_SKIP_SOLVE
        )
        pprint(convert_to_dist_str(final_state_2))
        assert convert_to_dist_str(final_state_2) == order1


@pytest.mark.integration
def test_pinned_1(tmpdir):
    specs = (MatchSpec("numpy"),)
    with get_solver(tmpdir, specs) as solver:
        final_state_1 = solver.solve_final_state()
        # PrefixDag(final_state_1, specs).open_url()
        pprint(convert_to_dist_str(final_state_1))
        order = add_subdir_to_iter(
            (
                "channel-1::openssl-1.0.1c-0",
                "channel-1::readline-6.2-0",
                "channel-1::sqlite-3.7.13-0",
                "channel-1::system-5.8-1",
                "channel-1::tk-8.5.13-0",
                "channel-1::zlib-1.2.7-0",
                "channel-1::python-3.3.2-0",
                "channel-1::numpy-1.7.1-py33_0",
            )
        )
        assert convert_to_dist_str(final_state_1) == order

    with env_var(
        "CONDA_PINNED_PACKAGES",
        "python=2.6&iopro<=1.4.2",
        stack_callback=conda_tests_ctxt_mgmt_def_pol,
    ):
        specs = (MatchSpec("system=5.8=0"),)
        with get_solver(tmpdir, specs) as solver:
            final_state_1 = solver.solve_final_state()
            # PrefixDag(final_state_1, specs).open_url()
            pprint(convert_to_dist_str(final_state_1))
            order = add_subdir_to_iter(("channel-1::system-5.8-0",))
            assert convert_to_dist_str(final_state_1) == order

        # ignore_pinned=True
        specs_to_add = (MatchSpec("python"),)
        with get_solver(
            tmpdir,
            specs_to_add=specs_to_add,
            prefix_records=final_state_1,
            history_specs=specs,
        ) as solver:
            final_state_2 = solver.solve_final_state(ignore_pinned=True)
            # PrefixDag(final_state_1, specs).open_url()
            pprint(convert_to_dist_str(final_state_2))
            order = add_subdir_to_iter(
                (
                    "channel-1::openssl-1.0.1c-0",
                    "channel-1::readline-6.2-0",
                    "channel-1::sqlite-3.7.13-0",
                    "channel-1::system-5.8-0",
                    "channel-1::tk-8.5.13-0",
                    "channel-1::zlib-1.2.7-0",
                    "channel-1::python-3.3.2-0",
                )
            )
            assert convert_to_dist_str(final_state_2) == order

        # ignore_pinned=False
        specs_to_add = (MatchSpec("python"),)
        with get_solver(
            tmpdir,
            specs_to_add=specs_to_add,
            prefix_records=final_state_1,
            history_specs=specs,
        ) as solver:
            final_state_2 = solver.solve_final_state(ignore_pinned=False)
            # PrefixDag(final_state_1, specs).open_url()
            pprint(convert_to_dist_str(final_state_2))
            order = add_subdir_to_iter(
                (
                    "channel-1::openssl-1.0.1c-0",
                    "channel-1::readline-6.2-0",
                    "channel-1::sqlite-3.7.13-0",
                    "channel-1::system-5.8-0",
                    "channel-1::tk-8.5.13-0",
                    "channel-1::zlib-1.2.7-0",
                    "channel-1::python-2.6.8-6",
                )
            )
            assert convert_to_dist_str(final_state_2) == order

        # incompatible CLI and configured specs
        specs_to_add = (MatchSpec("scikit-learn==0.13"),)
        with get_solver(
            tmpdir,
            specs_to_add=specs_to_add,
            prefix_records=final_state_1,
            history_specs=specs,
        ) as solver:
            if context.solver == "libmamba":
                # LIBMAMBA ADJUSTMENT
                # Original tests checks for SpecsConfigurationConflictError
                # being raised but libmamba will fails with UnsatisfiableError
                # instead. Hence, we check the error string.
                with pytest.raises(UnsatisfiableError) as exc_info:
                    solver.solve_final_state(ignore_pinned=False)
                error = str(exc_info.value)
                assert "package scikit-learn-0.13" in error
                assert "requires python 2.7*" in error
            else:
                with pytest.raises(SpecsConfigurationConflictError) as exc:
                    solver.solve_final_state(ignore_pinned=False)
                kwargs = exc.value._kwargs
                assert kwargs["requested_specs"] == ["scikit-learn==0.13"]
                assert kwargs["pinned_specs"] == ["python=2.6"]

        specs_to_add = (MatchSpec("numba"),)
        history_specs = (
            MatchSpec("python"),
            MatchSpec("system=5.8=0"),
        )
        with get_solver(
            tmpdir,
            specs_to_add=specs_to_add,
            prefix_records=final_state_2,
            history_specs=history_specs,
        ) as solver:
            final_state_3 = solver.solve_final_state()
            # PrefixDag(final_state_1, specs).open_url()
            pprint(convert_to_dist_str(final_state_3))
            order = add_subdir_to_iter(
                (
                    "channel-1::openssl-1.0.1c-0",
                    "channel-1::readline-6.2-0",
                    "channel-1::sqlite-3.7.13-0",
                    "channel-1::system-5.8-0",
                    "channel-1::tk-8.5.13-0",
                    "channel-1::zlib-1.2.7-0",
                    "channel-1::llvm-3.2-0",
                    "channel-1::python-2.6.8-6",
                    "channel-1::argparse-1.2.1-py26_0",
                    "channel-1::llvmpy-0.11.2-py26_0",
                    "channel-1::numpy-1.7.1-py26_0",
                    "channel-1::numba-0.8.1-np17py26_0",
                )
            )
            assert convert_to_dist_str(final_state_3) == order

        specs_to_add = (MatchSpec("python"),)
        history_specs = (
            MatchSpec("python"),
            MatchSpec("system=5.8=0"),
            MatchSpec("numba"),
        )
        with get_solver(
            tmpdir,
            specs_to_add=specs_to_add,
            prefix_records=final_state_3,
            history_specs=history_specs,
        ) as solver:
            final_state_4 = solver.solve_final_state(
                update_modifier=UpdateModifier.UPDATE_DEPS
            )
            # PrefixDag(final_state_1, specs).open_url()
            pprint(convert_to_dist_str(final_state_4))
            order = add_subdir_to_iter(
                (
                    "channel-1::openssl-1.0.1c-0",
                    "channel-1::readline-6.2-0",
                    "channel-1::sqlite-3.7.13-0",
                    "channel-1::system-5.8-1",
                    "channel-1::tk-8.5.13-0",
                    "channel-1::zlib-1.2.7-0",
                    "channel-1::llvm-3.2-0",
                    "channel-1::python-2.6.8-6",
                    "channel-1::argparse-1.2.1-py26_0",
                    "channel-1::llvmpy-0.11.2-py26_0",
                    "channel-1::numpy-1.7.1-py26_0",
                    "channel-1::numba-0.8.1-np17py26_0",
                )
            )
            assert convert_to_dist_str(final_state_4) == order

        specs_to_add = (MatchSpec("python"),)
        history_specs = (
            MatchSpec("python"),
            MatchSpec("system=5.8=0"),
            MatchSpec("numba"),
        )
        with get_solver(
            tmpdir,
            specs_to_add=specs_to_add,
            prefix_records=final_state_4,
            history_specs=history_specs,
        ) as solver:
            final_state_5 = solver.solve_final_state(
                update_modifier=UpdateModifier.UPDATE_ALL
            )
            # PrefixDag(final_state_1, specs).open_url()
            pprint(convert_to_dist_str(final_state_5))
            order = add_subdir_to_iter(
                (
                    "channel-1::openssl-1.0.1c-0",
                    "channel-1::readline-6.2-0",
                    "channel-1::sqlite-3.7.13-0",
                    "channel-1::system-5.8-1",
                    "channel-1::tk-8.5.13-0",
                    "channel-1::zlib-1.2.7-0",
                    "channel-1::llvm-3.2-0",
                    "channel-1::python-2.6.8-6",
                    "channel-1::argparse-1.2.1-py26_0",
                    "channel-1::llvmpy-0.11.2-py26_0",
                    "channel-1::numpy-1.7.1-py26_0",
                    "channel-1::numba-0.8.1-np17py26_0",
                )
            )
            assert convert_to_dist_str(final_state_5) == order

    # now update without pinning
    if context.solver == "libmamba":
        # LIBMAMBA ADJUSTMENT:
        # libmamba decides to stay in python=2.6 unless explicit
        specs_to_add = (MatchSpec("python=3"),)
    else:
        specs_to_add = (MatchSpec("python"),)
    history_specs = (
        MatchSpec("python"),
        MatchSpec("system=5.8=0"),
        MatchSpec("numba"),
    )
    with get_solver(
        tmpdir,
        specs_to_add=specs_to_add,
        prefix_records=final_state_4,
        history_specs=history_specs,
    ) as solver:
        final_state_5 = solver.solve_final_state(
            update_modifier=UpdateModifier.UPDATE_ALL
        )
        # PrefixDag(final_state_1, specs).open_url()
        print(convert_to_dist_str(final_state_5))
        order = add_subdir_to_iter(
            (
                "channel-1::openssl-1.0.1c-0",
                "channel-1::readline-6.2-0",
                "channel-1::sqlite-3.7.13-0",
                "channel-1::system-5.8-1",
                "channel-1::tk-8.5.13-0",
                "channel-1::zlib-1.2.7-0",
                "channel-1::llvm-3.2-0",
                "channel-1::python-3.3.2-0",
                "channel-1::llvmpy-0.11.2-py33_0",
                "channel-1::numpy-1.7.1-py33_0",
                "channel-1::numba-0.8.1-np17py33_0",
            )
        )
        assert convert_to_dist_str(final_state_5) == order


def test_no_update_deps_1(tmpdir):  # i.e. FREEZE_DEPS
    # NOTE: So far, NOT actually testing the FREEZE_DEPS flag.  I'm unable to contrive a
    # situation where it's actually needed.

    specs = (MatchSpec("python=2"),)
    with get_solver(tmpdir, specs) as solver:
        final_state_1 = solver.solve_final_state()
        # PrefixDag(final_state_1, specs).open_url()
        print(convert_to_dist_str(final_state_1))
        order = add_subdir_to_iter(
            (
                "channel-1::openssl-1.0.1c-0",
                "channel-1::readline-6.2-0",
                "channel-1::sqlite-3.7.13-0",
                "channel-1::system-5.8-1",
                "channel-1::tk-8.5.13-0",
                "channel-1::zlib-1.2.7-0",
                "channel-1::python-2.7.5-0",
            )
        )
        assert convert_to_dist_str(final_state_1) == order

    specs_to_add = (MatchSpec("zope.interface"),)
    with get_solver(
        tmpdir, specs_to_add, prefix_records=final_state_1, history_specs=specs
    ) as solver:
        final_state_2 = solver.solve_final_state()
        # PrefixDag(final_state_2, specs).open_url()
        print(convert_to_dist_str(final_state_2))
        order = add_subdir_to_iter(
            (
                "channel-1::openssl-1.0.1c-0",
                "channel-1::readline-6.2-0",
                "channel-1::sqlite-3.7.13-0",
                "channel-1::system-5.8-1",
                "channel-1::tk-8.5.13-0",
                "channel-1::zlib-1.2.7-0",
                "channel-1::python-2.7.5-0",
                "channel-1::nose-1.3.0-py27_0",
                "channel-1::zope.interface-4.0.5-py27_0",
            )
        )
        assert convert_to_dist_str(final_state_2) == order

    specs_to_add = (MatchSpec("zope.interface>4.1"),)
    with get_solver(
        tmpdir, specs_to_add, prefix_records=final_state_1, history_specs=specs
    ) as solver:
        with pytest.raises(UnsatisfiableError):
            final_state_2 = solver.solve_final_state()

    # allow python to float
    specs_to_add = MatchSpec("zope.interface>4.1"), MatchSpec("python")
    with get_solver(
        tmpdir, specs_to_add, prefix_records=final_state_1, history_specs=specs
    ) as solver:
        final_state_2 = solver.solve_final_state()
        # PrefixDag(final_state_2, specs).open_url()
        print(convert_to_dist_str(final_state_2))
        order = add_subdir_to_iter(
            (
                "channel-1::openssl-1.0.1c-0",
                "channel-1::readline-6.2-0",
                "channel-1::sqlite-3.7.13-0",
                "channel-1::system-5.8-1",
                "channel-1::tk-8.5.13-0",
                "channel-1::zlib-1.2.7-0",
                "channel-1::python-3.3.2-0",
                "channel-1::nose-1.3.0-py33_0",
                "channel-1::zope.interface-4.1.1.1-py33_0",
            )
        )
        assert convert_to_dist_str(final_state_2) == order


def test_force_reinstall_1(tmpdir):
    specs = (MatchSpec("python=2"),)
    with get_solver(tmpdir, specs) as solver:
        final_state_1 = solver.solve_final_state()
        # PrefixDag(final_state_1, specs).open_url()
        print(convert_to_dist_str(final_state_1))
        order = add_subdir_to_iter(
            (
                "channel-1::openssl-1.0.1c-0",
                "channel-1::readline-6.2-0",
                "channel-1::sqlite-3.7.13-0",
                "channel-1::system-5.8-1",
                "channel-1::tk-8.5.13-0",
                "channel-1::zlib-1.2.7-0",
                "channel-1::python-2.7.5-0",
            )
        )
        assert convert_to_dist_str(final_state_1) == order

    specs_to_add = specs
    with get_solver(
        tmpdir, specs_to_add, prefix_records=final_state_1, history_specs=specs
    ) as solver:
        unlink_dists, link_dists = solver.solve_for_diff()
        assert not unlink_dists
        assert not link_dists

        unlink_dists, link_dists = solver.solve_for_diff(force_reinstall=True)
        assert len(unlink_dists) == len(link_dists) == 1
        assert unlink_dists[0] == link_dists[0]

        unlink_dists, link_dists = solver.solve_for_diff()
        assert not unlink_dists
        assert not link_dists


def test_force_reinstall_2(tmpdir):
    specs = (MatchSpec("python=2"),)
    with get_solver(tmpdir, specs) as solver:
        unlink_dists, link_dists = solver.solve_for_diff(force_reinstall=True)
        assert not unlink_dists
        # PrefixDag(final_state_1, specs).open_url()
        print(convert_to_dist_str(link_dists))
        order = add_subdir_to_iter(
            (
                "channel-1::openssl-1.0.1c-0",
                "channel-1::readline-6.2-0",
                "channel-1::sqlite-3.7.13-0",
                "channel-1::system-5.8-1",
                "channel-1::tk-8.5.13-0",
                "channel-1::zlib-1.2.7-0",
                "channel-1::python-2.7.5-0",
            )
        )
        assert convert_to_dist_str(link_dists) == order


def test_timestamps_1(tmpdir):
    specs = (MatchSpec("python=3.6.2"),)
    with get_solver_4(tmpdir, specs) as solver:
        unlink_dists, link_dists = solver.solve_for_diff(force_reinstall=True)
        assert not unlink_dists
        pprint(convert_to_dist_str(link_dists))
        order = add_subdir_to_iter(
            (
                "channel-4::ca-certificates-2018.03.07-0",
                "channel-4::libgcc-ng-8.2.0-hdf63c60_0",
                "channel-4::libstdcxx-ng-8.2.0-hdf63c60_0",
                "channel-4::libffi-3.2.1-hd88cf55_4",
                "channel-4::ncurses-6.0-h9df7e31_2",
                "channel-4::openssl-1.0.2p-h14c3975_0",
                "channel-4::tk-8.6.7-hc745277_3",
                "channel-4::xz-5.2.4-h14c3975_4",
                "channel-4::zlib-1.2.11-ha838bed_2",
                "channel-4::libedit-3.1-heed3624_0",
                "channel-4::readline-7.0-ha6073c6_4",
                "channel-4::sqlite-3.23.1-he433501_0",
                "channel-4::python-3.6.2-hca45abc_19",  # this package has a later timestamp but lower hash value
                # than the alternate 'channel-4::python-3.6.2-hda45abc_19'
            )
        )
        assert convert_to_dist_str(link_dists) == order


def test_channel_priority_churn_minimized(tmpdir):
    specs = (
        MatchSpec("conda-build"),
        MatchSpec("itsdangerous"),
    )
    with get_solver_aggregate_2(tmpdir, specs) as solver:
        final_state = solver.solve_final_state()

    pprint(convert_to_dist_str(final_state))

    with get_solver_aggregate_2(
        tmpdir,
        [MatchSpec("itsdangerous")],
        prefix_records=final_state,
        history_specs=specs,
    ) as solver:
        solver.channels.reverse()
        unlink_dists, link_dists = solver.solve_for_diff(
            update_modifier=UpdateModifier.FREEZE_INSTALLED
        )
        pprint(convert_to_dist_str(unlink_dists))
        pprint(convert_to_dist_str(link_dists))
        assert len(unlink_dists) == 1
        assert len(link_dists) == 1


def test_remove_with_constrained_dependencies(tmpdir):
    # This is a regression test for #6904. Up through conda 4.4.10, removal isn't working
    # correctly with constrained dependencies.
    specs = (
        MatchSpec("conda"),
        MatchSpec("conda-build"),
    )
    with get_solver_4(tmpdir, specs) as solver:
        unlink_dists_1, link_dists_1 = solver.solve_for_diff()
        assert not unlink_dists_1
        pprint(convert_to_dist_str(link_dists_1))
        assert not unlink_dists_1
        order = add_subdir_to_iter(
            (
                "channel-4::ca-certificates-2018.03.07-0",
                "channel-4::conda-env-2.6.0-1",
                "channel-4::libgcc-ng-8.2.0-hdf63c60_0",
                "channel-4::libstdcxx-ng-8.2.0-hdf63c60_0",
                "channel-4::libffi-3.2.1-hd88cf55_4",
                "channel-4::ncurses-6.1-hf484d3e_0",
                "channel-4::openssl-1.0.2p-h14c3975_0",
                "channel-4::patchelf-0.9-hf484d3e_2",
                "channel-4::tk-8.6.7-hc745277_3",
                "channel-4::xz-5.2.4-h14c3975_4",
                "channel-4::yaml-0.1.7-had09818_2",
                "channel-4::zlib-1.2.11-ha838bed_2",
                "channel-4::libedit-3.1.20170329-h6b74fdf_2",
                "channel-4::readline-7.0-ha6073c6_4",
                "channel-4::sqlite-3.24.0-h84994c4_0",
                "channel-4::python-3.7.0-hc3d631a_0",
                "channel-4::asn1crypto-0.24.0-py37_0",
                "channel-4::beautifulsoup4-4.6.3-py37_0",
                "channel-4::certifi-2018.8.13-py37_0",
                "channel-4::chardet-3.0.4-py37_1",
                "channel-4::cryptography-vectors-2.3-py37_0",
                "channel-4::filelock-3.0.4-py37_0",
                "channel-4::glob2-0.6-py37_0",
                "channel-4::idna-2.7-py37_0",
                "channel-4::markupsafe-1.0-py37h14c3975_1",
                "channel-4::pkginfo-1.4.2-py37_1",
                "channel-4::psutil-5.4.6-py37h14c3975_0",
                "channel-4::pycosat-0.6.3-py37h14c3975_0",
                "channel-4::pycparser-2.18-py37_1",
                "channel-4::pysocks-1.6.8-py37_0",
                "channel-4::pyyaml-3.13-py37h14c3975_0",
                "channel-4::ruamel_yaml-0.15.46-py37h14c3975_0",
                "channel-4::six-1.11.0-py37_1",
                "channel-4::cffi-1.11.5-py37h9745a5d_0",
                "channel-4::setuptools-40.0.0-py37_0",
                "channel-4::cryptography-2.3-py37hb7f436b_0",
                "channel-4::jinja2-2.10-py37_0",
                "channel-4::pyopenssl-18.0.0-py37_0",
                "channel-4::urllib3-1.23-py37_0",
                "channel-4::requests-2.19.1-py37_0",
                "channel-4::conda-4.5.10-py37_0",
                "channel-4::conda-build-3.12.1-py37_0",
            )
        )
        assert convert_to_dist_str(link_dists_1) == order

    specs_to_remove = (MatchSpec("pycosat"),)
    with get_solver_4(
        tmpdir,
        specs_to_remove=specs_to_remove,
        prefix_records=link_dists_1,
        history_specs=specs,
    ) as solver:
        unlink_dists_2, link_dists_2 = solver.solve_for_diff()
        assert not link_dists_2
        pprint(convert_to_dist_str(unlink_dists_2))
        order = add_subdir_to_iter(
            (
                "channel-4::conda-build-3.12.1-py37_0",
                "channel-4::conda-4.5.10-py37_0",
                "channel-4::pycosat-0.6.3-py37h14c3975_0",
            )
        )
        for spec in order:
            assert spec in convert_to_dist_str(unlink_dists_2)


def test_priority_1(tmpdir, request):
    if context.solver == "libmamba":
        request.applymarker(
            pytest.mark.xfail(
                context.solver == "libmamba",
                reason="libmamba is 'lazier' to change channels if the installed one already "
                "satisfies the request.",
                strict=True,
                run=False,
            )
        )

    with env_var(
        "CONDA_SUBDIR", "linux-64", stack_callback=conda_tests_ctxt_mgmt_def_pol
    ):
        specs = (
            MatchSpec("pandas"),
            MatchSpec("python=2.7"),
        )
        with env_var(
            "CONDA_CHANNEL_PRIORITY",
            "True",
            stack_callback=conda_tests_ctxt_mgmt_def_pol,
        ):
            with get_solver_aggregate_1(tmpdir, specs) as solver:
                final_state_1 = solver.solve_final_state()
                pprint(convert_to_dist_str(final_state_1))
                order = add_subdir_to_iter(
                    (
                        "channel-2::mkl-2017.0.3-0",
                        "channel-2::openssl-1.0.2l-0",
                        "channel-2::readline-6.2-2",
                        "channel-2::sqlite-3.13.0-0",
                        "channel-2::tk-8.5.18-0",
                        "channel-2::zlib-1.2.11-0",
                        "channel-2::python-2.7.13-0",
                        "channel-2::numpy-1.13.1-py27_0",
                        "channel-2::pytz-2017.2-py27_0",
                        "channel-2::six-1.10.0-py27_0",
                        "channel-2::python-dateutil-2.6.1-py27_0",
                        "channel-2::pandas-0.20.3-py27_0",
                    )
                )
                assert convert_to_dist_str(final_state_1) == order

        with env_var(
            "CONDA_CHANNEL_PRIORITY",
            "False",
            stack_callback=conda_tests_ctxt_mgmt_def_pol,
        ):
            with get_solver_aggregate_1(
                tmpdir, specs, prefix_records=final_state_1, history_specs=specs
            ) as solver:
                final_state_2 = solver.solve_final_state()
                pprint(convert_to_dist_str(final_state_2))
                # python and pandas will be updated as they are explicit specs.  Other stuff may or may not,
                #     as required to satisfy python and pandas
                order = add_subdir_to_iter(
                    (
                        "channel-4::python-2.7.15-h1571d57_0",
                        "channel-4::pandas-0.23.4-py27h04863e7_0",
                    )
                )
                for spec in order:
                    assert spec in convert_to_dist_str(final_state_2)

        # channel priority taking effect here.  channel-2 should be the channel to draw from.  Downgrades expected.
        # python and pandas will be updated as they are explicit specs.  Other stuff may or may not,
        #     as required to satisfy python and pandas
        with get_solver_aggregate_1(
            tmpdir, specs, prefix_records=final_state_2, history_specs=specs
        ) as solver:
            final_state_3 = solver.solve_final_state()
            pprint(convert_to_dist_str(final_state_3))
            order = add_subdir_to_iter(
                (
                    "channel-2::python-2.7.13-0",
                    "channel-2::pandas-0.20.3-py27_0",
                )
            )
            for spec in order:
                assert spec in convert_to_dist_str(final_state_3)

        specs_to_add = (MatchSpec("six<1.10"),)
        specs_to_remove = (MatchSpec("pytz"),)
        with get_solver_aggregate_1(
            tmpdir,
            specs_to_add=specs_to_add,
            specs_to_remove=specs_to_remove,
            prefix_records=final_state_3,
            history_specs=specs,
        ) as solver:
            final_state_4 = solver.solve_final_state()
            pprint(convert_to_dist_str(final_state_4))
            order = add_subdir_to_iter(
                (
                    "channel-2::python-2.7.13-0",
                    "channel-2::six-1.9.0-py27_0",
                )
            )
            for spec in order:
                assert spec in convert_to_dist_str(final_state_4)
            assert "pandas" not in convert_to_dist_str(final_state_4)


def test_features_solve_1(tmpdir, request):
    request.applymarker(
        pytest.mark.xfail(
            context.solver == "libmamba",
            reason="Features not supported in libmamba",
            strict=True,
        )
    )

    # in this test, channel-2 is a view of pkgs/free/linux-64
    #   and channel-4 is a view of the newer pkgs/main/linux-64
    # The channel list, equivalent to context.channels is ('channel-2', 'channel-4')
    specs = (MatchSpec("python=2.7"), MatchSpec("numpy"), MatchSpec("nomkl"))
    with env_var(
        "CONDA_CHANNEL_PRIORITY", "True", stack_callback=conda_tests_ctxt_mgmt_def_pol
    ):
        with get_solver_aggregate_1(tmpdir, specs) as solver:
            final_state_1 = solver.solve_final_state()
            pprint(convert_to_dist_str(final_state_1))
            order = add_subdir_to_iter(
                (
                    "channel-2::nomkl-1.0-0",
                    "channel-2::libgfortran-3.0.0-1",
                    "channel-2::openssl-1.0.2l-0",
                    "channel-2::readline-6.2-2",
                    "channel-2::sqlite-3.13.0-0",
                    "channel-2::tk-8.5.18-0",
                    "channel-2::zlib-1.2.11-0",
                    "channel-2::openblas-0.2.19-0",
                    "channel-2::python-2.7.13-0",
                    "channel-2::numpy-1.13.1-py27_nomkl_0",
                )
            )
            assert convert_to_dist_str(final_state_1) == order

    with env_var(
        "CONDA_CHANNEL_PRIORITY", "False", stack_callback=conda_tests_ctxt_mgmt_def_pol
    ):
        with get_solver_aggregate_1(tmpdir, specs) as solver:
            final_state_1 = solver.solve_final_state()
            pprint(convert_to_dist_str(final_state_1))
            order = add_subdir_to_iter(
                (
                    "channel-4::blas-1.0-openblas",
                    "channel-4::ca-certificates-2018.03.07-0",
                    "channel-2::libffi-3.2.1-1",
                    "channel-4::libgcc-ng-8.2.0-hdf63c60_0",
                    "channel-4::libgfortran-ng-7.2.0-hdf63c60_3",
                    "channel-4::libstdcxx-ng-8.2.0-hdf63c60_0",
                    "channel-2::zlib-1.2.11-0",
                    "channel-4::libopenblas-0.2.20-h9ac9557_7",
                    "channel-4::ncurses-6.1-hf484d3e_0",
                    "channel-4::nomkl-3.0-0",
                    "channel-4::openssl-1.0.2p-h14c3975_0",
                    "channel-4::tk-8.6.7-hc745277_3",
                    "channel-4::libedit-3.1.20170329-h6b74fdf_2",
                    "channel-4::readline-7.0-ha6073c6_4",
                    "channel-4::sqlite-3.24.0-h84994c4_0",
                    "channel-4::python-2.7.15-h1571d57_0",
                    "channel-4::numpy-base-1.15.0-py27h7cdd4dd_0",
                    "channel-4::numpy-1.15.0-py27h2aefc1b_0",
                )
            )
            assert convert_to_dist_str(final_state_1) == order


@pytest.mark.integration  # this test is slower, so we'll lump it into integration
def test_freeze_deps_1(tmpdir):
    specs = (MatchSpec("six=1.7"),)
    with get_solver_2(tmpdir, specs) as solver:
        final_state_1 = solver.solve_final_state()
        pprint(convert_to_dist_str(final_state_1))
        order = add_subdir_to_iter(
            (
                "channel-2::openssl-1.0.2l-0",
                "channel-2::readline-6.2-2",
                "channel-2::sqlite-3.13.0-0",
                "channel-2::tk-8.5.18-0",
                "channel-2::xz-5.2.3-0",
                "channel-2::zlib-1.2.11-0",
                "channel-2::python-3.4.5-0",
                "channel-2::six-1.7.3-py34_0",
            )
        )
        assert convert_to_dist_str(final_state_1) == order

    specs_to_add = (MatchSpec("bokeh"),)
    with get_solver_2(
        tmpdir, specs_to_add, prefix_records=final_state_1, history_specs=specs
    ) as solver:
        unlink_precs, link_precs = solver.solve_for_diff()
        pprint(convert_to_dist_str(unlink_precs))
        pprint(convert_to_dist_str(link_precs))
        unlink_order = ()
        link_order = add_subdir_to_iter(
            (
                "channel-2::mkl-2017.0.3-0",
                "channel-2::yaml-0.1.6-0",
                "channel-2::backports_abc-0.5-py34_0",
                "channel-2::markupsafe-1.0-py34_0",
                "channel-2::numpy-1.13.0-py34_0",
                "channel-2::pyyaml-3.12-py34_0",
                "channel-2::requests-2.14.2-py34_0",
                "channel-2::setuptools-27.2.0-py34_0",
                "channel-2::jinja2-2.9.6-py34_0",
                "channel-2::python-dateutil-2.6.1-py34_0",
                "channel-2::tornado-4.4.2-py34_0",
                "channel-2::bokeh-0.12.4-py34_0",
            )
        )
        assert convert_to_dist_str(unlink_precs) == unlink_order
        assert convert_to_dist_str(link_precs) == link_order

    # now we can't install the latest bokeh 0.12.5, but instead we get bokeh 0.12.4
    specs_to_add = (MatchSpec("bokeh"),)
    with get_solver_2(
        tmpdir,
        specs_to_add,
        prefix_records=final_state_1,
        history_specs=(MatchSpec("six=1.7"), MatchSpec("python=3.4")),
    ) as solver:
        unlink_precs, link_precs = solver.solve_for_diff()
        pprint(convert_to_dist_str(unlink_precs))
        pprint(convert_to_dist_str(link_precs))
        unlink_order = ()
        link_order = add_subdir_to_iter(
            (
                "channel-2::mkl-2017.0.3-0",
                "channel-2::yaml-0.1.6-0",
                "channel-2::backports_abc-0.5-py34_0",
                "channel-2::markupsafe-1.0-py34_0",
                "channel-2::numpy-1.13.0-py34_0",
                "channel-2::pyyaml-3.12-py34_0",
                "channel-2::requests-2.14.2-py34_0",
                "channel-2::setuptools-27.2.0-py34_0",
                "channel-2::jinja2-2.9.6-py34_0",
                "channel-2::python-dateutil-2.6.1-py34_0",
                "channel-2::tornado-4.4.2-py34_0",
                "channel-2::bokeh-0.12.4-py34_0",
            )
        )
        assert convert_to_dist_str(unlink_precs) == unlink_order
        assert convert_to_dist_str(link_precs) == link_order

    # here, the python=3.4 spec can't be satisfied, so it's dropped, and we go back to py27
    with pytest.raises(UnsatisfiableError):
        specs_to_add = (MatchSpec("bokeh=0.12.5"),)
        with get_solver_2(
            tmpdir,
            specs_to_add,
            prefix_records=final_state_1,
            history_specs=(MatchSpec("six=1.7"), MatchSpec("python=3.4")),
        ) as solver:
            unlink_precs, link_precs = solver.solve_for_diff()

    # adding the explicit python spec allows conda to change the python versions.
    # one possible outcome is that this updates to python 3.6.  That is not desirable because of the
    #    explicit "six=1.7" request in the history.  It should only neuter that spec if there's no way
    #    to solve it with that spec.
    specs_to_add = MatchSpec("bokeh=0.12.5"), MatchSpec("python")
    with get_solver_2(
        tmpdir,
        specs_to_add,
        prefix_records=final_state_1,
        history_specs=(MatchSpec("six=1.7"), MatchSpec("python=3.4")),
    ) as solver:
        unlink_precs, link_precs = solver.solve_for_diff()
        pprint(convert_to_dist_str(unlink_precs))
        pprint(convert_to_dist_str(link_precs))
        unlink_order = add_subdir_to_iter(
            (
                "channel-2::six-1.7.3-py34_0",
                "channel-2::python-3.4.5-0",
                # LIBMAMBA ADJUSTMENT
                # libmamba doesn't remove xz in this solve
                *(() if context.solver == "libmamba" else ("channel-2::xz-5.2.3-0",)),
            )
        )
        link_order = add_subdir_to_iter(
            (
                "channel-2::mkl-2017.0.3-0",
                "channel-2::yaml-0.1.6-0",
                "channel-2::python-2.7.13-0",
                "channel-2::backports-1.0-py27_0",
                "channel-2::backports_abc-0.5-py27_0",
                "channel-2::certifi-2016.2.28-py27_0",
                "channel-2::futures-3.1.1-py27_0",
                "channel-2::markupsafe-1.0-py27_0",
                "channel-2::numpy-1.13.1-py27_0",
                "channel-2::pyyaml-3.12-py27_0",
                "channel-2::requests-2.14.2-py27_0",
                "channel-2::six-1.7.3-py27_0",
                "channel-2::python-dateutil-2.6.1-py27_0",
                "channel-2::setuptools-36.4.0-py27_1",
                "channel-2::singledispatch-3.4.0.3-py27_0",
                "channel-2::ssl_match_hostname-3.5.0.1-py27_0",
                "channel-2::jinja2-2.9.6-py27_0",
                "channel-2::tornado-4.5.2-py27_0",
                "channel-2::bokeh-0.12.5-py27_1",
            )
        )
        assert convert_to_dist_str(unlink_precs) == unlink_order
        assert convert_to_dist_str(link_precs) == link_order

    # here, the python=3.4 spec can't be satisfied, so it's dropped, and we go back to py27
    specs_to_add = (MatchSpec("bokeh=0.12.5"),)
    with get_solver_2(
        tmpdir,
        specs_to_add,
        prefix_records=final_state_1,
        history_specs=(MatchSpec("six=1.7"), MatchSpec("python=3.4")),
    ) as solver:
        with pytest.raises(UnsatisfiableError):
            solver.solve_final_state(update_modifier=UpdateModifier.FREEZE_INSTALLED)


# class PrivateEnvTests(TestCase):

#     def setUp(self):
#         self.prefix = '/a/test/c/prefix'

#         self.preferred_env = "_spiffy-test-app_"
#         self.preferred_env_prefix = join(self.prefix, 'envs', self.preferred_env)

#         # self.save_path_conflict = os.environ.get('CONDA_PATH_CONFLICT')
#         self.saved_values = {}
#         self.saved_values['CONDA_ROOT_PREFIX'] = os.environ.get('CONDA_ROOT_PREFIX')
#         self.saved_values['CONDA_ENABLE_PRIVATE_ENVS'] = os.environ.get('CONDA_ENABLE_PRIVATE_ENVS')

#         # os.environ['CONDA_PATH_CONFLICT'] = 'prevent'
#         os.environ['CONDA_ROOT_PREFIX'] = self.prefix
#         os.environ['CONDA_ENABLE_PRIVATE_ENVS'] = 'true'

#         reset_context()

#     def tearDown(self):
#         for key, value in self.saved_values.items():
#             if value is not None:
#                 os.environ[key] = value
#             else:
#                 del os.environ[key]

#         reset_context()

# @patch.object(Context, 'prefix_specified')
# def test_simple_install_uninstall(self, prefix_specified):
#     prefix_specified.__get__ = Mock(return_value=False)
#
#     specs = MatchSpec("spiffy-test-app"),
#     with get_solver_3(specs) as solver:
#         final_state_1 = solver.solve_final_state()
#         # PrefixDag(final_state_1, specs).open_url()
#         print(convert_to_dist_str(final_state_1))
#         order = (
#             'channel-1::openssl-1.0.2l-0',
#             'channel-1::readline-6.2-2',
#             'channel-1::sqlite-3.13.0-0',
#             'channel-1::tk-8.5.18-0',
#             'channel-1::zlib-1.2.8-3',
#             'channel-1::python-2.7.13-0',
#             'channel-1::spiffy-test-app-2.0-py27hf99fac9_0',
#         )
#         assert tuple(final_state_1) == tuple(solver._index[Dist(d)] for d in order)
#
#     specs_to_add = MatchSpec("uses-spiffy-test-app"),
#     with get_solver_3(specs_to_add, prefix_records=final_state_1, history_specs=specs) as solver:
#         final_state_2 = solver.solve_final_state()
#         # PrefixDag(final_state_2, specs).open_url()
#         print(convert_to_dist_str(final_state_2))
#         order = (
#
#         )
#         assert tuple(final_state_2) == tuple(solver._index[Dist(d)] for d in order)
#
#     specs = specs + specs_to_add
#     specs_to_remove = MatchSpec("uses-spiffy-test-app"),
#     with get_solver_3(specs_to_remove=specs_to_remove, prefix_records=final_state_2,
#                       history_specs=specs) as solver:
#         final_state_3 = solver.solve_final_state()
#         # PrefixDag(final_state_2, specs).open_url()
#         print(convert_to_dist_str(final_state_3))
#         order = (
#
#         )
#         assert tuple(final_state_3) == tuple(solver._index[Dist(d)] for d in order)


def test_current_repodata_usage(tmpdir):
    # force this to False, because otherwise tests fail when run with old conda-build
    with env_var(
        "CONDA_USE_ONLY_TAR_BZ2", False, stack_callback=conda_tests_ctxt_mgmt_def_pol
    ):
        solver = context.plugin_manager.get_cached_solver_backend()(
            tmpdir.strpath,
            (Channel(CHANNEL_DIR),),
            ("win-64",),
            specs_to_add=[MatchSpec("zlib")],
            repodata_fn="current_repodata.json",
        )
        final_state = solver.solve_final_state()
        # zlib 1.2.11, vc 14.1, vs2015_runtime, virtual package for vc track_feature
        assert final_state
        checked = False
        for prec in final_state:
            if prec.name == "zlib":
                assert prec.version == "1.2.11"
                assert prec.fn.endswith(".conda")
                checked = True
        if not checked:
            raise ValueError("Didn't have expected state in solve (needed zlib record)")


def test_current_repodata_fallback(tmpdir):
    solver = context.plugin_manager.get_cached_solver_backend()(
        tmpdir.strpath,
        (Channel(CHANNEL_DIR),),
        ("win-64",),
        specs_to_add=[MatchSpec("zlib=1.2.8")],
    )
    final_state = solver.solve_final_state()
    # zlib 1.2.11, zlib 1.2.8, vc 14.1, vs2015_runtime, virtual package for vc track_feature
    assert final_state
    checked = False
    for prec in final_state:
        if prec.name == "zlib":
            assert prec.version == "1.2.8"
            assert prec.fn.endswith(".tar.bz2")
            checked = True
    if not checked:
        raise ValueError("Didn't have expected state in solve (needed zlib record)")


def test_downgrade_python_prevented_with_sane_message(tmpdir):
    specs = (MatchSpec("python=2.6"),)
    with get_solver(tmpdir, specs) as solver:
        final_state_1 = solver.solve_final_state()
    # PrefixDag(final_state_1, specs).open_url()
    pprint(convert_to_dist_str(final_state_1))
    order = add_subdir_to_iter(
        (
            "channel-1::openssl-1.0.1c-0",
            "channel-1::readline-6.2-0",
            "channel-1::sqlite-3.7.13-0",
            "channel-1::system-5.8-1",
            "channel-1::tk-8.5.13-0",
            "channel-1::zlib-1.2.7-0",
            "channel-1::python-2.6.8-6",
        )
    )
    assert convert_to_dist_str(final_state_1) == order

    # incompatible CLI and configured specs
    specs_to_add = (MatchSpec("scikit-learn==0.13"),)
    with get_solver(
        tmpdir,
        specs_to_add=specs_to_add,
        prefix_records=final_state_1,
        history_specs=specs,
    ) as solver:
        with pytest.raises(UnsatisfiableError) as exc:
            solver.solve_final_state()

        error_msg = str(exc.value).strip()
        # libmamba has a significantly more detailed (and different) error messages
        if context.solver == "classic":
            error_snippets = [
                "incompatible with the existing python installation in your environment:",
                "- scikit-learn==0.13 -> python=2.7",
                "Your python: python=2.6",
            ]
        elif context.solver == "libmamba":
            error_snippets = [
                "Encountered problems while solving",
                "Pins seem to be involved in the conflict. Currently pinned specs",
                "python 2.6.*",
                "scikit-learn 0.13",
            ]

        for snippet in error_snippets:
            assert snippet in error_msg

    specs_to_add = (MatchSpec("unsatisfiable-with-py26"),)
    with get_solver(
        tmpdir,
        specs_to_add=specs_to_add,
        prefix_records=final_state_1,
        history_specs=specs,
    ) as solver:
        with pytest.raises(UnsatisfiableError) as exc:
            solver.solve_final_state()
        error_msg = str(exc.value).strip()
        # libmamba has a significantly more detailed (and different) error messages
        if context.solver == "classic":
            error_snippets = [
                "incompatible with the existing python installation in your environment:",
                "- unsatisfiable-with-py26 -> python=2.7",
                "Your python: python=2.6",
            ]
        elif context.solver == "libmamba":
            error_snippets = [
                "Encountered problems while solving",
                "Pins seem to be involved in the conflict. Currently pinned specs",
                "python 2.6.*",
                "unsatisfiable-with-py26",
            ]

        for snippet in error_snippets:
            assert snippet in error_msg


fake_index = [
    PrefixRecord(
        package_type=PackageType.NOARCH_GENERIC,
        name="mypkg",
        version="0.1.1",
        channel="test",
        subdir="conda-test",
        fn="mypkg-0.1.1",
        build="pypi_0",
        build_number=1,
        paths_data=None,
        files=None,
        depends=[],
        constrains=[],
    ),
    PrefixRecord(
        package_type=PackageType.NOARCH_GENERIC,
        name="mypkg",
        version="0.1.0",
        channel="test",
        subdir="conda-test",
        fn="mypkg-0.1.1",
        build="pypi_0",
        build_number=1,
        paths_data=None,
        files=None,
        depends=[],
        constrains=[],
    ),
    PrefixRecord(
        package_type=PackageType.NOARCH_GENERIC,
        name="mypkgnot",
        version="1.1.1",
        channel="test",
        subdir="conda-test",
        fn="mypkgnot-1.1.1",
        build="pypi_0",
        build_number=1,
        paths_data=None,
        files=None,
        depends=["mypkg 0.1.0"],
        constrains=[],
    ),
]


def test_packages_in_solution_change_already_newest(tmpdir):
    specs = MatchSpec("mypkg")
    pre_packages = {"mypkg": [("mypkg", "0.1.1")]}
    post_packages = {"mypkg": [("mypkg", "0.1.1")]}
    solver = context.plugin_manager.get_cached_solver_backend()(
        tmpdir, (Channel(CHANNEL_DIR),), ("linux-64",), specs_to_add=[specs]
    )
    constrained = solver.get_constrained_packages(
        pre_packages, post_packages, fake_index
    )
    assert len(constrained) == 0


def test_packages_in_solution_change_needs_update(tmpdir):
    specs = MatchSpec("mypkg")
    pre_packages = {"mypkg": [("mypkg", "0.1.0")]}
    post_packages = {"mypkg": [("mypkg", "0.1.1")]}
    solver = context.plugin_manager.get_cached_solver_backend()(
        tmpdir, (Channel(CHANNEL_DIR),), ("linux-64",), specs_to_add=[specs]
    )
    constrained = solver.get_constrained_packages(
        pre_packages, post_packages, fake_index
    )
    assert len(constrained) == 0


def test_packages_in_solution_change_constrained(tmpdir):
    specs = MatchSpec("mypkg")
    pre_packages = {"mypkg": [("mypkg", "0.1.0")]}
    post_packages = {"mypkg": [("mypkg", "0.1.0")]}
    solver = context.plugin_manager.get_cached_solver_backend()(
        tmpdir, (Channel(CHANNEL_DIR),), ("linux-64",), specs_to_add=[specs]
    )
    constrained = solver.get_constrained_packages(
        pre_packages, post_packages, fake_index
    )
    assert len(constrained) == 1


def test_determine_constricting_specs_conflicts(tmpdir):
    solution_prec = [
        PrefixRecord(
            package_type=PackageType.NOARCH_GENERIC,
            name="mypkg",
            version="0.1.0",
            channel="test",
            subdir="conda-test",
            fn="mypkg-0.1.1",
            build="pypi_0",
            build_number=1,
            paths_data=None,
            files=None,
            depends=[],
            constrains=[],
        ),
        PrefixRecord(
            package_type=PackageType.NOARCH_GENERIC,
            name="mypkgnot",
            version="1.1.1",
            channel="test",
            subdir="conda-test",
            fn="mypkgnot-1.1.1",
            build="pypi_0",
            build_number=1,
            paths_data=None,
            files=None,
            depends=["mypkg 0.1.0"],
            constrains=[],
        ),
    ]
    spec = MatchSpec("mypkg")
    solver = context.plugin_manager.get_cached_solver_backend()(
        tmpdir, (Channel(CHANNEL_DIR),), ("linux-64",), specs_to_add=[spec]
    )
    constricting = solver.determine_constricting_specs(spec, solution_prec)
    assert any(i for i in constricting if i[0] == "mypkgnot")


def test_determine_constricting_specs_conflicts_upperbound(tmpdir):
    solution_prec = [
        PrefixRecord(
            package_type=PackageType.NOARCH_GENERIC,
            name="mypkg",
            version="0.1.1",
            channel="test",
            subdir="conda-test",
            fn="mypkg-0.1.1",
            build="pypi_0",
            build_number=1,
            paths_data=None,
            files=None,
            depends=[],
            constrains=[],
        ),
        PrefixRecord(
            package_type=PackageType.NOARCH_GENERIC,
            name="mypkgnot",
            version="1.1.1",
            channel="test",
            subdir="conda-test",
            fn="mypkgnot-1.1.1",
            build="pypi_0",
            build_number=1,
            paths_data=None,
            files=None,
            depends=["mypkg <=0.1.1"],
            constrains=[],
        ),
    ]
    spec = MatchSpec("mypkg")
    solver = context.plugin_manager.get_cached_solver_backend()(
        tmpdir, (Channel(CHANNEL_DIR),), ("linux-64",), specs_to_add=[spec]
    )
    constricting = solver.determine_constricting_specs(spec, solution_prec)
    assert any(i for i in constricting if i[0] == "mypkgnot")


def test_determine_constricting_specs_multi_conflicts(tmpdir):
    solution_prec = [
        PrefixRecord(
            package_type=PackageType.NOARCH_GENERIC,
            name="mypkg",
            version="0.1.1",
            channel="test",
            subdir="conda-test",
            fn="mypkg-0.1.1",
            build="pypi_0",
            build_number=1,
            paths_data=None,
            files=None,
            depends=[],
            constrains=[],
        ),
        PrefixRecord(
            package_type=PackageType.NOARCH_GENERIC,
            name="mypkgnot",
            version="1.1.1",
            channel="test",
            subdir="conda-test",
            fn="mypkgnot-1.1.1",
            build="pypi_0",
            build_number=1,
            paths_data=None,
            files=None,
            depends=["mypkg <=0.1.1"],
            constrains=[],
        ),
        PrefixRecord(
            package_type=PackageType.NOARCH_GENERIC,
            name="notmypkg",
            version="1.1.1",
            channel="test",
            subdir="conda-test",
            fn="mypkgnot-1.1.1",
            build="pypi_0",
            build_number=1,
            paths_data=None,
            files=None,
            depends=["mypkg 0.1.1"],
            constrains=[],
        ),
    ]
    spec = MatchSpec("mypkg")
    solver = context.plugin_manager.get_cached_solver_backend()(
        tmpdir, (Channel(CHANNEL_DIR),), ("linux-64",), specs_to_add=[spec]
    )
    constricting = solver.determine_constricting_specs(spec, solution_prec)
    assert any(i for i in constricting if i[0] == "mypkgnot")
    assert any(i for i in constricting if i[0] == "notmypkg")


def test_determine_constricting_specs_no_conflicts_upperbound_compound_depends(tmpdir):
    solution_prec = [
        PrefixRecord(
            package_type=PackageType.NOARCH_GENERIC,
            name="mypkg",
            version="0.1.1",
            channel="test",
            subdir="conda-test",
            fn="mypkg-0.1.1",
            build="pypi_0",
            build_number=1,
            paths_data=None,
            files=None,
            depends=[],
            constrains=[],
        ),
        PrefixRecord(
            package_type=PackageType.NOARCH_GENERIC,
            name="mypkgnot",
            version="1.1.1",
            channel="test",
            subdir="conda-test",
            fn="mypkgnot-1.1.1",
            build="pypi_0",
            build_number=1,
            paths_data=None,
            files=None,
            depends=["mypkg >=0.1.1,<0.2.1"],
            constrains=[],
        ),
    ]
    spec = MatchSpec("mypkg")
    solver = context.plugin_manager.get_cached_solver_backend()(
        tmpdir, (Channel(CHANNEL_DIR),), ("linux-64",), specs_to_add=[spec]
    )
    constricting = solver.determine_constricting_specs(spec, solution_prec)
    assert constricting is None


def test_determine_constricting_specs_no_conflicts_version_star(tmpdir):
    solution_prec = [
        PrefixRecord(
            package_type=PackageType.NOARCH_GENERIC,
            name="mypkg",
            version="0.1.1",
            channel="test",
            subdir="conda-test",
            fn="mypkg-0.1.1",
            build="pypi_0",
            build_number=1,
            paths_data=None,
            files=None,
            depends=[],
            constrains=[],
        ),
        PrefixRecord(
            package_type=PackageType.NOARCH_GENERIC,
            name="mypkgnot",
            version="1.1.1",
            channel="test",
            subdir="conda-test",
            fn="mypkgnot-1.1.1",
            build="pypi_0",
            build_number=1,
            paths_data=None,
            files=None,
            depends=["mypkg 0.1.*"],
            constrains=[],
        ),
    ]
    spec = MatchSpec("mypkg")
    solver = context.plugin_manager.get_cached_solver_backend()(
        tmpdir, (Channel(CHANNEL_DIR),), ("linux-64",), specs_to_add=[spec]
    )
    constricting = solver.determine_constricting_specs(spec, solution_prec)
    assert constricting is None


def test_determine_constricting_specs_no_conflicts_free(tmpdir):
    solution_prec = [
        PrefixRecord(
            package_type=PackageType.NOARCH_GENERIC,
            name="mypkg",
            version="0.1.1",
            channel="test",
            subdir="conda-test",
            fn="mypkg-0.1.1",
            build="pypi_0",
            build_number=1,
            paths_data=None,
            files=None,
            depends=[],
            constrains=[],
        ),
    ]
    spec = MatchSpec("mypkg")
    solver = context.plugin_manager.get_cached_solver_backend()(
        tmpdir, (Channel(CHANNEL_DIR),), ("linux-64",), specs_to_add=[spec]
    )
    constricting = solver.determine_constricting_specs(spec, solution_prec)
    assert constricting is None


def test_determine_constricting_specs_no_conflicts_no_upperbound(tmpdir):
    solution_prec = [
        PrefixRecord(
            package_type=PackageType.NOARCH_GENERIC,
            name="mypkg",
            version="0.1.1",
            channel="test",
            subdir="conda-test",
            fn="mypkg-0.1.1",
            build="pypi_0",
            build_number=1,
            paths_data=None,
            files=None,
            depends=[],
            constrains=[],
        ),
        PrefixRecord(
            package_type=PackageType.NOARCH_GENERIC,
            name="mypkgnot",
            version="1.1.1",
            channel="test",
            subdir="conda-test",
            fn="mypkgnot-1.1.1",
            build="pypi_0",
            build_number=1,
            paths_data=None,
            files=None,
            depends=["mypkg >=0.0.5"],
            constrains=[],
        ),
    ]
    spec = MatchSpec("mypkg")
    solver = context.plugin_manager.get_cached_solver_backend()(
        tmpdir, (Channel(CHANNEL_DIR),), ("linux-64",), specs_to_add=[spec]
    )
    constricting = solver.determine_constricting_specs(spec, solution_prec)
    assert constricting is None


@pytest.mark.integration
def test_indirect_dep_optimized_by_version_over_package_count(tmpdir):
    """We need to adjust the Anaconda metapackage - custom version - so that it keeps
    dependencies on all of its components.  That custom package is intended to free up constraints.  However,
    We learned the hard way that the changes in conda 4.7 can end up removing all components, because
    anaconda-custom doesn't actually depend on them.

    So, here we go: a new metapackage that we hotfix anaconda-custom to depend on.  This new metapackage
    is versioned similarly to the real anaconda metapackages, for the sake of accounting for
    different package collections in different anaconda versions.  This test is for the case where a newer
    version of that new metapackage has fewer deps (but newer version).  We want it to prefer the newer
    version.
    """
    specs = (MatchSpec("anaconda=1.4"),)
    with get_solver(tmpdir, specs) as solver:
        final_state_1 = solver.solve_final_state()

    # start out with the oldest anaconda.  Using that state, free up zeromq.  Doing this should result in
    #    two things:
    #    * the anaconda metapackage goes to the "custom" version
    #    * zeromq goes up one build number, from 0 to 1.
    #    * all the other packages from the original anaconda metapackage get removed.
    #      Only the packages from the _dummy_anaconda_impl remain, but they are new.
    # This does NOT work if you omit the anaconda matchspec here.  It is part of the history,
    #     and it must be supplied as an explicit spec to override that history.
    specs_to_add = MatchSpec("zeromq"), MatchSpec("anaconda")
    with get_solver(
        tmpdir,
        specs_to_add=specs_to_add,
        prefix_records=final_state_1,
        history_specs=specs,
    ) as solver:
        final_state = solver.solve_final_state()

        # anaconda, _dummy_anaconda_impl, zeromq.  NOT bzip2
        #    note that bzip2 is extra - it would be one less removal - that's the big test here.
        #    bzip2 is part of the older _dummy_anaconda_impl

        for prec in final_state:
            if prec.name == "anaconda":
                assert prec.version == "1.5.0"
            elif prec.name == "zeromq":
                assert prec.build_number == 1
            elif prec.name == "_dummy_anaconda_impl":
                assert prec.version == "2.0"<|MERGE_RESOLUTION|>--- conflicted
+++ resolved
@@ -252,13 +252,8 @@
   - feature:/{context._native_subdir()}::__cuda==8.0=0
   - cudatoolkit -> __cuda[version='>=10.0|>=9.0']
 
-<<<<<<< HEAD
 Your installed version is: 8.0"""
         )
-=======
-Your installed version is: 8.0""".format(plat)
-    )
->>>>>>> e69b2353
 
 
 def test_cuda_fail_2(tmpdir, clear_cuda_version):
