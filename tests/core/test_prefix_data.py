--- conflicted
+++ resolved
@@ -15,15 +15,12 @@
 from conda.base.constants import PREFIX_STATE_FILE
 from conda.common.compat import on_win
 from conda.core.prefix_data import PrefixData, get_conda_anchor_files_and_records
-<<<<<<< HEAD
 from conda.exceptions import (
+    CondaError,
     CondaValueError,
     CorruptedEnvironmentError,
     EnvironmentNameNotFound,
 )
-=======
-from conda.exceptions import CondaError, CorruptedEnvironmentError
->>>>>>> e64835d6
 from conda.plugins.prefix_data_loaders.pypi import load_site_packages
 from conda.testing.helpers import record
 
@@ -420,7 +417,34 @@
     assert (prefix_data1 == prefix_data2) is equals
 
 
-<<<<<<< HEAD
+def test_prefix_insertion_error(
+    tmp_env: TmpEnvFixture, test_recipes_channel: str
+) -> None:
+    """
+    Ensure that the right error message is displayed when trying to insert a prefix record
+    that already exists in the prefix.
+    """
+    package_name = "small-executable"
+    with tmp_env(package_name) as prefix:
+        prefix_data = PrefixData(prefix)
+
+        expected_error_message = (
+            f"Prefix record '{package_name}' already exists. "
+            f"Try `conda clean --all` to fix."
+        )
+
+        with pytest.raises(CondaError, match=expected_error_message):
+            prefix_data.insert(
+                record(
+                    name=package_name,
+                    version="1.0.0",
+                    build="0",
+                    build_number=0,
+                    channel="test-channel",
+                )
+            )
+
+
 @pytest.mark.parametrize(
     "name,allow_base,mock_locate_prefix,expected,raises",
     (
@@ -472,32 +496,4 @@
     with pytest.raises(type(raises), match=str(raises)) if raises else nullcontext():
         prefix_data = PrefixData.from_name(name)
         prefix_data.validate_name(allow_base)
-        assert str(prefix_data.prefix_path) == expected.format(tmp_path=tmp_path)
-=======
-def test_prefix_insertion_error(
-    tmp_env: TmpEnvFixture, test_recipes_channel: str
-) -> None:
-    """
-    Ensure that the right error message is displayed when trying to insert a prefix record
-    that already exists in the prefix.
-    """
-    package_name = "small-executable"
-    with tmp_env(package_name) as prefix:
-        prefix_data = PrefixData(prefix)
-
-        expected_error_message = (
-            f"Prefix record '{package_name}' already exists. "
-            f"Try `conda clean --all` to fix."
-        )
-
-        with pytest.raises(CondaError, match=expected_error_message):
-            prefix_data.insert(
-                record(
-                    name=package_name,
-                    version="1.0.0",
-                    build="0",
-                    build_number=0,
-                    channel="test-channel",
-                )
-            )
->>>>>>> e64835d6
+        assert str(prefix_data.prefix_path) == expected.format(tmp_path=tmp_path)