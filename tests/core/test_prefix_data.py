--- conflicted
+++ resolved
@@ -906,7 +906,6 @@
             assert package_names == sorted(package_names)
 
 
-<<<<<<< HEAD
 @pytest.mark.parametrize(
     "name,allow_base,mock_locate_prefix,expected,raises",
     (
@@ -959,7 +958,8 @@
         prefix_data = PrefixData.from_name(name)
         prefix_data.validate_name(allow_base)
         assert str(prefix_data.prefix_path) == expected.format(tmp_path=tmp_path)
-=======
+
+
 def test_pinned_specs_conda_meta_pinned(tmp_env: TmpEnvFixture):
     # Test pinned specs conda environment file
     specs = ("scipy ==0.14.2", "openjdk >=8")
@@ -969,5 +969,4 @@
         prefix_data = PrefixData(prefix)
         pinned_specs = prefix_data.get_pinned_specs()
         assert pinned_specs != specs
-        assert pinned_specs == tuple(MatchSpec(spec, optional=True) for spec in specs)
->>>>>>> a6cd195f
+        assert pinned_specs == tuple(MatchSpec(spec, optional=True) for spec in specs)