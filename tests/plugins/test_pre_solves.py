# Copyright (C) 2012 Anaconda, Inc
# SPDX-License-Identifier: BSD-3-Clause
from __future__ import annotations

from typing import TYPE_CHECKING

import pytest

from conda import plugins
from conda.exceptions import DryRunExit
<<<<<<< HEAD
from conda.plugins.manager import CondaPluginManager
from conda.testing import CondaCLIFixture, PathFactoryFixture, TmpEnvFixture
=======
from conda.plugins import solvers

if TYPE_CHECKING:
    from pytest_mock import MockerFixture

    from conda.plugins.manager import CondaPluginManager
    from conda.testing.fixtures import (
        CondaCLIFixture,
        PathFactoryFixture,
        TmpEnvFixture,
    )
>>>>>>> 01bc92af


class PreSolvePlugin:
    def pre_solve_action(self) -> None:
        pass

    @plugins.hookimpl
    def conda_pre_solves(self):
        yield plugins.CondaPreSolve(
            name="custom-pre-solve",
            action=self.pre_solve_action,
        )


@pytest.fixture
def pre_solve_plugin(
    mocker: MockerFixture,
    plugin_manager_with_reporter_backends: CondaPluginManager,
) -> PreSolvePlugin:
    mocker.patch.object(PreSolvePlugin, "pre_solve_action")

    pre_solve_plugin = PreSolvePlugin()
    plugin_manager_with_reporter_backends.register(pre_solve_plugin)

<<<<<<< HEAD
    # register classic solver
    plugin_manager.load_entrypoints("conda", "conda-classic-solver")
=======
    # register solvers
    plugin_manager_with_reporter_backends.load_plugins(solvers)
>>>>>>> 01bc92af

    return pre_solve_plugin


def test_pre_solve_invoked(
    pre_solve_plugin: PreSolvePlugin,
    tmp_env: TmpEnvFixture,
    path_factory: PathFactoryFixture,
):
    with pytest.raises(DryRunExit):
        with tmp_env("zlib", "--solver=classic", "--dry-run"):
            pass

    assert pre_solve_plugin.pre_solve_action.mock_calls


def test_pre_solve_not_invoked(
    pre_solve_plugin: PreSolvePlugin,
    conda_cli: CondaCLIFixture,
):
    conda_cli("config")

    assert not pre_solve_plugin.pre_solve_action.mock_calls


def test_pre_solve_action_raises_exception(
    pre_solve_plugin: PreSolvePlugin,
    tmp_env: TmpEnvFixture,
    path_factory: PathFactoryFixture,
):
    exc_message = "💥"
    pre_solve_plugin.pre_solve_action.side_effect = [Exception(exc_message)]

    with pytest.raises(Exception, match=exc_message):
        with tmp_env("zlib", "--solver=classic", "--dry-run"):
            pass

    assert pre_solve_plugin.pre_solve_action.mock_calls<|MERGE_RESOLUTION|>--- conflicted
+++ resolved
@@ -8,10 +8,6 @@
 
 from conda import plugins
 from conda.exceptions import DryRunExit
-<<<<<<< HEAD
-from conda.plugins.manager import CondaPluginManager
-from conda.testing import CondaCLIFixture, PathFactoryFixture, TmpEnvFixture
-=======
 from conda.plugins import solvers
 
 if TYPE_CHECKING:
@@ -23,7 +19,6 @@
         PathFactoryFixture,
         TmpEnvFixture,
     )
->>>>>>> 01bc92af
 
 
 class PreSolvePlugin:
@@ -48,13 +43,8 @@
     pre_solve_plugin = PreSolvePlugin()
     plugin_manager_with_reporter_backends.register(pre_solve_plugin)
 
-<<<<<<< HEAD
-    # register classic solver
-    plugin_manager.load_entrypoints("conda", "conda-classic-solver")
-=======
     # register solvers
-    plugin_manager_with_reporter_backends.load_plugins(solvers)
->>>>>>> 01bc92af
+    plugin_manager_with_reporter_backends.load_entrypoints("conda", "conda-classic-solver")
 
     return pre_solve_plugin
 
