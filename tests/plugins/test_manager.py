# Copyright (C) 2012 Anaconda, Inc
# SPDX-License-Identifier: BSD-3-Clause

from __future__ import annotations

import logging
import re
import sys
from dataclasses import dataclass
from typing import TYPE_CHECKING

import pluggy
import pytest
from packaging.version import Version

from conda import plugins
from conda.common.url import urlparse
from conda.core import solve
from conda.exceptions import (
    CondaValueError,
    PluginError,
)
from conda.plugins import virtual_packages
from conda.plugins.types import CondaPlugin

if TYPE_CHECKING:
    from collections.abc import Iterator
    from typing import Any

    from pytest_mock import MockerFixture

    from conda.plugins.manager import CondaPluginManager

log = logging.getLogger(__name__)
this_module = sys.modules[__name__]

# detect if this is an older/newer pluggy
pluggy_v100 = Version(pluggy.__version__) <= Version("1.0.0")
pluggy_v150 = Version(pluggy.__version__) >= Version("1.5.0")


class VerboseSolver(solve.Solver):
    def solve_final_state(self, *args, **kwargs):
        log.info("My verbose solver!")
        return super().solve_final_state(*args, **kwargs)


VerboseCondaSolver = plugins.CondaSolver(
    name="verbose-classic",
    backend=VerboseSolver,
)


class VerboseSolverPlugin:
    @plugins.hookimpl
    def conda_solvers(*args):
        yield VerboseCondaSolver


DummyVirtualPackage = plugins.CondaVirtualPackage("dummy", "version", "build")


class DummyVirtualPackagePlugin:
    @plugins.hookimpl
    def conda_virtual_packages(*args) -> Iterator[plugins.CondaVirtualPackage]:
        yield DummyVirtualPackage


def test_load_without_plugins(plugin_manager: CondaPluginManager):
    assert plugin_manager.load_plugins() == 0


def test_load_two_plugins_one_impls(plugin_manager: CondaPluginManager):
    assert plugin_manager.load_plugins(this_module) == 1
    assert plugin_manager.get_plugins() == {this_module}
    assert plugin_manager.hook.conda_solvers.get_hookimpls() == []

    assert plugin_manager.load_plugins(VerboseSolverPlugin) == 1
    assert plugin_manager.get_plugins() == {this_module, VerboseSolverPlugin}

    hooks_impls = plugin_manager.hook.conda_solvers.get_hookimpls()
    assert len(hooks_impls) == 1
    assert hooks_impls[0].plugin == VerboseSolverPlugin


def test_get_hook_results(plugin_manager: CondaPluginManager):
    name = "virtual_packages"
    assert plugin_manager.get_hook_results(name) == []

    # loading the archspec plugin module and make sure it was loaded correctly
    assert plugin_manager.load_plugins(virtual_packages.archspec) == 1
    hook_result = plugin_manager.get_hook_results(name)
    assert len(hook_result) == 1
    assert hook_result[0].name == "archspec"

    # loading an unknown hook result should raise an error
    with pytest.raises(PluginError, match="Could not find requested `unknown` plugins"):
        plugin_manager.get_hook_results("unknown")

    # let's double-check the validation of conflicting plugins works
    class SecondArchspec:
        @plugins.hookimpl
        def conda_virtual_packages():
            yield plugins.CondaVirtualPackage("archspec", "", None)

    plugin_manager.register(SecondArchspec)
    with pytest.raises(
        PluginError, match="Conflicting plugins found for `virtual_packages`"
    ):
        plugin_manager.get_hook_results(name)


def test_load_plugins_error(plugin_manager: CondaPluginManager):
    assert plugin_manager.load_plugins(VerboseSolverPlugin) == 1
    assert plugin_manager.get_plugins() == {VerboseSolverPlugin}


def test_load_entrypoints_success(plugin_manager: CondaPluginManager):
    assert plugin_manager.load_entrypoints("test_plugin", "success") == 1
    assert len(plugin_manager.get_plugins()) == 1
    assert plugin_manager.list_name_plugin()[0][0] == "test_plugin.success"


def test_load_entrypoints_importerror(
    plugin_manager: CondaPluginManager,
    mocker: MockerFixture,
):
    mocked_warning = mocker.patch("conda.plugins.manager.log.warning")

    assert plugin_manager.load_entrypoints("test_plugin", "importerror") == 0
    assert len(plugin_manager.get_plugins()) == 0

    assert mocked_warning.call_count == 1
    assert mocked_warning.call_args.args[0] == (
        "Error while loading conda entry point: importerror "
        "(No module named 'package_that_does_not_exist')"
    )


def test_load_entrypoints_blocked(plugin_manager: CondaPluginManager):
    plugin_manager.set_blocked("test_plugin.blocked")

    assert plugin_manager.load_entrypoints("test_plugin", "blocked") == 0
    if pluggy_v100 or pluggy_v150:
        assert plugin_manager.get_plugins() == set()
    else:
        assert plugin_manager.get_plugins() == {None}
    assert plugin_manager.list_name_plugin() == [("test_plugin.blocked", None)]


def test_load_entrypoints_register_valueerror(plugin_manager: CondaPluginManager):
    """
    Cover check when self.register() raises ValueError because the plugin
    was loaded already.
    """
    assert plugin_manager.load_entrypoints("test_plugin", "success") == 1
    assert plugin_manager.load_entrypoints("test_plugin", "success") == 0


def test_unknown_solver(plugin_manager: CondaPluginManager):
    """
    Cover getting a solver that doesn't exist.
    """
    with pytest.raises(CondaValueError):
        plugin_manager.get_solver_backend("p_equals_np")


def test_known_solver(plugin_manager: CondaPluginManager):
    """
    Cover getting a solver that exists.
    """
    assert plugin_manager.load_plugins(VerboseSolverPlugin) == 1
    assert plugin_manager.get_solver_backend("verbose-classic") == VerboseSolver


def test_get_canonical_name_object(plugin_manager: CondaPluginManager):
    canonical_name = plugin_manager.get_canonical_name(object())
    assert re.match(r"<unknown_module>.object\[\d+\]", canonical_name), canonical_name


def test_get_canonical_name_module(plugin_manager: CondaPluginManager):
    assert plugin_manager.get_canonical_name(this_module) == __name__


def test_get_canonical_name_class(plugin_manager: CondaPluginManager):
    canonical_name = plugin_manager.get_canonical_name(VerboseSolverPlugin)
    assert canonical_name == f"{__name__}.VerboseSolverPlugin"


def test_get_canonical_name_instance(plugin_manager: CondaPluginManager):
    canonical_name = plugin_manager.get_canonical_name(VerboseSolverPlugin())
    assert re.match(
        rf"{__name__}.VerboseSolverPlugin\[\d+\]",
        canonical_name,
    )


@pytest.mark.parametrize("plugin", [this_module, VerboseSolverPlugin])
def test_disable_external_plugins(plugin_manager: CondaPluginManager, plugin: object):
    """
    Run a test to ensure we can successfully disable externally registered plugins.
    """
    assert plugin_manager.load_plugins(plugin) == 1
    assert plugin_manager.get_plugins() == {plugin}
    plugin_manager.disable_external_plugins()
    if pluggy_v100 or pluggy_v150:
        assert plugin_manager.get_plugins() == set()
    else:
        assert plugin_manager.get_plugins() == {None}


<<<<<<< HEAD
def test_get_virtual_packages(plugin_manager: CondaPluginManager):
    """
    TODO: Remove this test when the deprecated API is removed.
    """
    assert plugin_manager.load_plugins(DummyVirtualPackagePlugin) == 1
    with pytest.deprecated_call():
        assert plugin_manager.get_virtual_packages() == (DummyVirtualPackage,)


def test_get_virtual_package_records(plugin_manager: CondaPluginManager):
    assert plugin_manager.load_plugins(DummyVirtualPackagePlugin) == 1
    assert plugin_manager.get_virtual_package_records() == (
        DummyVirtualPackage.to_virtual_package(),
    )
=======
def test_plugin_name() -> None:
    assert CondaPlugin("foo").name == "foo"

    # name is lowercased
    assert CondaPlugin("FOO").name == "foo"

    # spaces are stripped
    assert CondaPlugin("  foo  ").name == "foo"
    assert CondaPlugin("foo  bar").name == "foo  bar"
    assert CondaPlugin("  foo  bar  ").name == "foo  bar"

>>>>>>> 594ea09e

@pytest.mark.parametrize("name", [None, 42, True, False, [], {}])
def test_plugin_bad_names(name: Any) -> None:
    with pytest.raises(PluginError, match="Invalid plugin name for"):
        CondaPlugin(name)

<<<<<<< HEAD
def test_get_virtual_packages_no_name(plugin_manager: CondaPluginManager):
    """
    TODO: Remove this test when the deprecated API is removed.
    """
    assert plugin_manager.load_plugins(NoNameVirtualPackagePlugin) == 1
    with pytest.raises(PluginError, match="Invalid plugin names"):
        with pytest.deprecated_call():
            plugin_manager.get_virtual_packages()


def test_get_virtual_packages_records_no_name(plugin_manager: CondaPluginManager):
    assert plugin_manager.load_plugins(NoNameVirtualPackagePlugin) == 1
    with pytest.raises(PluginError, match="Invalid plugin names"):
        plugin_manager.get_virtual_package_records()
=======

def test_custom_plugin_name_validation(plugin_manager: CondaPluginManager) -> None:
    @dataclass
    class NoNameCondaPlugin(CondaPlugin):
        name: str | None  # type: ignore[assignment]

        def __post_init__(self):
            # do not normalize the name
            pass

    @dataclass
    class NoNamePlugin:
        name: str | None

    class SpecialPlugin:
        @plugins.hookimpl
        def conda_virtual_packages(*args):
            yield NoNameCondaPlugin(None)
            yield NoNamePlugin(None)

    plugin_manager.load_plugins(SpecialPlugin)
    with pytest.raises(
        PluginError,
        match=r"(?s)Invalid plugin names found.+NoNameCondaPlugin.+NoNamePlugin",
    ):
        plugin_manager.get_virtual_packages()
>>>>>>> 594ea09e


def test_get_virtual_packages(plugin_manager: CondaPluginManager):
    assert plugin_manager.load_plugins(DummyVirtualPackagePlugin) == 1
    assert plugin_manager.get_virtual_packages() == (DummyVirtualPackage,)


def test_get_solvers(plugin_manager: CondaPluginManager):
    assert plugin_manager.load_plugins(VerboseSolverPlugin) == 1
    assert plugin_manager.get_plugins() == {VerboseSolverPlugin}
    assert plugin_manager.get_solvers() == {"verbose-classic": VerboseCondaSolver}


def test_get_session_headers(plugin_manager: CondaPluginManager):
    """
    Ensure that an empty dict is returned when no ``conda_request_headers`` plugin
    hooks have been defined.
    """
    url = urlparse("https://example.com")
    assert plugin_manager.get_session_headers(host=url.netloc) == {}


def test_get_request_headers(plugin_manager: CondaPluginManager):
    """
    Ensure that an empty dict is returned when no ``conda_request_headers`` plugin
    hooks have been defined.
    """
    url = urlparse("https://example.com")
    assert plugin_manager.get_request_headers(host=url.netloc, path=url.path) == {}<|MERGE_RESOLUTION|>--- conflicted
+++ resolved
@@ -209,22 +209,6 @@
         assert plugin_manager.get_plugins() == {None}
 
 
-<<<<<<< HEAD
-def test_get_virtual_packages(plugin_manager: CondaPluginManager):
-    """
-    TODO: Remove this test when the deprecated API is removed.
-    """
-    assert plugin_manager.load_plugins(DummyVirtualPackagePlugin) == 1
-    with pytest.deprecated_call():
-        assert plugin_manager.get_virtual_packages() == (DummyVirtualPackage,)
-
-
-def test_get_virtual_package_records(plugin_manager: CondaPluginManager):
-    assert plugin_manager.load_plugins(DummyVirtualPackagePlugin) == 1
-    assert plugin_manager.get_virtual_package_records() == (
-        DummyVirtualPackage.to_virtual_package(),
-    )
-=======
 def test_plugin_name() -> None:
     assert CondaPlugin("foo").name == "foo"
 
@@ -236,29 +220,12 @@
     assert CondaPlugin("foo  bar").name == "foo  bar"
     assert CondaPlugin("  foo  bar  ").name == "foo  bar"
 
->>>>>>> 594ea09e
 
 @pytest.mark.parametrize("name", [None, 42, True, False, [], {}])
 def test_plugin_bad_names(name: Any) -> None:
     with pytest.raises(PluginError, match="Invalid plugin name for"):
         CondaPlugin(name)
 
-<<<<<<< HEAD
-def test_get_virtual_packages_no_name(plugin_manager: CondaPluginManager):
-    """
-    TODO: Remove this test when the deprecated API is removed.
-    """
-    assert plugin_manager.load_plugins(NoNameVirtualPackagePlugin) == 1
-    with pytest.raises(PluginError, match="Invalid plugin names"):
-        with pytest.deprecated_call():
-            plugin_manager.get_virtual_packages()
-
-
-def test_get_virtual_packages_records_no_name(plugin_manager: CondaPluginManager):
-    assert plugin_manager.load_plugins(NoNameVirtualPackagePlugin) == 1
-    with pytest.raises(PluginError, match="Invalid plugin names"):
-        plugin_manager.get_virtual_package_records()
-=======
 
 def test_custom_plugin_name_validation(plugin_manager: CondaPluginManager) -> None:
     @dataclass
@@ -285,7 +252,38 @@
         match=r"(?s)Invalid plugin names found.+NoNameCondaPlugin.+NoNamePlugin",
     ):
         plugin_manager.get_virtual_packages()
->>>>>>> 594ea09e
+
+
+def test_get_virtual_packages(plugin_manager: CondaPluginManager):
+    """
+    TODO: Remove this test when the deprecated API is removed.
+    """
+    assert plugin_manager.load_plugins(DummyVirtualPackagePlugin) == 1
+    with pytest.deprecated_call():
+        assert plugin_manager.get_virtual_packages() == (DummyVirtualPackage,)
+
+
+def test_get_virtual_package_records(plugin_manager: CondaPluginManager):
+    assert plugin_manager.load_plugins(DummyVirtualPackagePlugin) == 1
+    assert plugin_manager.get_virtual_package_records() == (
+        DummyVirtualPackage.to_virtual_package(),
+    )
+
+
+def test_get_virtual_packages_no_name(plugin_manager: CondaPluginManager):
+    """
+    TODO: Remove this test when the deprecated API is removed.
+    """
+    assert plugin_manager.load_plugins(NoNameVirtualPackagePlugin) == 1
+    with pytest.raises(PluginError, match="Invalid plugin names"):
+        with pytest.deprecated_call():
+            plugin_manager.get_virtual_packages()
+
+
+def test_get_virtual_packages_records_no_name(plugin_manager: CondaPluginManager):
+    assert plugin_manager.load_plugins(NoNameVirtualPackagePlugin) == 1
+    with pytest.raises(PluginError, match="Invalid plugin names"):
+        plugin_manager.get_virtual_package_records()
 
 
 def test_get_virtual_packages(plugin_manager: CondaPluginManager):
