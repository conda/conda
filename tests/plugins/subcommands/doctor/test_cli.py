# Copyright (C) 2012 Anaconda, Inc
# SPDX-License-Identifier: BSD-3-Clause
<<<<<<< HEAD
from conda.plugins.subcommands.doctor.health_checks import MISSING_FILES_SUCCESS_MESSAGE
from conda.testing import TmpEnvFixture
=======
>>>>>>> 1feb66ea
from conda.testing.helpers import run_inprocess_conda_command as run


def test_conda_doctor_happy_path():
    """Make sure that we are able to call the ``conda doctor`` command"""

    out, err, code = run("conda doctor")

    assert not err  # no error message
    assert not code  # successful exit code


def test_conda_doctor_happy_path_verbose():
    """Make sure that we are able to run ``conda doctor`` command with the --verbose flag"""

    out, err, code = run("conda doctor --verbose")

    assert not err  # no error message
    assert not code  # successful exit code


def test_conda_doctor_happy_path_show_help():
    """Make sure that we are able to run ``conda doctor`` command with the --help flag"""

    out, err, code = run("conda doctor --help")

    assert "Display a health report for your environment." in out
    assert not err  # no error message
    assert not code  # successful exit code


def test_conda_doctor_with_test_environment(tmp_env: TmpEnvFixture):
    """Make sure that we are able to call ``conda doctor`` command for a specific environment"""

    with tmp_env() as prefix:
        out, err, code = run(f"conda doctor --prefix '{prefix}'")

        assert "There are no packages with missing files." in out
        assert not err  # no error message
        assert not code  # successful exit code<|MERGE_RESOLUTION|>--- conflicted
+++ resolved
@@ -1,16 +1,11 @@
 # Copyright (C) 2012 Anaconda, Inc
 # SPDX-License-Identifier: BSD-3-Clause
-<<<<<<< HEAD
-from conda.plugins.subcommands.doctor.health_checks import MISSING_FILES_SUCCESS_MESSAGE
 from conda.testing import TmpEnvFixture
-=======
->>>>>>> 1feb66ea
 from conda.testing.helpers import run_inprocess_conda_command as run
 
 
 def test_conda_doctor_happy_path():
     """Make sure that we are able to call the ``conda doctor`` command"""
-
     out, err, code = run("conda doctor")
 
     assert not err  # no error message
@@ -19,7 +14,6 @@
 
 def test_conda_doctor_happy_path_verbose():
     """Make sure that we are able to run ``conda doctor`` command with the --verbose flag"""
-
     out, err, code = run("conda doctor --verbose")
 
     assert not err  # no error message
@@ -28,7 +22,6 @@
 
 def test_conda_doctor_happy_path_show_help():
     """Make sure that we are able to run ``conda doctor`` command with the --help flag"""
-
     out, err, code = run("conda doctor --help")
 
     assert "Display a health report for your environment." in out
@@ -38,7 +31,6 @@
 
 def test_conda_doctor_with_test_environment(tmp_env: TmpEnvFixture):
     """Make sure that we are able to call ``conda doctor`` command for a specific environment"""
-
     with tmp_env() as prefix:
         out, err, code = run(f"conda doctor --prefix '{prefix}'")
 
