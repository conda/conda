# Copyright (C) 2012 Anaconda, Inc
# SPDX-License-Identifier: BSD-3-Clause
from argparse import Namespace
from pathlib import Path
from typing import Iterable

import pytest
from pytest import MonkeyPatch

from conda.base.context import conda_tests_ctxt_mgmt_def_pol, context
from conda.common.io import env_vars
from conda.exceptions import (
    CondaEnvException,
    DirectoryNotACondaEnvironmentError,
    EnvironmentNameNotFound,
)
from conda.plugins.subcommands.doctor.cli import get_prefix
from conda.plugins.subcommands.doctor.health_checks import MISSING_FILES_SUCCESS_MESSAGE
from conda.testing import TmpEnvFixture
from conda.testing.helpers import run_inprocess_conda_command as run


def test_conda_doctor_happy_path():
    """Make sure that we are able to call the ``conda doctor`` command"""

    out, err, code = run(f"conda doctor")

    assert not err  # no error message
    assert not code  # successful exit code


def test_conda_doctor_happy_path_verbose():
    """Make sure that we are able to run ``conda doctor`` command with the --verbose flag"""

    out, err, code = run(f"conda doctor --verbose")

    assert not err  # no error message
    assert not code  # successful exit code


def test_conda_doctor_happy_path_show_help():
    """Make sure that we are able to run ``conda doctor`` command with the --help flag"""

    out, err, code = run(f"conda doctor --help")

    assert "Display a health report for your environment." in out
    assert not err  # no error message
    assert not code  # successful exit code


def test_conda_doctor_with_test_environment(tmp_env: TmpEnvFixture):
    """Make sure that we are able to call ``conda doctor`` command for a specific environment"""

    with tmp_env() as prefix:
        out, err, code = run(f"conda doctor --prefix '{prefix}'")

        assert MISSING_FILES_SUCCESS_MESSAGE in out
        assert not err  # no error message
<<<<<<< HEAD
        assert not code  # successful exit code


def test_get_prefix_name():
    assert get_prefix(Namespace(name="base", prefix=None)) == context.root_prefix


def test_get_prefix_bad_name():
    with pytest.raises(EnvironmentNameNotFound):
        get_prefix(Namespace(name="invalid", prefix=None))


def test_get_prefix_prefix(tmp_env: TmpEnvFixture):
    with tmp_env() as prefix:
        assert get_prefix(Namespace(name=None, prefix=prefix)) == prefix


def test_get_prefix_bad_prefix(tmp_path: Path):
    with pytest.raises(DirectoryNotACondaEnvironmentError):
        assert get_prefix(Namespace(name=None, prefix=tmp_path))


def test_get_prefix_active(tmp_env: TmpEnvFixture):
    with tmp_env() as prefix, env_vars(
        {"CONDA_PREFIX": prefix},
        stack_callback=conda_tests_ctxt_mgmt_def_pol,
    ):
        assert get_prefix(Namespace(name=None, prefix=None)) == prefix


def test_get_prefix_not_active(monkeypatch: MonkeyPatch):
    monkeypatch.delenv("CONDA_PREFIX")
    with pytest.raises(CondaEnvException):
        get_prefix(Namespace(name=None, prefix=None))
=======
        assert not code  # successful exit code
>>>>>>> f624326c
<|MERGE_RESOLUTION|>--- conflicted
+++ resolved
@@ -56,41 +56,4 @@
 
         assert MISSING_FILES_SUCCESS_MESSAGE in out
         assert not err  # no error message
-<<<<<<< HEAD
-        assert not code  # successful exit code
-
-
-def test_get_prefix_name():
-    assert get_prefix(Namespace(name="base", prefix=None)) == context.root_prefix
-
-
-def test_get_prefix_bad_name():
-    with pytest.raises(EnvironmentNameNotFound):
-        get_prefix(Namespace(name="invalid", prefix=None))
-
-
-def test_get_prefix_prefix(tmp_env: TmpEnvFixture):
-    with tmp_env() as prefix:
-        assert get_prefix(Namespace(name=None, prefix=prefix)) == prefix
-
-
-def test_get_prefix_bad_prefix(tmp_path: Path):
-    with pytest.raises(DirectoryNotACondaEnvironmentError):
-        assert get_prefix(Namespace(name=None, prefix=tmp_path))
-
-
-def test_get_prefix_active(tmp_env: TmpEnvFixture):
-    with tmp_env() as prefix, env_vars(
-        {"CONDA_PREFIX": prefix},
-        stack_callback=conda_tests_ctxt_mgmt_def_pol,
-    ):
-        assert get_prefix(Namespace(name=None, prefix=None)) == prefix
-
-
-def test_get_prefix_not_active(monkeypatch: MonkeyPatch):
-    monkeypatch.delenv("CONDA_PREFIX")
-    with pytest.raises(CondaEnvException):
-        get_prefix(Namespace(name=None, prefix=None))
-=======
-        assert not code  # successful exit code
->>>>>>> f624326c
+        assert not code  # successful exit code