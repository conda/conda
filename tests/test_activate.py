# Copyright (C) 2012 Anaconda, Inc
# SPDX-License-Identifier: BSD-3-Clause
from __future__ import annotations

import json
import os
import platform
import sys
from functools import lru_cache
from itertools import chain
from logging import getLogger
from os.path import dirname, isdir, join
from pathlib import Path
from re import escape
from shutil import which
from signal import SIGINT
from subprocess import CalledProcessError, check_output
from tempfile import gettempdir
from typing import TYPE_CHECKING
from uuid import uuid4

import pytest

from conda import CONDA_PACKAGE_ROOT, CONDA_SOURCE_ROOT, CondaError
from conda import __version__ as conda_version
from conda.activate import (
    CmdExeActivator,
    CshActivator,
    FishActivator,
    PosixActivator,
    PowerShellActivator,
    XonshActivator,
    _build_activator_cls,
    activator_map,
    native_path_to_unix,
)
from conda.auxlib.ish import dals
from conda.base.constants import (
    CONDA_ENV_VARS_UNSET_VAR,
    PACKAGE_ENV_VARS_DIR,
    PREFIX_STATE_FILE,
    ROOT_ENV_NAME,
)
from conda.base.context import context, reset_context
from conda.cli.main import main_sourced
from conda.common.compat import on_win
from conda.common.io import captured
from conda.exceptions import EnvironmentLocationNotFound, EnvironmentNameNotFound
from conda.gateways.disk.create import mkdir_p
from conda.gateways.disk.delete import rm_rf
from conda.gateways.disk.update import touch
from conda.testing.helpers import tempdir
from conda.testing.integration import SPACER_CHARACTER
from conda.utils import quote_for_shell

if TYPE_CHECKING:
    from typing import Callable, Iterable

    from pytest import MonkeyPatch

    from conda.activate import _Activator
    from conda.testing import CondaCLIFixture, PathFactoryFixture, TmpEnvFixture


log = getLogger(__name__)


# Here, by removing --dev you can try weird situations that you may want to test, upgrade paths
# and the like? What will happen is that the conda being run and the shell scripts it's being run
# against will be essentially random and will vary over the course of activating and deactivating
# environments. You will have absolutely no idea what's going on as you change code or scripts and
# encounter some different code that ends up being run (some of the time). You will go slowly mad.
# No, you are best off keeping --dev on the end of these. For sure, if conda bundled its own tests
# module then we could remove --dev if we detect we are being run in that way.
dev_arg = "--dev"
activate_args = ["activate", dev_arg]
reactivate_args = ["reactivate", dev_arg]
deactivate_args = ["deactivate", dev_arg]

if on_win:
    import ctypes

    PYTHONIOENCODING = "cp" + str(ctypes.cdll.kernel32.GetACP())
else:
    PYTHONIOENCODING = None

ENV_VARS_FILE = """
{
  "version": 1,
  "env_vars": {
    "ENV_ONE": "one",
    "ENV_TWO": "you",
    "ENV_THREE": "me",
    "ENV_WITH_SAME_VALUE": "with_same_value"
  }
}"""

PKG_A_ENV_VARS = """
{
    "PKG_A_ENV": "yerp"
}
"""

PKG_B_ENV_VARS = """
{
    "PKG_B_ENV": "berp"
}
"""

HDF5_VERSION = "1.12.1"


@lru_cache(maxsize=None)
def bash_unsupported() -> str | None:
    if not (bash := which("bash")):
        return "bash: was not found on PATH"
    elif on_win:
        try:
            output = check_output(f'{bash} -c "uname -v"')
        except CalledProcessError as exc:
            return f"bash: something went wrong while running bash, output:\n{exc.output}\n"
        else:
            if b"Microsoft" in output:
                return "bash: WSL is not yet supported. Pull requests welcome."
            else:
                output = check_output(f"{bash} --version")
                if b"msys" not in output and b"cygwin" not in output:
                    return f"bash: Only MSYS2 and Cygwin bash are supported on Windows, found:\n{output!r}\n"
    return None


skip_unsupported_bash = pytest.mark.skipif(
    bash_unsupported(),
    reason=bash_unsupported() or "bash: supported!",
)
skip_unsupported_posix_path = pytest.mark.skipif(
    on_win,
    reason=(
        "You are using Windows. These tests involve setting PATH to POSIX values\n"
        "but our Python is a Windows program and Windows doesn't understand POSIX values."
    ),
)


# a unique prompt (makes it easy to know that our values are showing up correctly)
DEFAULT_PROMPT = " >>(testing)>> "

# a unique context.env_prompt (makes it easy to know that our values are showing up correctly)
DEFAULT_ENV_PROMPT = "-- ==({default_env})== --"


def get_prompt_modifier(default_env: str | os.PathLike | Path) -> str:
    return DEFAULT_ENV_PROMPT.format(default_env=default_env)


def get_prompt(default_env: str | os.PathLike | Path | None = None) -> str:
    if not default_env:
        return DEFAULT_PROMPT
    return get_prompt_modifier(default_env) + DEFAULT_PROMPT


@pytest.fixture(autouse=True)
def reset_environ(monkeypatch: MonkeyPatch) -> None:
    for name in (
        "CONDA_SHLVL",
        "CONDA_DEFAULT_ENV",
        "CONDA_PREFIX",
        "CONDA_PREFIX_0",
        "CONDA_PREFIX_1",
        "CONDA_PREFIX_2",
    ):
        monkeypatch.delenv(name, raising=False)

    monkeypatch.setenv("PS1", DEFAULT_PROMPT)
    monkeypatch.setenv("prompt", DEFAULT_PROMPT)

    monkeypatch.setenv("CONDA_CHANGEPS1", "true")
    monkeypatch.setenv("CONDA_ENV_PROMPT", DEFAULT_ENV_PROMPT)
    reset_context()
    assert context.changeps1


def write_pkg_env_vars(prefix):
    activate_pkg_env_vars = join(prefix, PACKAGE_ENV_VARS_DIR)
    mkdir_p(activate_pkg_env_vars)
    with open(join(activate_pkg_env_vars, "pkg_a.json"), "w") as f:
        f.write(PKG_A_ENV_VARS)
    with open(join(activate_pkg_env_vars, "pkg_b.json"), "w") as f:
        f.write(PKG_B_ENV_VARS)


@pytest.fixture
def env_activate(tmp_env: TmpEnvFixture) -> tuple[str, str, str]:
    with tmp_env() as prefix:
        activate_d = prefix / "etc" / "conda" / "activate.d"
        activate_d.mkdir(parents=True)

        activate_sh = activate_d / "activate.sh"
        activate_sh.touch()

        activate_bat = activate_d / "activate.bat"
        activate_bat.touch()

        return str(prefix), str(activate_sh), str(activate_bat)


@pytest.fixture
def env_activate_deactivate(tmp_env: TmpEnvFixture) -> tuple[str, str, str, str, str]:
    with tmp_env() as prefix:
        activate_d = prefix / "etc" / "conda" / "activate.d"
        activate_d.mkdir(parents=True)

        activate_sh = activate_d / "activate.sh"
        activate_sh.touch()

        activate_bat = activate_d / "activate.bat"
        activate_bat.touch()

        deactivate_d = prefix / "etc" / "conda" / "deactivate.d"
        deactivate_d.mkdir(parents=True)

        deactivate_sh = deactivate_d / "deactivate.sh"
        deactivate_sh.touch()

        deactivate_bat = deactivate_d / "deactivate.bat"
        deactivate_bat.touch()

        return (
            str(prefix),
            str(activate_sh),
            str(activate_bat),
            str(deactivate_sh),
            str(deactivate_bat),
        )


@pytest.fixture
def env_deactivate(tmp_env: TmpEnvFixture) -> tuple[str, str, str]:
    with tmp_env() as prefix:
        deactivate_d = prefix / "etc" / "conda" / "deactivate.d"
        deactivate_d.mkdir(parents=True)

        deactivate_sh = deactivate_d / "deactivate.sh"
        deactivate_sh.touch()

        deactivate_bat = deactivate_d / "deactivate.bat"
        deactivate_bat.touch()

        return str(prefix), str(deactivate_sh), str(deactivate_bat)


def get_scripts_export_unset_vars(
    activator: _Activator,
    **kwargs: str,
) -> tuple[str, str]:
    export_vars, unset_vars = activator.get_export_unset_vars(**kwargs)
    return (
        activator.command_join.join(
            activator.export_var_tmpl % (k, v) for k, v in (export_vars or {}).items()
        ),
        activator.command_join.join(
            activator.unset_var_tmpl % (k) for k in (unset_vars or [])
        ),
    )


def test_activate_environment_not_found(reset_environ: None):
    activator = PosixActivator()

    with tempdir() as td:
        with pytest.raises(EnvironmentLocationNotFound):
            activator.build_activate(td)

    with pytest.raises(EnvironmentLocationNotFound):
        activator.build_activate("/not/an/environment")

    with pytest.raises(EnvironmentNameNotFound):
        activator.build_activate("wontfindmeIdontexist_abc123")


def test_PS1(tmp_path: Path):
    conda_prompt_modifier = get_prompt_modifier(ROOT_ENV_NAME)
    activator = PosixActivator()
    assert activator._prompt_modifier(tmp_path, ROOT_ENV_NAME) == conda_prompt_modifier

    instructions = activator.build_activate("base")
    assert instructions["export_vars"]["CONDA_PROMPT_MODIFIER"] == conda_prompt_modifier


def test_PS1_no_changeps1(monkeypatch: MonkeyPatch, tmp_path: Path):
    monkeypatch.setenv("CONDA_CHANGEPS1", "false")
    reset_context()
    assert not context.changeps1

    activator = PosixActivator()
    assert activator._prompt_modifier(tmp_path, "root") == ""

    instructions = activator.build_activate("base")
    assert instructions["export_vars"]["CONDA_PROMPT_MODIFIER"] == ""


def test_add_prefix_to_path_posix():
    if on_win and "PWD" not in os.environ:
        pytest.skip("This test cannot be run from the cmd.exe shell.")

    activator = PosixActivator()

    path_dirs = activator.path_conversion(
        ["/path1/bin", "/path2/bin", "/usr/local/bin", "/usr/bin", "/bin"]
    )
    assert len(path_dirs) == 5
    test_prefix = "/usr/mytest/prefix"
    added_paths = activator.path_conversion(activator._get_path_dirs(test_prefix))
    if isinstance(added_paths, str):
        added_paths = (added_paths,)

    new_path = activator._add_prefix_to_path(test_prefix, path_dirs)
    condabin_dir = activator.path_conversion(
        os.path.join(context.conda_prefix, "condabin")
    )
    assert new_path == added_paths + (condabin_dir,) + path_dirs


@pytest.mark.skipif(not on_win, reason="windows-specific test")
def test_add_prefix_to_path_cmdexe():
    activator = CmdExeActivator()

    path_dirs = activator.path_conversion(
        ["C:\\path1", "C:\\Program Files\\Git\\cmd", "C:\\WINDOWS\\system32"]
    )
    assert len(path_dirs) == 3
    test_prefix = "/usr/mytest/prefix"
    added_paths = activator.path_conversion(activator._get_path_dirs(test_prefix))
    if isinstance(added_paths, str):
        added_paths = (added_paths,)

    new_path = activator._add_prefix_to_path(test_prefix, path_dirs)
    assert new_path[: len(added_paths)] == added_paths
    assert new_path[-len(path_dirs) :] == path_dirs
    assert len(new_path) == len(added_paths) + len(path_dirs) + 1
    assert new_path[len(added_paths)].endswith("condabin")


def test_remove_prefix_from_path_1():
    activator = PosixActivator()
    original_path = tuple(activator._get_starting_path_list())
    keep_path = activator.path_conversion("/keep/this/path")
    final_path = (keep_path,) + original_path
    final_path = activator.path_conversion(final_path)

    test_prefix = join(os.getcwd(), "mytestpath")
    new_paths = tuple(activator._get_path_dirs(test_prefix))
    prefix_added_path = (keep_path,) + new_paths + original_path
    new_path = activator._remove_prefix_from_path(test_prefix, prefix_added_path)
    assert final_path == new_path


def test_remove_prefix_from_path_2():
    # this time prefix doesn't actually exist in path
    activator = PosixActivator()
    original_path = tuple(activator._get_starting_path_list())
    keep_path = activator.path_conversion("/keep/this/path")
    final_path = (keep_path,) + original_path
    final_path = activator.path_conversion(final_path)

    test_prefix = join(os.getcwd(), "mytestpath")
    prefix_added_path = (keep_path,) + original_path
    new_path = activator._remove_prefix_from_path(test_prefix, prefix_added_path)

    assert final_path == new_path


def test_replace_prefix_in_path_1():
    activator = PosixActivator()
    original_path = tuple(activator._get_starting_path_list())
    new_prefix = join(os.getcwd(), "mytestpath-new")
    new_paths = activator.path_conversion(activator._get_path_dirs(new_prefix))
    if isinstance(new_paths, str):
        new_paths = (new_paths,)
    keep_path = activator.path_conversion("/keep/this/path")
    final_path = (keep_path,) + new_paths + original_path
    final_path = activator.path_conversion(final_path)

    replace_prefix = join(os.getcwd(), "mytestpath")
    replace_paths = tuple(activator._get_path_dirs(replace_prefix))
    prefix_added_path = (keep_path,) + replace_paths + original_path
    new_path = activator._replace_prefix_in_path(
        replace_prefix, new_prefix, prefix_added_path
    )

    assert final_path == new_path


@pytest.mark.skipif(not on_win, reason="windows-specific test")
def test_replace_prefix_in_path_2(monkeypatch: MonkeyPatch):
    path1 = join("c:\\", "temp", "6663 31e0")
    path2 = join("c:\\", "temp", "6663 31e0", "envs", "charizard")
    one_more = join("d:\\", "one", "more")
    #   old_prefix: c:\users\builder\appdata\local\temp\6663 31e0
    #   new_prefix: c:\users\builder\appdata\local\temp\6663 31e0\envs\charizard
    activator = CmdExeActivator()
    old_path = activator.pathsep_join(activator._add_prefix_to_path(path1))
    old_path = one_more + ";" + old_path

    monkeypatch.setenv("PATH", old_path)
    activator = PosixActivator()
    path_elements = activator._replace_prefix_in_path(path1, path2)

    assert path_elements[0] == native_path_to_unix(one_more)
    assert path_elements[1] == native_path_to_unix(
        next(activator._get_path_dirs(path2))
    )
    assert len(path_elements) == len(old_path.split(";"))


def test_default_env(reset_environ: None):
    activator = PosixActivator()
    assert ROOT_ENV_NAME == activator._default_env(context.root_prefix)

    with tempdir() as td:
        assert td == activator._default_env(td)

        p = mkdir_p(join(td, "envs", "named-env"))
        assert "named-env" == activator._default_env(p)


def test_build_activate_dont_activate_unset_var(
    monkeypatch: MonkeyPatch,
    env_activate: tuple[str, str, str],
):
    prefix, activate_sh, _ = env_activate

    env_vars_file = (
        """
        {
          "version": 1,
          "env_vars": {
            "ENV_ONE": "one",
            "ENV_TWO": "you",
            "ENV_THREE": "%s"
          }
        }"""
        % CONDA_ENV_VARS_UNSET_VAR
    )

    activate_env_vars = join(prefix, PREFIX_STATE_FILE)
    with open(activate_env_vars, "w") as f:
        f.write(env_vars_file)

    write_pkg_env_vars(prefix)

<<<<<<< HEAD
    monkeypatch.setenv("CONDA_SHLVL", "0")
    monkeypatch.setenv("CONDA_PREFIX", "")

    activator = PosixActivator()
    builder = activator.build_activate(prefix)
    new_path = activator.pathsep_join(activator._add_prefix_to_path(prefix))
=======
        activator = PosixActivator()
        builder = activator.build_activate(td)
        new_path = activator.pathsep_join(activator._add_prefix_to_path(td))

        set_vars = {"PS1": get_prompt(td)}
        export_vars, unset_vars = activator.get_export_unset_vars(
            PATH=new_path,
            CONDA_PREFIX=td,
            CONDA_SHLVL=1,
            CONDA_DEFAULT_ENV=td,
            CONDA_PROMPT_MODIFIER=get_prompt_modifier(td),
            PKG_A_ENV="yerp",
            PKG_B_ENV="berp",
            ENV_ONE="one",
            ENV_TWO="you",
        )
        assert builder["unset_vars"] == unset_vars
        assert builder["set_vars"] == set_vars
        assert builder["export_vars"] == export_vars
        assert builder["activate_scripts"] == (activator.path_conversion(activate_d_1),)
        assert builder["deactivate_scripts"] == ()
>>>>>>> 4da876b6

    set_vars = {"PS1": get_prompt(prefix)}
    export_vars, unset_vars = activator.get_export_unset_vars(
        PATH=new_path,
        CONDA_PREFIX=prefix,
        CONDA_SHLVL=1,
        CONDA_DEFAULT_ENV=prefix,
        CONDA_PROMPT_MODIFIER=get_prompt_modifier(prefix),
        PKG_A_ENV="yerp",
        PKG_B_ENV="berp",
        ENV_ONE="one",
        ENV_TWO="you",
    )
    assert builder["unset_vars"] == unset_vars
    assert builder["set_vars"] == set_vars
    assert builder["export_vars"] == export_vars
    assert builder["activate_scripts"] == (activator.path_conversion(activate_sh),)
    assert builder["deactivate_scripts"] == ()


def test_build_activate_shlvl_warn_clobber_vars(
    monkeypatch: MonkeyPatch,
    env_activate: tuple[str, str, str],
):
    prefix, activate_sh, _ = env_activate

    env_vars_file = """
        {
          "version": 1,
          "env_vars": {
            "ENV_ONE": "one",
            "ENV_TWO": "you",
            "ENV_THREE": "me",
            "PKG_A_ENV": "teamnope"
          }
        }"""

    activate_env_vars = join(prefix, PREFIX_STATE_FILE)
    with open(activate_env_vars, "w") as f:
        f.write(env_vars_file)

    write_pkg_env_vars(prefix)

<<<<<<< HEAD
    monkeypatch.setenv("CONDA_SHLVL", "0")
    monkeypatch.setenv("CONDA_PREFIX", "")

    activator = PosixActivator()
    builder = activator.build_activate(prefix)
    new_path = activator.pathsep_join(activator._add_prefix_to_path(prefix))
=======
        activator = PosixActivator()
        builder = activator.build_activate(td)
        new_path = activator.pathsep_join(activator._add_prefix_to_path(td))

        set_vars = {"PS1": get_prompt(td)}
        export_vars, unset_vars = activator.get_export_unset_vars(
            PATH=new_path,
            CONDA_PREFIX=td,
            CONDA_SHLVL=1,
            CONDA_DEFAULT_ENV=td,
            CONDA_PROMPT_MODIFIER=get_prompt_modifier(td),
            PKG_A_ENV="teamnope",
            PKG_B_ENV="berp",
            ENV_ONE="one",
            ENV_TWO="you",
            ENV_THREE="me",
        )
        assert builder["unset_vars"] == unset_vars
        assert builder["set_vars"] == set_vars
        assert builder["export_vars"] == export_vars
        assert builder["activate_scripts"] == (activator.path_conversion(activate_d_1),)
        assert builder["deactivate_scripts"] == ()
>>>>>>> 4da876b6

    set_vars = {"PS1": get_prompt(prefix)}
    export_vars, unset_vars = activator.get_export_unset_vars(
        PATH=new_path,
        CONDA_PREFIX=prefix,
        CONDA_SHLVL=1,
        CONDA_DEFAULT_ENV=prefix,
        CONDA_PROMPT_MODIFIER=get_prompt_modifier(prefix),
        PKG_A_ENV="teamnope",
        PKG_B_ENV="berp",
        ENV_ONE="one",
        ENV_TWO="you",
        ENV_THREE="me",
    )
    assert builder["unset_vars"] == unset_vars
    assert builder["set_vars"] == set_vars
    assert builder["export_vars"] == export_vars
    assert builder["activate_scripts"] == (activator.path_conversion(activate_sh),)
    assert builder["deactivate_scripts"] == ()


def test_build_activate_shlvl_0(
    monkeypatch: MonkeyPatch,
    env_activate: tuple[str, str, str],
):
    prefix, activate_sh, _ = env_activate

<<<<<<< HEAD
    activate_env_vars = join(prefix, PREFIX_STATE_FILE)
    with open(activate_env_vars, "w") as f:
        f.write(ENV_VARS_FILE)

    write_pkg_env_vars(prefix)

    monkeypatch.setenv("CONDA_SHLVL", "0")
    monkeypatch.setenv("CONDA_PREFIX", "")

    activator = PosixActivator()
    builder = activator.build_activate(prefix)
    new_path = activator.pathsep_join(activator._add_prefix_to_path(prefix))

    set_vars = {"PS1": get_prompt(prefix)}
    export_vars, unset_vars = activator.get_export_unset_vars(
        PATH=new_path,
        CONDA_PREFIX=prefix,
        CONDA_SHLVL=1,
        CONDA_DEFAULT_ENV=prefix,
        CONDA_PROMPT_MODIFIER=get_prompt_modifier(prefix),
        PKG_A_ENV="yerp",
        PKG_B_ENV="berp",
        ENV_ONE="one",
        ENV_TWO="you",
        ENV_THREE="me",
        ENV_WITH_SAME_VALUE="with_same_value",
    )
    assert builder["unset_vars"] == unset_vars
    assert builder["set_vars"] == set_vars
    assert builder["export_vars"] == export_vars
    assert builder["activate_scripts"] == (activator.path_conversion(activate_sh),)
    assert builder["deactivate_scripts"] == ()
=======
        activator = PosixActivator()
        builder = activator.build_activate(td)
        new_path = activator.pathsep_join(activator._add_prefix_to_path(td))

        set_vars = {"PS1": get_prompt(td)}
        export_vars, unset_vars = activator.get_export_unset_vars(
            PATH=new_path,
            CONDA_PREFIX=td,
            CONDA_SHLVL=1,
            CONDA_DEFAULT_ENV=td,
            CONDA_PROMPT_MODIFIER=get_prompt_modifier(td),
            PKG_A_ENV="yerp",
            PKG_B_ENV="berp",
            ENV_ONE="one",
            ENV_TWO="you",
            ENV_THREE="me",
            ENV_WITH_SAME_VALUE="with_same_value",
        )
        assert builder["unset_vars"] == unset_vars
        assert builder["set_vars"] == set_vars
        assert builder["export_vars"] == export_vars
        assert builder["activate_scripts"] == (activator.path_conversion(activate_d_1),)
        assert builder["deactivate_scripts"] == ()
>>>>>>> 4da876b6


@skip_unsupported_posix_path
def test_build_activate_shlvl_1(
    monkeypatch: MonkeyPatch,
    env_activate: tuple[str, str, str],
):
    prefix, activate_sh, _ = env_activate

    activate_env_vars = join(prefix, PREFIX_STATE_FILE)
    with open(activate_env_vars, "w") as f:
        f.write(ENV_VARS_FILE)

    write_pkg_env_vars(prefix)

    old_prefix = "/old/prefix"
    activator = PosixActivator()
    old_path = activator.pathsep_join(activator._add_prefix_to_path(old_prefix))

    monkeypatch.setenv("CONDA_SHLVL", "1")
    monkeypatch.setenv("CONDA_PREFIX", old_prefix)
    monkeypatch.setenv("PATH", old_path)

    activator = PosixActivator()
    builder = activator.build_activate(prefix)
    new_path = activator.pathsep_join(
        activator._replace_prefix_in_path(old_prefix, prefix)
    )

    assert activator.path_conversion(prefix) in new_path
    assert old_prefix not in new_path

    set_vars = {"PS1": get_prompt(prefix)}
    export_vars, unset_vars = activator.get_export_unset_vars(
        PATH=new_path,
        CONDA_PREFIX=prefix,
        CONDA_PREFIX_1=old_prefix,
        CONDA_SHLVL=2,
        CONDA_DEFAULT_ENV=prefix,
        CONDA_PROMPT_MODIFIER=(conda_prompt_modifier := get_prompt_modifier(prefix)),
        PKG_A_ENV="yerp",
        PKG_B_ENV="berp",
        ENV_ONE="one",
        ENV_TWO="you",
        ENV_THREE="me",
        ENV_WITH_SAME_VALUE="with_same_value",
    )
    assert builder["unset_vars"] == unset_vars
    assert builder["set_vars"] == set_vars
    assert builder["export_vars"] == export_vars
    assert builder["activate_scripts"] == (activator.path_conversion(activate_sh),)
    assert builder["deactivate_scripts"] == ()

    monkeypatch.setenv("PATH", new_path)
    monkeypatch.setenv("CONDA_PREFIX", prefix)
    monkeypatch.setenv("CONDA_PREFIX_1", old_prefix)
    monkeypatch.setenv("CONDA_SHLVL", 2)
    monkeypatch.setenv("CONDA_DEFAULT_ENV", prefix)
    monkeypatch.setenv("CONDA_PROMPT_MODIFIER", conda_prompt_modifier)
    monkeypatch.setenv("PKG_B_ENV", "berp")
    monkeypatch.setenv("PKG_A_ENV", "yerp")
    monkeypatch.setenv("ENV_ONE", "one")
    monkeypatch.setenv("ENV_TWO", "you")
    monkeypatch.setenv("ENV_THREE", "me")
    monkeypatch.setenv("ENV_WITH_SAME_VALUE", "with_same_value")

    activator = PosixActivator()
    builder = activator.build_deactivate()

    set_vars = {"PS1": get_prompt(old_prefix)}
    export_path = {"PATH": old_path}
    export_vars, unset_vars = activator.get_export_unset_vars(
        CONDA_PREFIX=old_prefix,
        CONDA_SHLVL=1,
        CONDA_DEFAULT_ENV=old_prefix,
        CONDA_PROMPT_MODIFIER=get_prompt_modifier(old_prefix),
        CONDA_PREFIX_1=None,
        PKG_A_ENV=None,
        PKG_B_ENV=None,
        ENV_ONE=None,
        ENV_TWO=None,
        ENV_THREE=None,
        ENV_WITH_SAME_VALUE=None,
    )
    assert builder["unset_vars"] == unset_vars
    assert builder["set_vars"] == set_vars
    assert builder["export_vars"] == export_vars
    assert builder["export_path"] == export_path
    assert builder["activate_scripts"] == ()
    assert builder["deactivate_scripts"] == ()


@skip_unsupported_posix_path
def test_build_stack_shlvl_1(
    monkeypatch: MonkeyPatch,
    env_activate: tuple[str, str, str],
):
    prefix, activate_sh, _ = env_activate

    activate_env_vars = join(prefix, PREFIX_STATE_FILE)
    with open(activate_env_vars, "w") as f:
        f.write(ENV_VARS_FILE)

    write_pkg_env_vars(prefix)

    old_prefix = "/old/prefix"
    activator = PosixActivator()
    old_path = activator.pathsep_join(activator._add_prefix_to_path(old_prefix))

    monkeypatch.setenv("CONDA_SHLVL", "1")
    monkeypatch.setenv("CONDA_PREFIX", old_prefix)
    monkeypatch.setenv("PATH", old_path)

    activator = PosixActivator()
    builder = activator.build_stack(prefix)
    new_path = activator.pathsep_join(activator._add_prefix_to_path(prefix))

    assert prefix in new_path
    assert old_prefix in new_path

    set_vars = {"PS1": get_prompt(prefix)}
    export_vars, unset_vars = activator.get_export_unset_vars(
        PATH=new_path,
        CONDA_PREFIX=prefix,
        CONDA_PREFIX_1=old_prefix,
        CONDA_SHLVL=2,
        CONDA_DEFAULT_ENV=prefix,
        CONDA_PROMPT_MODIFIER=(conda_prompt_modifier := get_prompt_modifier(prefix)),
        CONDA_STACKED_2="true",
        PKG_A_ENV="yerp",
        PKG_B_ENV="berp",
        ENV_ONE="one",
        ENV_TWO="you",
        ENV_THREE="me",
        ENV_WITH_SAME_VALUE="with_same_value",
    )
    assert builder["unset_vars"] == unset_vars
    assert builder["set_vars"] == set_vars
    assert builder["export_vars"] == export_vars
    assert builder["activate_scripts"] == (activator.path_conversion(activate_sh),)
    assert builder["deactivate_scripts"] == ()

    monkeypatch.setenv("PATH", new_path)
    monkeypatch.setenv("CONDA_PREFIX", prefix)
    monkeypatch.setenv("CONDA_PREFIX_1", old_prefix)
    monkeypatch.setenv("CONDA_SHLVL", 2)
    monkeypatch.setenv("CONDA_DEFAULT_ENV", prefix)
    monkeypatch.setenv("CONDA_PROMPT_MODIFIER", conda_prompt_modifier)
    monkeypatch.setenv("CONDA_STACKED_2", "true")
    monkeypatch.setenv("PKG_A_ENV", "yerp")
    monkeypatch.setenv("PKG_B_ENV", "berp")
    monkeypatch.setenv("ENV_ONE", "one")
    monkeypatch.setenv("ENV_TWO", "you")
    monkeypatch.setenv("ENV_THREE", "me")

    activator = PosixActivator()
    builder = activator.build_deactivate()

    set_vars = {"PS1": get_prompt(old_prefix)}
    export_vars, unset_vars = activator.get_export_unset_vars(
        CONDA_PREFIX=old_prefix,
        CONDA_SHLVL=1,
        CONDA_DEFAULT_ENV=old_prefix,
        CONDA_PROMPT_MODIFIER=get_prompt_modifier(old_prefix),
        CONDA_PREFIX_1=None,
        CONDA_STACKED_2=None,
        PKG_A_ENV=None,
        PKG_B_ENV=None,
        ENV_ONE=None,
        ENV_TWO=None,
        ENV_THREE=None,
        ENV_WITH_SAME_VALUE=None,
    )
    assert builder["unset_vars"] == unset_vars
    assert builder["set_vars"] == set_vars
    assert builder["export_vars"] == export_vars
    assert builder["activate_scripts"] == ()
    assert builder["deactivate_scripts"] == ()


def test_activate_same_environment(
    monkeypatch: MonkeyPatch,
    env_activate_deactivate: tuple[str, str, str, str, str],
):
    prefix, activate_sh, _, deactivate_sh, _ = env_activate_deactivate

    monkeypatch.setenv("CONDA_SHLVL", "1")
    monkeypatch.setenv("CONDA_PREFIX", prefix)

    activator = PosixActivator()

    builder = activator.build_activate(prefix)

    new_path_parts = activator._replace_prefix_in_path(prefix, prefix)

    set_vars = {"PS1": get_prompt(prefix)}
    export_vars = {
        "PATH": activator.pathsep_join(new_path_parts),
        "CONDA_SHLVL": 1,
        "CONDA_PROMPT_MODIFIER": get_prompt_modifier(prefix),
    }
    assert builder["unset_vars"] == ()
    assert builder["set_vars"] == set_vars
    assert builder["export_vars"] == export_vars
    assert builder["activate_scripts"] == (activator.path_conversion(activate_sh),)
    assert builder["deactivate_scripts"] == (activator.path_conversion(deactivate_sh),)


@skip_unsupported_posix_path
def test_build_deactivate_shlvl_2_from_stack(
    monkeypatch: MonkeyPatch,
    env_activate: tuple[str, str, str],
    env_deactivate: tuple[str, str, str],
):
    old_prefix, activate_sh, _ = env_activate

    activate_env_vars_old = join(old_prefix, PREFIX_STATE_FILE)
    with open(activate_env_vars_old, "w") as f:
        f.write(
            """
            {
              "version": 1,
              "env_vars": {
                "ENV_FOUR": "roar",
                "ENV_FIVE": "hive"
              }
            }
        """
        )
    activate_pkg_env_vars_b = join(old_prefix, PACKAGE_ENV_VARS_DIR)
    mkdir_p(activate_pkg_env_vars_b)
    with open(join(activate_pkg_env_vars_b, "pkg_b.json"), "w") as f:
        f.write(PKG_B_ENV_VARS)

    prefix, deactivate_sh, _ = env_deactivate

    activate_env_vars = join(prefix, PREFIX_STATE_FILE)
    with open(activate_env_vars, "w") as f:
        f.write(ENV_VARS_FILE)

    activate_pkg_env_vars_a = join(prefix, PACKAGE_ENV_VARS_DIR)
    mkdir_p(activate_pkg_env_vars_a)
    with open(join(activate_pkg_env_vars_a, "pkg_a.json"), "w") as f:
        f.write(PKG_A_ENV_VARS)

    activator = PosixActivator()
    original_path = activator.pathsep_join(activator._add_prefix_to_path(old_prefix))

    monkeypatch.setenv("PATH", original_path)

    activator = PosixActivator()
    starting_path = activator.pathsep_join(activator._add_prefix_to_path(prefix))

    monkeypatch.setenv("CONDA_SHLVL", "2")
    monkeypatch.setenv("CONDA_PREFIX_1", old_prefix)
    monkeypatch.setenv("CONDA_PREFIX", prefix)
    monkeypatch.setenv("CONDA_STACKED_2", "true")
    monkeypatch.setenv("PATH", starting_path)
    monkeypatch.setenv("ENV_ONE", "one")
    monkeypatch.setenv("ENV_TWO", "you")
    monkeypatch.setenv("ENV_THREE", "me")
    monkeypatch.setenv("ENV_FOUR", "roar")
    monkeypatch.setenv("ENV_FIVE", "hive")
    monkeypatch.setenv("PKG_A_ENV", "yerp")
    monkeypatch.setenv("PKG_B_ENV", "berp")

    activator = PosixActivator()
    builder = activator.build_deactivate()

    set_vars = {"PS1": get_prompt(old_prefix)}
    export_path = {"PATH": original_path}
    export_vars, unset_vars = activator.get_export_unset_vars(
        CONDA_PREFIX=old_prefix,
        CONDA_SHLVL=1,
        CONDA_DEFAULT_ENV=old_prefix,
        CONDA_PROMPT_MODIFIER=get_prompt_modifier(old_prefix),
        PKG_B_ENV="berp",
        ENV_FOUR="roar",
        ENV_FIVE="hive",
        CONDA_PREFIX_1=None,
        CONDA_STACKED_2=None,
        PKG_A_ENV=None,
        ENV_ONE=None,
        ENV_TWO=None,
        ENV_THREE=None,
        ENV_WITH_SAME_VALUE=None,
    )
    assert builder["unset_vars"] == unset_vars
    assert builder["set_vars"] == set_vars
    assert builder["export_vars"] == export_vars
    assert builder["export_path"] == export_path
    assert builder["activate_scripts"] == (activator.path_conversion(activate_sh),)
    assert builder["deactivate_scripts"] == (activator.path_conversion(deactivate_sh),)


@skip_unsupported_posix_path
def test_build_deactivate_shlvl_2_from_activate(
    monkeypatch: MonkeyPatch,
    env_activate: tuple[str, str, str],
    env_deactivate: tuple[str, str, str],
):
    old_prefix, activate_sh, _ = env_activate

    activate_env_vars_old = join(old_prefix, PREFIX_STATE_FILE)
    with open(activate_env_vars_old, "w") as f:
        f.write(
            """
           {
             "version": 1,
             "env_vars": {
               "ENV_FOUR": "roar",
               "ENV_FIVE": "hive"
             }
           }
       """
        )
    activate_pkg_env_vars_b = join(old_prefix, PACKAGE_ENV_VARS_DIR)
    mkdir_p(activate_pkg_env_vars_b)
    with open(join(activate_pkg_env_vars_b, "pkg_b.json"), "w") as f:
        f.write(PKG_B_ENV_VARS)

    prefix, deactivate_sh, _ = env_deactivate

    activate_env_vars = join(prefix, PREFIX_STATE_FILE)
    with open(activate_env_vars, "w") as f:
        f.write(ENV_VARS_FILE)

    activate_pkg_env_vars_a = join(prefix, PACKAGE_ENV_VARS_DIR)
    mkdir_p(activate_pkg_env_vars_a)
    with open(join(activate_pkg_env_vars_a, "pkg_a.json"), "w") as f:
        f.write(PKG_A_ENV_VARS)

    activator = PosixActivator()
    original_path = activator.pathsep_join(activator._add_prefix_to_path(old_prefix))
    new_path = activator.pathsep_join(activator._add_prefix_to_path(prefix))

    monkeypatch.setenv("CONDA_SHLVL", "2")
    monkeypatch.setenv("CONDA_PREFIX_1", old_prefix)
    monkeypatch.setenv("CONDA_PREFIX", prefix)
    monkeypatch.setenv("PATH", new_path)
    monkeypatch.setenv("ENV_ONE", "one")
    monkeypatch.setenv("ENV_TWO", "you")
    monkeypatch.setenv("ENV_THREE", "me")
    monkeypatch.setenv("PKG_A_ENV", "yerp")
    monkeypatch.setenv("PKG_B_ENV", "berp")

    activator = PosixActivator()
    builder = activator.build_deactivate()

    set_vars = {"PS1": get_prompt(old_prefix)}
    export_path = {"PATH": original_path}
    export_vars, unset_vars = activator.get_export_unset_vars(
        CONDA_PREFIX=old_prefix,
        CONDA_SHLVL=1,
        CONDA_DEFAULT_ENV=old_prefix,
        CONDA_PROMPT_MODIFIER=get_prompt_modifier(old_prefix),
        PKG_B_ENV="berp",
        ENV_FOUR="roar",
        ENV_FIVE="hive",
        CONDA_PREFIX_1=None,
        PKG_A_ENV=None,
        ENV_ONE=None,
        ENV_TWO=None,
        ENV_THREE=None,
        ENV_WITH_SAME_VALUE=None,
    )

    assert builder["unset_vars"] == unset_vars
    assert builder["set_vars"] == set_vars
    assert builder["export_vars"] == export_vars
    assert builder["export_path"] == export_path
    assert builder["activate_scripts"] == (activator.path_conversion(activate_sh),)
    assert builder["deactivate_scripts"] == (activator.path_conversion(deactivate_sh),)


def test_build_deactivate_shlvl_1(
    monkeypatch: MonkeyPatch,
    env_deactivate: tuple[str, str, str],
):
    prefix, deactivate_sh, _ = env_deactivate

    activate_env_vars = join(prefix, PREFIX_STATE_FILE)
    with open(activate_env_vars, "w") as f:
        f.write(ENV_VARS_FILE)

    write_pkg_env_vars(prefix)

    monkeypatch.setenv("CONDA_SHLVL", "1")
    monkeypatch.setenv("CONDA_PREFIX", prefix)

    activator = PosixActivator()
    original_path = tuple(activator._get_starting_path_list())
    builder = activator.build_deactivate()

    new_path = activator.pathsep_join(activator.path_conversion(original_path))
    set_vars = {"PS1": get_prompt()}
    export_vars, unset_vars = activator.get_export_unset_vars(
        CONDA_SHLVL=0,
        CONDA_PREFIX=None,
        CONDA_DEFAULT_ENV=None,
        CONDA_PROMPT_MODIFIER=None,
        PKG_A_ENV=None,
        PKG_B_ENV=None,
        ENV_ONE=None,
        ENV_TWO=None,
        ENV_THREE=None,
        ENV_WITH_SAME_VALUE=None,
    )
    assert builder["set_vars"] == set_vars
    assert builder["export_vars"] == export_vars
    assert builder["unset_vars"] == unset_vars
    assert builder["export_path"] == {"PATH": new_path}
    assert builder["activate_scripts"] == ()
    assert builder["deactivate_scripts"] == (activator.path_conversion(deactivate_sh),)


def test_get_env_vars_big_whitespace():
    with tempdir() as td:
        STATE_FILE = join(td, PREFIX_STATE_FILE)
        mkdir_p(dirname(STATE_FILE))
        with open(STATE_FILE, "w") as f:
            f.write(
                """
                {
                  "version": 1,
                  "env_vars": {
                    "ENV_ONE": "one",
                    "ENV_TWO": "you",
                    "ENV_THREE": "me"
                  }}"""
            )
        activator = PosixActivator()
        env_vars = activator._get_environment_env_vars(td)
        assert env_vars == {"ENV_ONE": "one", "ENV_TWO": "you", "ENV_THREE": "me"}


def test_get_env_vars_empty_file(reset_environ: None):
    with tempdir() as td:
        env_var_parent_dir = join(td, "conda-meta")
        mkdir_p(env_var_parent_dir)
        activate_env_vars = join(env_var_parent_dir, "env_vars")
        with open(activate_env_vars, "w") as f:
            f.write(
                """
            """
            )
        activator = PosixActivator()
        env_vars = activator._get_environment_env_vars(td)
        assert env_vars == {}


@skip_unsupported_posix_path
def test_build_activate_restore_unset_env_vars(
    monkeypatch: MonkeyPatch,
    env_activate: tuple[str, str, str],
):
    prefix, activate_sh, _ = env_activate

    activate_env_vars = join(prefix, PREFIX_STATE_FILE)
    with open(activate_env_vars, "w") as f:
        f.write(ENV_VARS_FILE)

    write_pkg_env_vars(prefix)

    old_prefix = "/old/prefix"
    activator = PosixActivator()
    old_path = activator.pathsep_join(activator._add_prefix_to_path(old_prefix))

    monkeypatch.setenv("CONDA_SHLVL", "1")
    monkeypatch.setenv("CONDA_PREFIX", old_prefix)
    monkeypatch.setenv("PATH", old_path)
    monkeypatch.setenv("ENV_ONE", "already_set_env_var")
    monkeypatch.setenv("ENV_WITH_SAME_VALUE", "with_same_value")

    activator = PosixActivator()
    builder = activator.build_activate(prefix)
    new_path = activator.pathsep_join(
        activator._replace_prefix_in_path(old_prefix, prefix)
    )

    assert activator.path_conversion(prefix) in new_path
    assert old_prefix not in new_path

    set_vars = {"PS1": get_prompt(prefix)}
    export_vars, unset_vars = activator.get_export_unset_vars(
        PATH=new_path,
        CONDA_PREFIX=prefix,
        CONDA_PREFIX_1=old_prefix,
        CONDA_SHLVL=2,
        CONDA_DEFAULT_ENV=prefix,
        CONDA_PROMPT_MODIFIER=(conda_prompt_modifier := get_prompt_modifier(prefix)),
        PKG_A_ENV="yerp",
        PKG_B_ENV="berp",
        ENV_ONE="one",
        ENV_TWO="you",
        ENV_THREE="me",
        ENV_WITH_SAME_VALUE="with_same_value",
        __CONDA_SHLVL_1_ENV_ONE="already_set_env_var",
        __CONDA_SHLVL_1_ENV_WITH_SAME_VALUE="with_same_value",
    )

    assert builder["unset_vars"] == unset_vars
    assert builder["set_vars"] == set_vars
    assert builder["export_vars"] == export_vars
    assert builder["activate_scripts"] == (activator.path_conversion(activate_sh),)
    assert builder["deactivate_scripts"] == ()

    monkeypatch.setenv("PATH", new_path)
    monkeypatch.setenv("CONDA_PREFIX", prefix)
    monkeypatch.setenv("CONDA_PREFIX_1", old_prefix)
    monkeypatch.setenv("CONDA_SHLVL", 2)
    monkeypatch.setenv("CONDA_DEFAULT_ENV", prefix)
    monkeypatch.setenv("CONDA_PROMPT_MODIFIER", conda_prompt_modifier)
    monkeypatch.setenv("__CONDA_SHLVL_1_ENV_ONE", "already_set_env_var")
    monkeypatch.setenv("PKG_B_ENV", "berp")
    monkeypatch.setenv("PKG_A_ENV", "yerp")
    monkeypatch.setenv("ENV_ONE", "one")
    monkeypatch.setenv("ENV_TWO", "you")
    monkeypatch.setenv("ENV_THREE", "me")
    monkeypatch.setenv("ENV_WITH_SAME_VALUE", "with_same_value")

    activator = PosixActivator()
    builder = activator.build_deactivate()

    set_vars = {"PS1": get_prompt(old_prefix)}
    export_path = {"PATH": old_path}
    export_vars, unset_vars = activator.get_export_unset_vars(
        CONDA_PREFIX=old_prefix,
        CONDA_SHLVL=1,
        CONDA_DEFAULT_ENV=old_prefix,
        CONDA_PROMPT_MODIFIER=get_prompt_modifier(old_prefix),
        CONDA_PREFIX_1=None,
        PKG_A_ENV=None,
        PKG_B_ENV=None,
        ENV_ONE=None,
        ENV_TWO=None,
        ENV_THREE=None,
        ENV_WITH_SAME_VALUE=None,
    )
    export_vars["ENV_ONE"] = "already_set_env_var"
    assert builder["unset_vars"] == unset_vars
    assert builder["set_vars"] == set_vars
    assert builder["export_vars"] == export_vars
    assert builder["export_path"] == export_path
    assert builder["activate_scripts"] == ()
    assert builder["deactivate_scripts"] == ()


@pytest.fixture
def shell_wrapper_unit(path_factory: PathFactoryFixture) -> str:
    prefix = path_factory()
    history = prefix / "conda-meta" / "history"
    history.parent.mkdir(parents=True, exist_ok=True)
    history.touch()

    yield str(prefix)


def make_dot_d_files(prefix, extension):
    mkdir_p(join(prefix, "etc", "conda", "activate.d"))
    mkdir_p(join(prefix, "etc", "conda", "deactivate.d"))

    touch(join(prefix, "etc", "conda", "activate.d", "ignore.txt"))
    touch(join(prefix, "etc", "conda", "deactivate.d", "ignore.txt"))

    touch(join(prefix, "etc", "conda", "activate.d", f"activate1{extension}"))
    touch(join(prefix, "etc", "conda", "deactivate.d", f"deactivate1{extension}"))


@pytest.mark.parametrize(
    "paths",
    [
        pytest.param(None, id="None"),
        pytest.param("", id="empty string"),
        pytest.param((), id="empty tuple"),
        pytest.param("path/number/one", id="single path"),
        pytest.param(["path/number/one"], id="list with path"),
        pytest.param(("path/number/one", "path/two", "three"), id="tuple with paths"),
    ],
)
def test_native_path_to_unix(tmp_path: Path, paths: str | Iterable[str] | None):
    def assert_unix_path(path):
        return "\\" not in path and ":" not in path

    # convert all path stubs to full paths (localized to current OS)
    if not paths:
        pass
    elif isinstance(paths, str):
        paths = str(tmp_path / paths)
    else:
        paths = tuple(str(tmp_path / path) for path in paths)

    # test that we receive a unix path
    if isinstance(paths, str) and not paths:
        assert native_path_to_unix(paths) == "."
    elif not on_win:
        assert native_path_to_unix(paths) == paths
    elif paths is None:
        assert native_path_to_unix(paths) is None
    elif isinstance(paths, str):
        assert assert_unix_path(native_path_to_unix(paths))
    else:
        assert all(assert_unix_path(path) for path in native_path_to_unix(paths))


def test_posix_basic(shell_wrapper_unit: str, monkeypatch: MonkeyPatch):
    activator = PosixActivator()
    make_dot_d_files(shell_wrapper_unit, activator.script_extension)

    with captured() as c:
        rc = main_sourced("shell.posix", *activate_args, shell_wrapper_unit)
    assert not c.stderr
    assert rc == 0
    activate_data = c.stdout

    new_path_parts = activator._add_prefix_to_path(shell_wrapper_unit)
    conda_exe_export, conda_exe_unset = get_scripts_export_unset_vars(activator)

    e_activate_data = dals(
        """
    PS1='%(ps1)s'
    %(conda_exe_unset)s
    export PATH='%(new_path)s'
    export CONDA_PREFIX='%(native_prefix)s'
    export CONDA_SHLVL='1'
    export CONDA_DEFAULT_ENV='%(native_prefix)s'
    export CONDA_PROMPT_MODIFIER='%(conda_prompt_modifier)s'
    %(conda_exe_export)s
    . "%(activate1)s"
    """
    ) % {
        "native_prefix": shell_wrapper_unit,
        "new_path": activator.pathsep_join(new_path_parts),
        "sys_executable": activator.path_conversion(sys.executable),
        "activate1": activator.path_conversion(
            join(shell_wrapper_unit, "etc", "conda", "activate.d", "activate1.sh")
        ),
        "ps1": get_prompt(shell_wrapper_unit),
        "conda_prompt_modifier": get_prompt_modifier(shell_wrapper_unit),
        "conda_exe_unset": conda_exe_unset,
        "conda_exe_export": conda_exe_export,
    }
    import re

    assert activate_data == re.sub(r"\n\n+", "\n", e_activate_data)

    monkeypatch.setenv("CONDA_PREFIX", shell_wrapper_unit)
    monkeypatch.setenv("CONDA_SHLVL", "1")
    monkeypatch.setenv("PATH", os.pathsep.join((*new_path_parts, os.environ["PATH"])))

    activator = PosixActivator()
    with captured() as c:
        rc = main_sourced("shell.posix", *reactivate_args)
    assert not c.stderr
    assert rc == 0
    reactivate_data = c.stdout

    new_path_parts = activator._replace_prefix_in_path(
        shell_wrapper_unit, shell_wrapper_unit
    )
    e_reactivate_data = dals(
        """
    . "%(deactivate1)s"
    PS1='%(ps1)s'
    export PATH='%(new_path)s'
    export CONDA_SHLVL='1'
    export CONDA_PROMPT_MODIFIER='%(conda_prompt_modifier)s'
    . "%(activate1)s"
    """
    ) % {
        "activate1": activator.path_conversion(
            join(shell_wrapper_unit, "etc", "conda", "activate.d", "activate1.sh")
        ),
        "deactivate1": activator.path_conversion(
            join(
                shell_wrapper_unit,
                "etc",
                "conda",
                "deactivate.d",
                "deactivate1.sh",
            )
        ),
        "native_prefix": shell_wrapper_unit,
        "new_path": activator.pathsep_join(new_path_parts),
        "ps1": get_prompt(shell_wrapper_unit),
        "conda_prompt_modifier": get_prompt_modifier(shell_wrapper_unit),
    }
    assert reactivate_data == re.sub(r"\n\n+", "\n", e_reactivate_data)

    with captured() as c:
        rc = main_sourced("shell.posix", *deactivate_args)
    assert not c.stderr
    assert rc == 0
    deactivate_data = c.stdout

    new_path = activator.pathsep_join(
        activator._remove_prefix_from_path(shell_wrapper_unit)
    )
    (
        conda_exe_export,
        conda_exe_unset,
    ) = get_scripts_export_unset_vars(activator)

    e_deactivate_data = dals(
        """
    export PATH='%(new_path)s'
    . "%(deactivate1)s"
    %(conda_exe_unset)s
    unset CONDA_PREFIX
    unset CONDA_DEFAULT_ENV
    unset CONDA_PROMPT_MODIFIER
    PS1='%(ps1)s'
    export CONDA_SHLVL='0'
    %(conda_exe_export)s
    """
    ) % {
        "new_path": new_path,
        "deactivate1": activator.path_conversion(
            join(
                shell_wrapper_unit,
                "etc",
                "conda",
                "deactivate.d",
                "deactivate1.sh",
            )
        ),
        "ps1": get_prompt(),
        "conda_exe_unset": conda_exe_unset,
        "conda_exe_export": conda_exe_export,
    }
    assert deactivate_data == re.sub(r"\n\n+", "\n", e_deactivate_data)


@pytest.mark.skipif(not on_win, reason="cmd.exe only on Windows")
def test_cmd_exe_basic(shell_wrapper_unit: str, monkeypatch: MonkeyPatch):
    # NOTE :: We do not want dev mode here.
    context.dev = False
    activator = CmdExeActivator()
    make_dot_d_files(shell_wrapper_unit, activator.script_extension)

    with captured() as c:
        rc = main_sourced("shell.cmd.exe", "activate", shell_wrapper_unit)
    assert not c.stderr
    assert rc == 0
    activate_result = c.stdout

    with open(activate_result) as fh:
        activate_data = fh.read()
    rm_rf(activate_result)

    new_path_parts = activator._add_prefix_to_path(shell_wrapper_unit)
    conda_exe_export, conda_exe_unset = get_scripts_export_unset_vars(activator)

    e_activate_data = dals(
        """
    @SET "PATH=%(new_path)s"
    @SET "CONDA_PREFIX=%(converted_prefix)s"
    @SET "CONDA_SHLVL=1"
    @SET "CONDA_DEFAULT_ENV=%(native_prefix)s"
    @SET "CONDA_PROMPT_MODIFIER=%(conda_prompt_modifier)s"
    %(conda_exe_export)s
    @CALL "%(activate1)s"
    """
    ) % {
        "converted_prefix": activator.path_conversion(shell_wrapper_unit),
        "native_prefix": shell_wrapper_unit,
        "new_path": activator.pathsep_join(new_path_parts),
        "sys_executable": activator.path_conversion(sys.executable),
        "activate1": activator.path_conversion(
            join(shell_wrapper_unit, "etc", "conda", "activate.d", "activate1.bat")
        ),
        "conda_exe_export": conda_exe_export,
        "conda_prompt_modifier": get_prompt_modifier(shell_wrapper_unit),
    }
    assert activate_data == e_activate_data

    monkeypatch.setenv("CONDA_PREFIX", shell_wrapper_unit)
    monkeypatch.setenv("CONDA_SHLVL", "1")
    monkeypatch.setenv("PATH", os.pathsep.join((*new_path_parts, os.environ["PATH"])))

    activator = CmdExeActivator()
    with captured() as c:
        assert main_sourced("shell.cmd.exe", "reactivate") == 0
    assert not c.stderr
    reactivate_result = c.stdout

    with open(reactivate_result) as fh:
        reactivate_data = fh.read()
    rm_rf(reactivate_result)

    new_path_parts = activator._replace_prefix_in_path(
        shell_wrapper_unit, shell_wrapper_unit
    )
    assert reactivate_data == dals(
        """
    @CALL "%(deactivate1)s"
    @SET "PATH=%(new_path)s"
    @SET "CONDA_SHLVL=1"
    @SET "CONDA_PROMPT_MODIFIER=%(conda_prompt_modifier)s"
    @CALL "%(activate1)s"
    """
    ) % {
        "activate1": activator.path_conversion(
            join(
                shell_wrapper_unit,
                "etc",
                "conda",
                "activate.d",
                "activate1.bat",
            )
        ),
        "deactivate1": activator.path_conversion(
            join(
                shell_wrapper_unit,
                "etc",
                "conda",
                "deactivate.d",
                "deactivate1.bat",
            )
        ),
        "native_prefix": shell_wrapper_unit,
        "new_path": activator.pathsep_join(new_path_parts),
        "conda_prompt_modifier": get_prompt_modifier(shell_wrapper_unit),
    }

    with captured() as c:
        assert main_sourced("shell.cmd.exe", "deactivate") == 0
    assert not c.stderr
    deactivate_result = c.stdout

    with open(deactivate_result) as fh:
        deactivate_data = fh.read()
    rm_rf(deactivate_result)

    new_path = activator.pathsep_join(
        activator._remove_prefix_from_path(shell_wrapper_unit)
    )
    e_deactivate_data = dals(
        """
    @SET "PATH=%(new_path)s"
    @CALL "%(deactivate1)s"
    @SET CONDA_PREFIX=
    @SET CONDA_DEFAULT_ENV=
    @SET CONDA_PROMPT_MODIFIER=
    @SET "CONDA_SHLVL=0"
    %(conda_exe_export)s
    """
    ) % {
        "new_path": new_path,
        "deactivate1": activator.path_conversion(
            join(
                shell_wrapper_unit,
                "etc",
                "conda",
                "deactivate.d",
                "deactivate1.bat",
            )
        ),
        "conda_exe_export": conda_exe_export,
    }
    assert deactivate_data == e_deactivate_data


def test_csh_basic(shell_wrapper_unit: str, monkeypatch: MonkeyPatch):
    activator = CshActivator()
    make_dot_d_files(shell_wrapper_unit, activator.script_extension)

    with captured() as c:
        rc = main_sourced("shell.csh", *activate_args, shell_wrapper_unit)
    assert not c.stderr
    assert rc == 0
    activate_data = c.stdout

    new_path_parts = activator._add_prefix_to_path(shell_wrapper_unit)
    conda_exe_export, conda_exe_unset = get_scripts_export_unset_vars(activator)

    e_activate_data = dals(
        """
    set prompt='%(prompt)s';
    setenv PATH "%(new_path)s";
    setenv CONDA_PREFIX "%(native_prefix)s";
    setenv CONDA_SHLVL "1";
    setenv CONDA_DEFAULT_ENV "%(native_prefix)s";
    setenv CONDA_PROMPT_MODIFIER "%(conda_prompt_modifier)s";
    %(conda_exe_export)s;
    source "%(activate1)s";
    """
    ) % {
        "converted_prefix": activator.path_conversion(shell_wrapper_unit),
        "native_prefix": shell_wrapper_unit,
        "new_path": activator.pathsep_join(new_path_parts),
        "sys_executable": activator.path_conversion(sys.executable),
        "activate1": activator.path_conversion(
            join(shell_wrapper_unit, "etc", "conda", "activate.d", "activate1.csh")
        ),
        "prompt": get_prompt(shell_wrapper_unit),
        "conda_prompt_modifier": get_prompt_modifier(shell_wrapper_unit),
        "conda_exe_export": conda_exe_export,
    }
    assert activate_data == e_activate_data

    monkeypatch.setenv("CONDA_PREFIX", shell_wrapper_unit)
    monkeypatch.setenv("CONDA_SHLVL", "1")
    monkeypatch.setenv("PATH", os.pathsep.join((*new_path_parts, os.environ["PATH"])))

    activator = CshActivator()
    with captured() as c:
        rc = main_sourced("shell.csh", *reactivate_args)
    assert not c.stderr
    assert rc == 0
    reactivate_data = c.stdout

    new_path_parts = activator._replace_prefix_in_path(
        shell_wrapper_unit, shell_wrapper_unit
    )
    e_reactivate_data = dals(
        """
    source "%(deactivate1)s";
    set prompt='%(prompt)s';
    setenv PATH "%(new_path)s";
    setenv CONDA_SHLVL "1";
    setenv CONDA_PROMPT_MODIFIER "%(conda_prompt_modifier)s";
    source "%(activate1)s";
    """
    ) % {
        "prompt": get_prompt(shell_wrapper_unit),
        "conda_prompt_modifier": get_prompt_modifier(shell_wrapper_unit),
        "new_path": activator.pathsep_join(new_path_parts),
        "activate1": activator.path_conversion(
            join(
                shell_wrapper_unit,
                "etc",
                "conda",
                "activate.d",
                "activate1.csh",
            )
        ),
        "deactivate1": activator.path_conversion(
            join(
                shell_wrapper_unit,
                "etc",
                "conda",
                "deactivate.d",
                "deactivate1.csh",
            )
        ),
        "native_prefix": shell_wrapper_unit,
    }
    assert reactivate_data == e_reactivate_data
    with captured() as c:
        rc = main_sourced("shell.csh", *deactivate_args)
    assert not c.stderr
    assert rc == 0
    deactivate_data = c.stdout

    new_path = activator.pathsep_join(
        activator._remove_prefix_from_path(shell_wrapper_unit)
    )

    (
        conda_exe_export,
        conda_exe_unset,
    ) = get_scripts_export_unset_vars(activator)

    e_deactivate_data = dals(
        """
    setenv PATH "%(new_path)s";
    source "%(deactivate1)s";
    unsetenv CONDA_PREFIX;
    unsetenv CONDA_DEFAULT_ENV;
    unsetenv CONDA_PROMPT_MODIFIER;
    set prompt='%(prompt)s';
    setenv CONDA_SHLVL "0";
    %(conda_exe_export)s;
    """
    ) % {
        "new_path": new_path,
        "deactivate1": activator.path_conversion(
            join(
                shell_wrapper_unit,
                "etc",
                "conda",
                "deactivate.d",
                "deactivate1.csh",
            )
        ),
        "prompt": get_prompt(),
        "conda_exe_export": conda_exe_export,
    }
    assert deactivate_data == e_deactivate_data


def test_xonsh_basic(shell_wrapper_unit: str, monkeypatch: MonkeyPatch):
    activator = XonshActivator()
    make_dot_d_files(shell_wrapper_unit, activator.script_extension)

    with captured() as c:
        rc = main_sourced("shell.xonsh", *activate_args, shell_wrapper_unit)
    assert not c.stderr
    assert rc == 0
    activate_data = c.stdout

    new_path_parts = activator._add_prefix_to_path(shell_wrapper_unit)
    conda_exe_export, conda_exe_unset = get_scripts_export_unset_vars(activator)
    e_activate_template = dals(
        """
    $PATH = '%(new_path)s'
    $CONDA_PREFIX = '%(native_prefix)s'
    $CONDA_SHLVL = '1'
    $CONDA_DEFAULT_ENV = '%(native_prefix)s'
    $CONDA_PROMPT_MODIFIER = '%(conda_prompt_modifier)s'
    %(conda_exe_export)s
    %(sourcer)s "%(activate1)s"
    """
    )
    e_activate_info = {
        "converted_prefix": activator.path_conversion(shell_wrapper_unit),
        "native_prefix": shell_wrapper_unit,
        "new_path": activator.pathsep_join(new_path_parts),
        "sys_executable": activator.path_conversion(sys.executable),
        "conda_exe_export": conda_exe_export,
        "conda_prompt_modifier": get_prompt_modifier(shell_wrapper_unit),
    }
    if on_win:
        e_activate_info["sourcer"] = "source-cmd --suppress-skip-message"
        e_activate_info["activate1"] = activator.path_conversion(
            join(shell_wrapper_unit, "etc", "conda", "activate.d", "activate1.bat")
        )
    else:
        e_activate_info["sourcer"] = "source-bash --suppress-skip-message -n"
        e_activate_info["activate1"] = activator.path_conversion(
            join(shell_wrapper_unit, "etc", "conda", "activate.d", "activate1.sh")
        )
    e_activate_data = e_activate_template % e_activate_info
    assert activate_data == e_activate_data

    monkeypatch.setenv("CONDA_PREFIX", shell_wrapper_unit)
    monkeypatch.setenv("CONDA_SHLVL", "1")
    monkeypatch.setenv("PATH", os.pathsep.join((*new_path_parts, os.environ["PATH"])))

    activator = XonshActivator()
    with captured() as c:
        rc = main_sourced("shell.xonsh", *reactivate_args)
    assert not c.stderr
    assert rc == 0
    reactivate_data = c.stdout

    new_path_parts = activator._replace_prefix_in_path(
        shell_wrapper_unit, shell_wrapper_unit
    )
    e_reactivate_template = dals(
        """
    %(sourcer)s "%(deactivate1)s"
    $PATH = '%(new_path)s'
    $CONDA_SHLVL = '1'
    $CONDA_PROMPT_MODIFIER = '%(conda_prompt_modifier)s'
    %(sourcer)s "%(activate1)s"
    """
    )
    e_reactivate_info = {
        "new_path": activator.pathsep_join(new_path_parts),
        "native_prefix": shell_wrapper_unit,
        "conda_prompt_modifier": get_prompt_modifier(shell_wrapper_unit),
    }
    if on_win:
        e_reactivate_info["sourcer"] = "source-cmd --suppress-skip-message"
        e_reactivate_info["activate1"] = activator.path_conversion(
            join(shell_wrapper_unit, "etc", "conda", "activate.d", "activate1.bat")
        )
        e_reactivate_info["deactivate1"] = activator.path_conversion(
            join(
                shell_wrapper_unit,
                "etc",
                "conda",
                "deactivate.d",
                "deactivate1.bat",
            )
        )
    else:
        e_reactivate_info["sourcer"] = "source-bash --suppress-skip-message -n"
        e_reactivate_info["activate1"] = activator.path_conversion(
            join(shell_wrapper_unit, "etc", "conda", "activate.d", "activate1.sh")
        )
        e_reactivate_info["deactivate1"] = activator.path_conversion(
            join(shell_wrapper_unit, "etc", "conda", "deactivate.d", "deactivate1.sh")
        )
    e_reactivate_data = e_reactivate_template % e_reactivate_info
    assert reactivate_data == e_reactivate_data

    with captured() as c:
        rc = main_sourced("shell.xonsh", *deactivate_args)
    assert not c.stderr
    assert rc == 0
    deactivate_data = c.stdout

    new_path = activator.pathsep_join(
        activator._remove_prefix_from_path(shell_wrapper_unit)
    )
    (
        conda_exe_export,
        conda_exe_unset,
    ) = get_scripts_export_unset_vars(activator)
    e_deactivate_template = dals(
        """
    $PATH = '%(new_path)s'
    %(sourcer)s "%(deactivate1)s"
    del $CONDA_PREFIX
    del $CONDA_DEFAULT_ENV
    del $CONDA_PROMPT_MODIFIER
    $CONDA_SHLVL = '0'
    %(conda_exe_export)s
    """
    )
    e_deactivate_info = {
        "new_path": new_path,
        "conda_exe_export": conda_exe_export,
    }
    if on_win:
        e_deactivate_info["sourcer"] = "source-cmd --suppress-skip-message"
        e_deactivate_info["deactivate1"] = activator.path_conversion(
            join(
                shell_wrapper_unit,
                "etc",
                "conda",
                "deactivate.d",
                "deactivate1.bat",
            )
        )
    else:
        e_deactivate_info["sourcer"] = "source-bash --suppress-skip-message -n"
        e_deactivate_info["deactivate1"] = activator.path_conversion(
            join(shell_wrapper_unit, "etc", "conda", "deactivate.d", "deactivate1.sh")
        )
    e_deactivate_data = e_deactivate_template % e_deactivate_info
    assert deactivate_data == e_deactivate_data


def test_fish_basic(shell_wrapper_unit: str, monkeypatch: MonkeyPatch):
    activator = FishActivator()
    make_dot_d_files(shell_wrapper_unit, activator.script_extension)

    with captured() as c:
        rc = main_sourced("shell.fish", *activate_args, shell_wrapper_unit)
    assert not c.stderr
    assert rc == 0
    activate_data = c.stdout

    new_path_parts = activator._add_prefix_to_path(shell_wrapper_unit)
    conda_exe_export, conda_exe_unset = get_scripts_export_unset_vars(activator)
    e_activate_data = dals(
        """
    set -gx PATH "%(new_path)s";
    set -gx CONDA_PREFIX "%(native_prefix)s";
    set -gx CONDA_SHLVL "1";
    set -gx CONDA_DEFAULT_ENV "%(native_prefix)s";
    set -gx CONDA_PROMPT_MODIFIER "%(conda_prompt_modifier)s";
    %(conda_exe_export)s;
    source "%(activate1)s";
    """
    ) % {
        "converted_prefix": activator.path_conversion(shell_wrapper_unit),
        "native_prefix": shell_wrapper_unit,
        "new_path": activator.pathsep_join(new_path_parts),
        "sys_executable": activator.path_conversion(sys.executable),
        "activate1": activator.path_conversion(
            join(shell_wrapper_unit, "etc", "conda", "activate.d", "activate1.fish")
        ),
        "conda_exe_export": conda_exe_export,
        "conda_prompt_modifier": get_prompt_modifier(shell_wrapper_unit),
    }
    assert activate_data == e_activate_data

    monkeypatch.setenv("CONDA_PREFIX", shell_wrapper_unit)
    monkeypatch.setenv("CONDA_SHLVL", "1")
    monkeypatch.setenv("PATH", os.pathsep.join((*new_path_parts, os.environ["PATH"])))

    activator = FishActivator()
    with captured() as c:
        rc = main_sourced("shell.fish", *reactivate_args)
    assert not c.stderr
    assert rc == 0
    reactivate_data = c.stdout

    new_path_parts = activator._replace_prefix_in_path(
        shell_wrapper_unit, shell_wrapper_unit
    )
    e_reactivate_data = dals(
        """
    source "%(deactivate1)s";
    set -gx PATH "%(new_path)s";
    set -gx CONDA_SHLVL "1";
    set -gx CONDA_PROMPT_MODIFIER "%(conda_prompt_modifier)s";
    source "%(activate1)s";
    """
    ) % {
        "new_path": activator.pathsep_join(new_path_parts),
        "activate1": activator.path_conversion(
            join(
                shell_wrapper_unit,
                "etc",
                "conda",
                "activate.d",
                "activate1.fish",
            )
        ),
        "deactivate1": activator.path_conversion(
            join(
                shell_wrapper_unit,
                "etc",
                "conda",
                "deactivate.d",
                "deactivate1.fish",
            )
        ),
        "native_prefix": shell_wrapper_unit,
        "conda_prompt_modifier": get_prompt_modifier(shell_wrapper_unit),
    }
    assert reactivate_data == e_reactivate_data

    with captured() as c:
        rc = main_sourced("shell.fish", *deactivate_args)
    assert not c.stderr
    assert rc == 0
    deactivate_data = c.stdout

    new_path = activator.pathsep_join(
        activator._remove_prefix_from_path(shell_wrapper_unit)
    )
    (
        conda_exe_export,
        conda_exe_unset,
    ) = get_scripts_export_unset_vars(activator)
    e_deactivate_data = dals(
        """
    set -gx PATH "%(new_path)s";
    source "%(deactivate1)s";
    set -e CONDA_PREFIX;
    set -e CONDA_DEFAULT_ENV;
    set -e CONDA_PROMPT_MODIFIER;
    set -gx CONDA_SHLVL "0";
    %(conda_exe_export)s;
    """
    ) % {
        "new_path": new_path,
        "deactivate1": activator.path_conversion(
            join(
                shell_wrapper_unit,
                "etc",
                "conda",
                "deactivate.d",
                "deactivate1.fish",
            )
        ),
        "conda_exe_export": conda_exe_export,
    }
    assert deactivate_data == e_deactivate_data


def test_powershell_basic(shell_wrapper_unit: str, monkeypatch: MonkeyPatch):
    activator = PowerShellActivator()
    make_dot_d_files(shell_wrapper_unit, activator.script_extension)

    with captured() as c:
        rc = main_sourced("shell.powershell", *activate_args, shell_wrapper_unit)
    assert not c.stderr
    assert rc == 0
    activate_data = c.stdout

    new_path_parts = activator._add_prefix_to_path(shell_wrapper_unit)
    conda_exe_export, conda_exe_unset = get_scripts_export_unset_vars(activator)
    e_activate_data = dals(
        """
    $Env:PATH = "%(new_path)s"
    $Env:CONDA_PREFIX = "%(prefix)s"
    $Env:CONDA_SHLVL = "1"
    $Env:CONDA_DEFAULT_ENV = "%(prefix)s"
    $Env:CONDA_PROMPT_MODIFIER = "%(conda_prompt_modifier)s"
    %(conda_exe_export)s
    . "%(activate1)s"
    """
    ) % {
        "prefix": shell_wrapper_unit,
        "new_path": activator.pathsep_join(new_path_parts),
        "sys_executable": sys.executable,
        "activate1": join(
            shell_wrapper_unit, "etc", "conda", "activate.d", "activate1.ps1"
        ),
        "conda_exe_export": conda_exe_export,
        "conda_prompt_modifier": get_prompt_modifier(shell_wrapper_unit),
    }
    assert activate_data == e_activate_data

    monkeypatch.setenv("CONDA_PREFIX", shell_wrapper_unit)
    monkeypatch.setenv("CONDA_SHLVL", "1")
    monkeypatch.setenv("PATH", os.pathsep.join((*new_path_parts, os.environ["PATH"])))

    activator = PowerShellActivator()
    with captured() as c:
        rc = main_sourced("shell.powershell", *reactivate_args)
    assert not c.stderr
    assert rc == 0
    reactivate_data = c.stdout

    new_path_parts = activator._replace_prefix_in_path(
        shell_wrapper_unit, shell_wrapper_unit
    )
    assert reactivate_data == dals(
        """
    . "%(deactivate1)s"
    $Env:PATH = "%(new_path)s"
    $Env:CONDA_SHLVL = "1"
    $Env:CONDA_PROMPT_MODIFIER = "%(conda_prompt_modifier)s"
    . "%(activate1)s"
    """
    ) % {
        "activate1": join(
            shell_wrapper_unit, "etc", "conda", "activate.d", "activate1.ps1"
        ),
        "deactivate1": join(
            shell_wrapper_unit,
            "etc",
            "conda",
            "deactivate.d",
            "deactivate1.ps1",
        ),
        "prefix": shell_wrapper_unit,
        "new_path": activator.pathsep_join(new_path_parts),
        "conda_prompt_modifier": get_prompt_modifier(shell_wrapper_unit),
    }

    with captured() as c:
        rc = main_sourced("shell.powershell", *deactivate_args)
    assert not c.stderr
    assert rc == 0
    deactivate_data = c.stdout

    new_path = activator.pathsep_join(
        activator._remove_prefix_from_path(shell_wrapper_unit)
    )

    assert deactivate_data == dals(
        """
    $Env:PATH = "%(new_path)s"
    . "%(deactivate1)s"
    $Env:CONDA_PREFIX = ""
    $Env:CONDA_DEFAULT_ENV = ""
    $Env:CONDA_PROMPT_MODIFIER = ""
    $Env:CONDA_SHLVL = "0"
    %(conda_exe_export)s
    """
    ) % {
        "new_path": new_path,
        "deactivate1": join(
            shell_wrapper_unit,
            "etc",
            "conda",
            "deactivate.d",
            "deactivate1.ps1",
        ),
        "conda_exe_export": conda_exe_export,
    }


def test_unicode(shell_wrapper_unit: str, monkeypatch: MonkeyPatch):
    monkeypatch.setenv("PS1", "%{\xc2\xbb".encode())

    # use a file as output stream to simulate PY2 default stdout
    with tempdir() as td:
        with open(join(td, "stdout"), "w") as stdout:
            with captured(stdout=stdout):
                main_sourced("shell.posix", *activate_args, shell_wrapper_unit)


def test_json_basic(shell_wrapper_unit: str, monkeypatch: MonkeyPatch):
    activator = _build_activator_cls("posix+json")()
    make_dot_d_files(shell_wrapper_unit, activator.script_extension)

    with captured() as c:
        rc = main_sourced("shell.posix+json", *activate_args, shell_wrapper_unit)
    assert not c.stderr
    assert rc == 0
    activate_data = c.stdout

    new_path_parts = activator._add_prefix_to_path(shell_wrapper_unit)
    export_vars, unset_vars = activator.get_export_unset_vars(
        CONDA_PREFIX=shell_wrapper_unit,
        CONDA_SHLVL=1,
        CONDA_DEFAULT_ENV=shell_wrapper_unit,
        CONDA_PROMPT_MODIFIER=get_prompt_modifier(shell_wrapper_unit),
    )
    e_activate_data = {
        "path": {"PATH": list(new_path_parts)},
        "vars": {
            "export": export_vars,
            "set": {"PS1": get_prompt(shell_wrapper_unit)},
            "unset": unset_vars,
        },
        "scripts": {
            "activate": [
                activator.path_conversion(
                    join(
                        shell_wrapper_unit, "etc", "conda", "activate.d", "activate1.sh"
                    )
                ),
            ],
            "deactivate": [],
        },
    }
    assert json.loads(activate_data) == e_activate_data

    monkeypatch.setenv("CONDA_PREFIX", shell_wrapper_unit)
    monkeypatch.setenv("CONDA_SHLVL", "1")
    monkeypatch.setenv("PATH", os.pathsep.join((*new_path_parts, os.environ["PATH"])))

    activator = _build_activator_cls("posix+json")()
    with captured() as c:
        rc = main_sourced("shell.posix+json", *reactivate_args)
    assert not c.stderr
    assert rc == 0
    reactivate_data = c.stdout

    new_path_parts = activator._replace_prefix_in_path(
        shell_wrapper_unit, shell_wrapper_unit
    )
    e_reactivate_data = {
        "path": {"PATH": list(new_path_parts)},
        "vars": {
            "export": {
                "CONDA_SHLVL": 1,
                "CONDA_PROMPT_MODIFIER": get_prompt_modifier(shell_wrapper_unit),
            },
            "set": {"PS1": get_prompt(shell_wrapper_unit)},
            "unset": [],
        },
        "scripts": {
            "activate": [
                activator.path_conversion(
                    join(
                        shell_wrapper_unit,
                        "etc",
                        "conda",
                        "activate.d",
                        "activate1.sh",
                    )
                ),
            ],
            "deactivate": [
                activator.path_conversion(
                    join(
                        shell_wrapper_unit,
                        "etc",
                        "conda",
                        "deactivate.d",
                        "deactivate1.sh",
                    )
                ),
            ],
        },
    }
    assert json.loads(reactivate_data) == e_reactivate_data

    with captured() as c:
        rc = main_sourced("shell.posix+json", *deactivate_args)
    assert not c.stderr
    assert rc == 0
    deactivate_data = c.stdout

    new_path = activator.pathsep_join(
        activator._remove_prefix_from_path(shell_wrapper_unit)
    )
    export_vars, unset_vars = activator.get_export_unset_vars(
        CONDA_SHLVL=0,
        CONDA_PREFIX=None,
        CONDA_DEFAULT_ENV=None,
        CONDA_PROMPT_MODIFIER=None,
    )
    e_deactivate_data = {
        "path": {"PATH": list(new_path)},
        "vars": {
            "export": export_vars,
            "set": {"PS1": get_prompt()},
            "unset": unset_vars,
        },
        "scripts": {
            "activate": [],
            "deactivate": [
                activator.path_conversion(
                    join(
                        shell_wrapper_unit,
                        "etc",
                        "conda",
                        "deactivate.d",
                        "deactivate1.sh",
                    )
                ),
            ],
        },
    }
    assert json.loads(deactivate_data) == e_deactivate_data


class InteractiveShellType(type):
    EXE = quote_for_shell(native_path_to_unix(sys.executable))
    SHELLS: dict[str, dict] = {
        "posix": {
            "activator": "posix",
            "init_command": (
                f'eval "$({EXE} -m conda shell.posix hook {dev_arg})" '
                # want CONDA_SHLVL=0 before running tests so deactivate any active environments
                # since we do not know how many environments have been activated by the user/CI
                # just to be safe deactivate a few times
                "&& conda deactivate "
                "&& conda deactivate "
                "&& conda deactivate "
                "&& conda deactivate"
            ),
            "print_env_var": 'echo "$%s"',
        },
        "bash": {
            # MSYS2's login scripts handle mounting the filesystem. Without it, /c is /cygdrive.
            "args": ("-l",) if on_win else (),
            "base_shell": "posix",  # inheritance implemented in __init__
        },
        "dash": {"base_shell": "posix"},
        "zsh": {"base_shell": "posix"},
        # It should be noted here that we use the latest hook with whatever conda.exe is installed
        # in sys.prefix (and we will activate all of those PATH entries).  We will set PYTHONPATH
        # though, so there is that.  What I'm getting at is that this is a huge mixup and a mess.
        "cmd.exe": {
            "activator": "cmd.exe",
            # For non-dev-mode you'd have:
            #            'init_command': 'set "CONDA_SHLVL=" '
            #                            '&& @CALL {}\\shell\\condabin\\conda_hook.bat {} '
            #                            '&& set CONDA_EXE={}'
            #                            '&& set _CE_M='
            #                            '&& set _CE_CONDA='
            #                            .format(CONDA_PACKAGE_ROOT, dev_arg,
            #                                    join(sys.prefix, "Scripts", "conda.exe")),
            "init_command": (
                '@SET "CONDA_SHLVL=" '
                f"&& @CALL {CONDA_PACKAGE_ROOT}\\shell\\condabin\\conda_hook.bat {dev_arg} "
                f'&& @SET "CONDA_EXE={sys.executable}" '
                '&& @SET "_CE_M=-m" '
                '&& @SET "_CE_CONDA=conda"'
            ),
            "print_env_var": "@ECHO %%%s%%",
        },
        "csh": {
            "activator": "csh",
            # Trying to use -x with `tcsh` on `macOS` results in some problems:
            # This error from `PyCharm`:
            # BrokenPipeError: [Errno 32] Broken pipe (writing to self.proc.stdin).
            # .. and this one from the `macOS` terminal:
            # pexpect.exceptions.EOF: End Of File (EOF).
            # 'args': ('-x',),
            "init_command": (
                f'set _CONDA_EXE="{CONDA_PACKAGE_ROOT}/shell/bin/conda"; '
                f"source {CONDA_PACKAGE_ROOT}/shell/etc/profile.d/conda.csh;"
            ),
            "print_env_var": 'echo "$%s"',
        },
        "tcsh": {"base_shell": "csh"},
        "fish": {
            "activator": "fish",
            "init_command": f"eval ({EXE} -m conda shell.fish hook {dev_arg})",
            "print_env_var": "echo $%s",
        },
        # We don't know if the PowerShell executable is called
        # powershell, pwsh, or pwsh-preview.
        "powershell": {
            "activator": "powershell",
            "args": ("-NoProfile", "-NoLogo"),
            "init_command": (
                f"{sys.executable} -m conda shell.powershell hook --dev "
                "| Out-String "
                "| Invoke-Expression "
                # want CONDA_SHLVL=0 before running tests so deactivate any active environments
                # since we do not know how many environments have been activated by the user/CI
                # just to be safe deactivate a few times
                "; conda deactivate "
                "; conda deactivate "
                "; conda deactivate "
                "; conda deactivate"
            ),
            "print_env_var": "$Env:%s",
            "exit_cmd": "exit",
        },
        "pwsh": {"base_shell": "powershell"},
        "pwsh-preview": {"base_shell": "powershell"},
    }

    def __call__(self, shell_name: str):
        return super().__call__(
            shell_name,
            **{
                **self.SHELLS.get(self.SHELLS[shell_name].get("base_shell"), {}),
                **self.SHELLS[shell_name],
            },
        )


class InteractiveShell(metaclass=InteractiveShellType):
    def __init__(
        self,
        shell_name: str,
        *,
        activator: str,
        args: Iterable[str] = (),
        init_command: str,
        print_env_var: str,
        exit_cmd: str | None = None,
        base_shell: str | None = None,  # ignored
    ):
        self.shell_name = shell_name
        assert (path := which(shell_name))
        self.shell_exe = quote_for_shell(path, *args)
        self.shell_dir = dirname(path)

        self.activator = activator_map[activator]()
        self.args = args
        self.init_command = init_command
        self.print_env_var = print_env_var
        self.exit_cmd = exit_cmd

    def __enter__(self):
        from pexpect.popen_spawn import PopenSpawn

        self.p = PopenSpawn(
            self.shell_exe,
            timeout=30,
            maxread=5000,
            searchwindowsize=None,
            logfile=sys.stdout,
            cwd=os.getcwd(),
            env={
                **os.environ,
                "CONDA_AUTO_ACTIVATE_BASE": "false",
                "CONDA_AUTO_STACK": "0",
                "CONDA_CHANGEPS1": "true",
                # "CONDA_ENV_PROMPT": "({default_env}) ",
                "PYTHONPATH": self.path_conversion(CONDA_SOURCE_ROOT),
                "PATH": self.activator.pathsep_join(
                    self.path_conversion(
                        (
                            *self.activator._get_starting_path_list(),
                            self.shell_dir,
                        )
                    )
                ),
                # ensure PATH is shared with any msys2 bash shell, rather than starting fresh
                "MSYS2_PATH_TYPE": "inherit",
                "CHERE_INVOKING": "1",
            },
            encoding="utf-8",
            codec_errors="strict",
        )

        if self.init_command:
            self.p.sendline(self.init_command)

        self.clear()

        return self

    def __exit__(self, exc_type, exc_val, exc_tb):
        if exc_type is not None:
            print(f"Exception encountered: ({exc_type}) {exc_val}", file=sys.stderr)

        if self.p:
            if self.exit_cmd:
                self.sendline(self.exit_cmd)

            self.p.kill(SIGINT)

    def sendline(self, *args, **kwargs):
        return self.p.sendline(*args, **kwargs)

    def expect(self, *args, **kwargs):
        try:
            return self.p.expect(*args, **kwargs)
        except Exception:
            print(f"{self.p.before=}", file=sys.stderr)
            print(f"{self.p.after=}", file=sys.stderr)
            raise

    def expect_exact(self, *args, **kwargs):
        try:
            return self.p.expect_exact(*args, **kwargs)
        except Exception:
            print(f"{self.p.before=}", file=sys.stderr)
            print(f"{self.p.after=}", file=sys.stderr)
            raise

    def assert_env_var(self, env_var, value, use_exact=False):
        # value is actually a regex
        self.sendline(self.print_env_var % env_var)
        if use_exact:
            self.expect_exact(value)
            self.clear()
        else:
            self.expect(rf"{value}\r?\n")

    def get_env_var(self, env_var, default=None):
        self.sendline(self.print_env_var % env_var)
        if self.shell_name == "cmd.exe":
            self.expect(rf"@ECHO %{env_var}%\r?\n([^\r\n]*)\r?\n")
        elif self.shell_name in ("powershell", "pwsh"):
            self.expect(rf"\$Env:{env_var}\r?\n([^\r\n]*)\r?\n")
        else:
            marker = f"get_env_var-{uuid4().hex}"
            self.sendline(f"echo {marker}")
            self.expect(rf"([^\r\n]*)\r?\n{marker}\r?\n")

        value = self.p.match.group(1)
        return default if value is None else value

    def clear(self) -> None:
        marker = f"clear-{uuid4().hex}"
        self.sendline(f"echo {marker}")
        self.expect(rf"{marker}\r?\n")

    def path_conversion(self, *args, **kwargs):
        return self.activator.path_conversion(*args, **kwargs)


def which_powershell():
    r"""
    Since we don't know whether PowerShell is installed as powershell, pwsh, or pwsh-preview,
    it's helpful to have a utility function that returns the name of the best PowerShell
    executable available, or `None` if there's no PowerShell installed.

    If PowerShell is found, this function returns both the kind of PowerShell install
    found and a path to its main executable.
    E.g.: ('pwsh', r'C:\Program Files\PowerShell\6.0.2\pwsh.exe)
    """
    if on_win:
        posh = which("powershell.exe")
        if posh:
            return "powershell", posh

    posh = which("pwsh")
    if posh:
        return "pwsh", posh

    posh = which("pwsh-preview")
    if posh:
        return "pwsh-preview", posh


@pytest.fixture
def shell_wrapper_integration(path_factory: PathFactoryFixture) -> tuple[str, str, str]:
    prefix = path_factory(
        prefix=uuid4().hex[:4], name=SPACER_CHARACTER, suffix=uuid4().hex[:4]
    )
    history = prefix / "conda-meta" / "history"
    history.parent.mkdir(parents=True, exist_ok=True)
    history.touch()

    prefix2 = prefix / "envs" / "charizard"
    history2 = prefix2 / "conda-meta" / "history"
    history2.parent.mkdir(parents=True, exist_ok=True)
    history2.touch()

    prefix3 = prefix / "envs" / "venusaur"
    history3 = prefix3 / "conda-meta" / "history"
    history3.parent.mkdir(parents=True, exist_ok=True)
    history3.touch()

    yield str(prefix), str(prefix2), str(prefix3)


def basic_posix(shell, prefix, prefix2, prefix3):
    if shell.shell_name in ("zsh", "dash"):
        conda_is_a_function = "conda is a shell function"
    else:
        conda_is_a_function = "conda is a function"

    case = str.lower if on_win else str

    activate = f" activate {dev_arg} "
    deactivate = f" deactivate {dev_arg} "
    install = f" install {dev_arg} "

    num_paths_added = len(tuple(shell.activator._get_path_dirs(prefix)))
    prefix_p = shell.path_conversion(prefix)
    prefix2_p = shell.path_conversion(prefix2)
    shell.path_conversion(prefix3)

    PATH0 = shell.get_env_var("PATH", "")
    assert any(path.endswith("condabin") for path in PATH0.split(":"))

    shell.assert_env_var("CONDA_SHLVL", "0")
    # Remove sys.prefix from PATH. It interferes with path entry count tests.
    # We can no longer check this since we'll replace e.g. between 1 and N path
    # entries with N of them in _replace_prefix_in_path() now. It is debatable
    # whether it should be here at all too.
    if PATH0.startswith(shell.path_conversion(sys.prefix) + ":"):
        PATH0 = PATH0[len(shell.path_conversion(sys.prefix)) + 1 :]
        shell.sendline(f'export PATH="{PATH0}"')
        PATH0 = shell.get_env_var("PATH", "")
    shell.sendline("type conda")
    shell.expect(conda_is_a_function)

    _CE_M = shell.get_env_var("_CE_M")
    _CE_CONDA = shell.get_env_var("_CE_CONDA")

    shell.sendline("conda --version")
    shell.expect_exact("conda " + conda_version)

    shell.sendline("conda" + activate + "base")

    shell.sendline("type conda")
    shell.expect(conda_is_a_function)

    CONDA_EXE2 = case(shell.get_env_var("CONDA_EXE"))
    _CE_M2 = shell.get_env_var("_CE_M")

    shell.assert_env_var("PS1", "(base).*")
    shell.assert_env_var("CONDA_SHLVL", "1")
    PATH1 = shell.get_env_var("PATH", "")
    assert len(PATH0.split(":")) + num_paths_added == len(PATH1.split(":"))

    CONDA_EXE = case(shell.get_env_var("CONDA_EXE"))
    _CE_M = shell.get_env_var("_CE_M")
    _CE_CONDA = shell.get_env_var("_CE_CONDA")

    log.debug("activating ..")
    shell.sendline("conda" + activate + '"%s"' % prefix_p)

    shell.sendline("type conda")
    shell.expect(conda_is_a_function)

    CONDA_EXE2 = case(shell.get_env_var("CONDA_EXE"))
    _CE_M2 = shell.get_env_var("_CE_M")
    _CE_CONDA2 = shell.get_env_var("_CE_CONDA")
    assert CONDA_EXE == CONDA_EXE2
    assert _CE_M == _CE_M2
    assert _CE_CONDA == _CE_CONDA2

    shell.sendline("env | sort")
    # When CONDA_SHLVL==2 fails it usually means that conda activate failed. We that fails it is
    # usually because you forgot to pass `--dev` to the *previous* activate so CONDA_EXE changed
    # from python to conda, which is then found on PATH instead of using the dev sources. When it
    # goes to use this old conda to generate the activation script for the newly activated env.
    # it is running the old code (or at best, a mix of new code and old scripts).
    shell.assert_env_var("CONDA_SHLVL", "2")
    CONDA_PREFIX = shell.get_env_var("CONDA_PREFIX", "")
    # We get C: vs c: differences on Windows.
    # Also, self.prefix instead of prefix_p is deliberate (maybe unfortunate?)
    assert CONDA_PREFIX.lower() == prefix.lower()
    PATH2 = shell.get_env_var("PATH", "")
    assert len(PATH0.split(":")) + num_paths_added == len(PATH2.split(":"))

    shell.sendline("env | sort | grep CONDA")
    shell.expect("CONDA_")
    shell.sendline('echo "PATH=$PATH"')
    shell.expect("PATH=")
    shell.sendline("conda" + activate + '"%s"' % prefix2_p)
    shell.sendline("env | sort | grep CONDA")
    shell.expect("CONDA_")
    shell.sendline('echo "PATH=$PATH"')
    shell.expect("PATH=")
    shell.assert_env_var("PS1", "(charizard).*")
    shell.assert_env_var("CONDA_SHLVL", "3")
    PATH3 = shell.get_env_var("PATH")
    assert len(PATH0.split(":")) + num_paths_added == len(PATH3.split(":"))

    CONDA_EXE2 = case(shell.get_env_var("CONDA_EXE"))
    _CE_M2 = shell.get_env_var("_CE_M")
    _CE_CONDA2 = shell.get_env_var("_CE_CONDA")
    assert CONDA_EXE == CONDA_EXE2
    assert _CE_M == _CE_M2
    assert _CE_CONDA == _CE_CONDA2

    shell.sendline("conda" + install + f"-yq hdf5={HDF5_VERSION}")
    shell.expect(r"Executing transaction: ...working... done.*\n", timeout=180)
    shell.assert_env_var("?", "0", use_exact=True)

    shell.sendline("h5stat --version")
    shell.expect(rf".*h5stat: Version {HDF5_VERSION}.*")

    # TODO: assert that reactivate worked correctly

    shell.sendline("type conda")
    shell.expect(conda_is_a_function)

    shell.sendline(f"conda run {dev_arg} h5stat --version")
    shell.expect(rf".*h5stat: Version {HDF5_VERSION}.*")

    # regression test for #6840
    shell.sendline("conda" + install + "--blah")
    shell.assert_env_var("?", "2", use_exact=True)
    shell.sendline("conda list --blah")
    shell.assert_env_var("?", "2", use_exact=True)

    shell.sendline("conda" + deactivate)
    shell.assert_env_var("CONDA_SHLVL", "2")
    PATH = shell.get_env_var("PATH")
    assert len(PATH0.split(":")) + num_paths_added == len(PATH.split(":"))

    shell.sendline("conda" + deactivate)
    shell.assert_env_var("CONDA_SHLVL", "1")
    PATH = shell.get_env_var("PATH")
    assert len(PATH0.split(":")) + num_paths_added == len(PATH.split(":"))

    shell.sendline("conda" + deactivate)
    shell.assert_env_var("CONDA_SHLVL", "0")
    PATH = shell.get_env_var("PATH")
    assert len(PATH0.split(":")) == len(PATH.split(":"))
    # assert PATH0 == PATH  # cygpath may "resolve" paths

    shell.sendline(shell.print_env_var % "PS1")
    shell.clear()
    assert "CONDA_PROMPT_MODIFIER" not in str(shell.p.after)

    shell.sendline("conda" + deactivate)
    shell.assert_env_var("CONDA_SHLVL", "0")

    # When fully deactivated, CONDA_EXE, _CE_M and _CE_CONDA must be retained
    # because the conda shell scripts use them and if they are unset activation
    # is not possible.
    CONDA_EXED = case(shell.get_env_var("CONDA_EXE"))
    assert CONDA_EXED, (
        "A fully deactivated conda shell must retain CONDA_EXE (and _CE_M and _CE_CONDA in dev)\n"
        "  as the shell scripts refer to them."
    )

    PATH0 = shell.get_env_var("PATH")

    shell.sendline("conda" + activate + '"%s"' % prefix2_p)
    shell.assert_env_var("CONDA_SHLVL", "1")
    PATH1 = shell.get_env_var("PATH")
    assert len(PATH0.split(":")) + num_paths_added == len(PATH1.split(":"))

    shell.sendline("conda" + activate + '"%s" --stack' % prefix3)
    shell.assert_env_var("CONDA_SHLVL", "2")
    PATH2 = shell.get_env_var("PATH")
    assert "charizard" in PATH2
    assert "venusaur" in PATH2
    assert len(PATH0.split(":")) + num_paths_added * 2 == len(PATH2.split(":"))

    shell.sendline("conda" + activate + '"%s"' % prefix_p)
    shell.assert_env_var("CONDA_SHLVL", "3")
    PATH3 = shell.get_env_var("PATH")
    assert "charizard" in PATH3
    assert "venusaur" not in PATH3
    assert len(PATH0.split(":")) + num_paths_added * 2 == len(PATH3.split(":"))

    shell.sendline("conda" + deactivate)
    shell.assert_env_var("CONDA_SHLVL", "2")
    PATH4 = shell.get_env_var("PATH")
    assert "charizard" in PATH4
    assert "venusaur" in PATH4
    assert len(PATH4.split(":")) == len(PATH2.split(":"))
    # assert PATH4 == PATH2  # cygpath may "resolve" paths

    shell.sendline("conda" + deactivate)
    shell.assert_env_var("CONDA_SHLVL", "1")
    PATH5 = shell.get_env_var("PATH")
    assert len(PATH1.split(":")) == len(PATH5.split(":"))
    # assert PATH1 == PATH5  # cygpath may "resolve" paths

    # Test auto_stack
    shell.sendline(shell.activator.export_var_tmpl % ("CONDA_AUTO_STACK", "1"))

    shell.sendline("conda" + activate + '"%s"' % prefix3)
    shell.assert_env_var("CONDA_SHLVL", "2")
    PATH2 = shell.get_env_var("PATH")
    assert "charizard" in PATH2
    assert "venusaur" in PATH2
    assert len(PATH0.split(":")) + num_paths_added * 2 == len(PATH2.split(":"))

    shell.sendline("conda" + activate + '"%s"' % prefix_p)
    shell.assert_env_var("CONDA_SHLVL", "3")
    PATH3 = shell.get_env_var("PATH")
    assert "charizard" in PATH3
    assert "venusaur" not in PATH3
    assert len(PATH0.split(":")) + num_paths_added * 2 == len(PATH3.split(":"))


def basic_csh(shell, prefix, prefix2, prefix3):
    shell.sendline("conda --version")
    shell.expect_exact("conda " + conda_version)
    shell.assert_env_var("CONDA_SHLVL", "0")
    shell.sendline("conda activate base")
    shell.assert_env_var("prompt", "(base).*")
    shell.assert_env_var("CONDA_SHLVL", "1")
    shell.sendline('conda activate "%s"' % prefix)
    shell.assert_env_var("CONDA_SHLVL", "2")
    shell.assert_env_var("CONDA_PREFIX", prefix, True)
    shell.sendline("conda deactivate")
    shell.assert_env_var("CONDA_SHLVL", "1")
    shell.sendline("conda deactivate")
    shell.assert_env_var("CONDA_SHLVL", "0")

    assert "CONDA_PROMPT_MODIFIER" not in str(shell.p.after)

    shell.sendline("conda deactivate")
    shell.assert_env_var("CONDA_SHLVL", "0")


@pytest.mark.integration
@pytest.mark.parametrize(
    "shell_name,script",
    [
        pytest.param(
            "bash",
            basic_posix,
            marks=[
                skip_unsupported_bash,
                pytest.mark.skipif(
                    on_win, reason="Temporary skip, larger refactor necessary"
                ),
            ],
        ),
        pytest.param(
            "dash",
            basic_posix,
            marks=[
                pytest.mark.skipif(
                    not which("dash") or on_win, reason="dash not installed"
                )
            ],
        ),
        pytest.param(
            "zsh",
            basic_posix,
            marks=[pytest.mark.skipif(not which("zsh"), reason="zsh not installed")],
        ),
        pytest.param(
            "csh",
            basic_csh,
            marks=[
                pytest.mark.skipif(not which("csh"), reason="csh not installed"),
                pytest.mark.xfail(
                    reason="pure csh doesn't support argument passing to sourced scripts"
                ),
            ],
        ),
        pytest.param(
            "tcsh",
            basic_csh,
            marks=[
                pytest.mark.skipif(not which("tcsh"), reason="tcsh not installed"),
                pytest.mark.xfail(
                    reason="punting until we officially enable support for tcsh"
                ),
            ],
        ),
    ],
)
def test_basic_integration(
    shell_wrapper_integration: tuple[str, str, str],
    shell_name: str,
    script: Callable[[InteractiveShell, str, str, str], None],
):
    with InteractiveShell(shell_name) as shell:
        script(shell, *shell_wrapper_integration)


@pytest.mark.skipif(not which("fish"), reason="fish not installed")
@pytest.mark.xfail(reason="fish and pexpect don't seem to work together?")
@pytest.mark.integration
def test_fish_basic_integration(shell_wrapper_integration: tuple[str, str, str]):
    prefix, _, _ = shell_wrapper_integration

    with InteractiveShell("fish") as shell:
        shell.sendline("env | sort")
        # We should be seeing environment variable output to terminal with this line, but
        # we aren't.  Haven't experienced this problem yet with any other shell...

        shell.assert_env_var("CONDA_SHLVL", "0")
        shell.sendline("conda activate base")
        shell.assert_env_var("CONDA_SHLVL", "1")
        shell.sendline('conda activate "%s"' % prefix)
        shell.assert_env_var("CONDA_SHLVL", "2")
        shell.assert_env_var("CONDA_PREFIX", prefix, True)
        shell.sendline("conda deactivate")
        shell.assert_env_var("CONDA_SHLVL", "1")
        shell.sendline("conda deactivate")
        shell.assert_env_var("CONDA_SHLVL", "0")

        shell.sendline(shell.print_env_var % "PS1")
        shell.clear()
        assert "CONDA_PROMPT_MODIFIER" not in str(shell.p.after)

        shell.sendline("conda deactivate")
        shell.assert_env_var("CONDA_SHLVL", "0")


@pytest.mark.skipif(
    not which_powershell() or platform.machine() == "arm64",
    reason="PowerShell not installed or not supported on platform",
)
@pytest.mark.integration
def test_powershell_basic_integration(shell_wrapper_integration: tuple[str, str, str]):
    prefix, charizard, venusaur = shell_wrapper_integration

    posh_kind, posh_path = which_powershell()
    log.debug(f"## [PowerShell integration] Using {posh_path}.")
    with InteractiveShell(posh_kind) as shell:
        log.debug("## [PowerShell integration] Starting test.")
        shell.sendline("(Get-Command conda).CommandType")
        shell.expect_exact("Alias")
        shell.sendline("(Get-Command conda).Definition")
        shell.expect_exact("Invoke-Conda")
        shell.sendline("(Get-Command Invoke-Conda).Definition")

        log.debug("## [PowerShell integration] Activating.")
        shell.sendline('conda activate "%s"' % charizard)
        shell.assert_env_var("CONDA_SHLVL", "1")
        PATH = shell.get_env_var("PATH")
        assert "charizard" in PATH
        shell.sendline("conda --version")
        shell.expect_exact("conda " + conda_version)
        shell.sendline('conda activate "%s"' % prefix)
        shell.assert_env_var("CONDA_SHLVL", "2")
        shell.assert_env_var("CONDA_PREFIX", prefix, True)

        shell.sendline("conda deactivate")
        PATH = shell.get_env_var("PATH")
        assert "charizard" in PATH
        shell.sendline('conda activate -stack "%s"' % venusaur)
        PATH = shell.get_env_var("PATH")
        assert "venusaur" in PATH
        assert "charizard" in PATH

        log.debug("## [PowerShell integration] Installing.")
        shell.sendline(f"conda install -yq hdf5={HDF5_VERSION}")
        shell.expect(r"Executing transaction: ...working... done.*\n", timeout=100)
        shell.sendline("$LASTEXITCODE")
        shell.expect("0")
        # TODO: assert that reactivate worked correctly

        log.debug("## [PowerShell integration] Checking installed version.")
        shell.sendline("h5stat --version")
        shell.expect(rf".*h5stat: Version {HDF5_VERSION}.*")

        # conda run integration test
        log.debug("## [PowerShell integration] Checking conda run.")
        shell.sendline(f"conda run {dev_arg} h5stat --version")
        shell.expect(rf".*h5stat: Version {HDF5_VERSION}.*")

        log.debug("## [PowerShell integration] Deactivating")
        shell.sendline("conda deactivate")
        shell.assert_env_var("CONDA_SHLVL", "1")
        shell.sendline("conda deactivate")
        shell.assert_env_var("CONDA_SHLVL", "0")
        shell.sendline("conda deactivate")
        shell.assert_env_var("CONDA_SHLVL", "0")


@pytest.mark.skipif(
    not which_powershell() or not on_win, reason="Windows, PowerShell specific test"
)
@pytest.mark.integration
def test_powershell_PATH_management(shell_wrapper_integration: tuple[str, str, str]):
    prefix, _, _ = shell_wrapper_integration

    posh_kind, posh_path = which_powershell()
    print(f"## [PowerShell activation PATH management] Using {posh_path}.")
    with InteractiveShell(posh_kind) as shell:
        prefix = join(prefix, "envs", "test")
        print("## [PowerShell activation PATH management] Starting test.")
        shell.sendline("(Get-Command conda).CommandType")
        shell.expect_exact("Alias")
        shell.sendline("(Get-Command conda).Definition")
        shell.expect_exact("Invoke-Conda")
        shell.sendline("(Get-Command Invoke-Conda).Definition")
        shell.clear()

        shell.sendline("conda deactivate")
        shell.sendline("conda deactivate")

        PATH0 = shell.get_env_var("PATH", "")
        print(f"PATH is {PATH0.split(os.pathsep)}")
        shell.sendline("(Get-Command conda).CommandType")
        shell.expect_exact("Alias")
        shell.sendline(f'conda create -yqp "{prefix}" bzip2')
        shell.expect(r"Executing transaction: ...working... done.*\n")


@pytest.mark.skipif(not which("cmd.exe"), reason="cmd.exe not installed")
@pytest.mark.integration
def test_cmd_exe_basic_integration(shell_wrapper_integration: tuple[str, str, str]):
    prefix, charizard, _ = shell_wrapper_integration
    conda_bat = str(Path(CONDA_PACKAGE_ROOT, "shell", "condabin", "conda.bat"))

    with InteractiveShell("cmd.exe") as shell:
        shell.assert_env_var("_CE_CONDA", "conda")
        shell.assert_env_var("_CE_M", "-m")
        shell.assert_env_var("CONDA_EXE", escape(sys.executable))

        # We use 'PowerShell' here because 'where conda' returns all of them and
        # shell.expect_exact does not do what you would think it does given its name.
        shell.sendline('powershell -NoProfile -c "(Get-Command conda).Source"')
        shell.expect_exact(conda_bat)

        shell.sendline("chcp")
        shell.clear()

        PATH0 = shell.get_env_var("PATH", "").split(os.pathsep)
        log.debug(f"{PATH0=}")
        shell.sendline(f'conda activate --dev "{charizard}"')

        shell.sendline("chcp")
        shell.clear()
        shell.assert_env_var("CONDA_SHLVL", "1")

        PATH1 = shell.get_env_var("PATH", "").split(os.pathsep)
        log.debug(f"{PATH1=}")
        shell.sendline('powershell -NoProfile -c "(Get-Command conda).Source"')
        shell.expect_exact(conda_bat)

        shell.assert_env_var("_CE_CONDA", "conda")
        shell.assert_env_var("_CE_M", "-m")
        shell.assert_env_var("CONDA_EXE", escape(sys.executable))
        shell.assert_env_var("CONDA_PREFIX", charizard, True)
        PATH2 = shell.get_env_var("PATH", "").split(os.pathsep)
        log.debug(f"{PATH2=}")

        shell.sendline('powershell -NoProfile -c "(Get-Command conda -All).Source"')
        shell.expect_exact(conda_bat)

        shell.sendline(f'conda activate --dev "{prefix}"')
        shell.assert_env_var("_CE_CONDA", "conda")
        shell.assert_env_var("_CE_M", "-m")
        shell.assert_env_var("CONDA_EXE", escape(sys.executable))
        shell.assert_env_var("CONDA_SHLVL", "2")
        shell.assert_env_var("CONDA_PREFIX", prefix, True)

        # TODO: Make a dummy package and release it (somewhere?)
        #       should be a relatively light package, but also
        #       one that has activate.d or deactivate.d scripts.
        #       More imporant than size or script though, it must
        #       not require an old or incompatible version of any
        #       library critical to the correct functioning of
        #       Python (e.g. OpenSSL).
        shell.sendline(f"conda install --yes --quiet hdf5={HDF5_VERSION}")
        shell.expect(r"Executing transaction: ...working... done.*\n", timeout=100)
        shell.assert_env_var("errorlevel", "0", True)
        # TODO: assert that reactivate worked correctly

        shell.sendline("h5stat --version")
        shell.expect(rf".*h5stat: Version {HDF5_VERSION}.*")

        # conda run integration test
        shell.sendline(f"conda run {dev_arg} h5stat --version")
        shell.expect(rf".*h5stat: Version {HDF5_VERSION}.*")

        shell.sendline("conda deactivate --dev")
        shell.assert_env_var("CONDA_SHLVL", "1")
        shell.sendline("conda deactivate --dev")
        shell.assert_env_var("CONDA_SHLVL", "0")
        shell.sendline("conda deactivate --dev")
        shell.assert_env_var("CONDA_SHLVL", "0")


@skip_unsupported_bash
@pytest.mark.skipif(on_win, reason="Temporary skip, larger refactor necessary")
@pytest.mark.integration
def test_bash_activate_error(shell_wrapper_integration: tuple[str, str, str]):
    context.dev = True
    with InteractiveShell("bash") as shell:
        shell.sendline("export CONDA_SHLVL=unaffected")
        if on_win:
            shell.sendline("uname -o")
            shell.expect("(Msys|Cygwin)")
        shell.sendline("conda activate environment-not-found-doesnt-exist")
        shell.expect(
            "Could not find conda environment: environment-not-found-doesnt-exist"
        )
        shell.assert_env_var("CONDA_SHLVL", "unaffected")

        shell.sendline("conda activate -h blah blah")
        shell.expect("usage: conda activate")


@pytest.mark.skipif(not which("cmd.exe"), reason="cmd.exe not installed")
@pytest.mark.integration
def test_cmd_exe_activate_error(shell_wrapper_integration: tuple[str, str, str]):
    context.dev = True
    with InteractiveShell("cmd.exe") as shell:
        shell.sendline("set")
        shell.expect(".*")
        shell.sendline("conda activate --dev environment-not-found-doesnt-exist")
        shell.expect(
            "Could not find conda environment: environment-not-found-doesnt-exist"
        )
        shell.expect(".*")
        shell.assert_env_var("errorlevel", "1")

        shell.sendline("conda activate -h blah blah")
        shell.expect("usage: conda activate")


@skip_unsupported_bash
@pytest.mark.integration
def test_legacy_activate_deactivate_bash(
    shell_wrapper_integration: tuple[str, str, str],
):
    prefix, prefix2, prefix3 = shell_wrapper_integration

    with InteractiveShell("bash") as shell:
        CONDA_PACKAGE_ROOT_p = shell.path_conversion(CONDA_PACKAGE_ROOT)
        prefix2_p = shell.path_conversion(prefix2)
        prefix3_p = shell.path_conversion(prefix3)
        shell.sendline("export _CONDA_ROOT='%s/shell'" % CONDA_PACKAGE_ROOT_p)
        shell.sendline(
            f'source "${{_CONDA_ROOT}}/bin/activate" {dev_arg} "{prefix2_p}"'
        )
        PATH0 = shell.get_env_var("PATH")
        assert "charizard" in PATH0

        shell.sendline("type conda")
        shell.expect("conda is a function")

        shell.sendline("conda --version")
        shell.expect_exact("conda " + conda_version)

        shell.sendline(
            f'source "${{_CONDA_ROOT}}/bin/activate" {dev_arg} "{prefix3_p}"'
        )

        PATH1 = shell.get_env_var("PATH")
        assert "venusaur" in PATH1

        shell.sendline('source "${_CONDA_ROOT}/bin/deactivate"')
        PATH2 = shell.get_env_var("PATH")
        assert "charizard" in PATH2

        shell.sendline('source "${_CONDA_ROOT}/bin/deactivate"')
        shell.assert_env_var("CONDA_SHLVL", "0")


@pytest.mark.skipif(not which("cmd.exe"), reason="cmd.exe not installed")
@pytest.mark.integration
def test_legacy_activate_deactivate_cmd_exe(
    shell_wrapper_integration: tuple[str, str, str],
):
    prefix, prefix2, prefix3 = shell_wrapper_integration

    with InteractiveShell("cmd.exe") as shell:
        shell.sendline("echo off")

        conda__ce_conda = shell.get_env_var("_CE_CONDA")
        assert conda__ce_conda == "conda"

        PATH = "%s\\shell\\Scripts;%%PATH%%" % CONDA_PACKAGE_ROOT

        shell.sendline("SET PATH=" + PATH)

        shell.sendline('activate --dev "%s"' % prefix2)
        shell.clear()

        conda_shlvl = shell.get_env_var("CONDA_SHLVL")
        assert conda_shlvl == "1", conda_shlvl

        PATH = shell.get_env_var("PATH")
        assert "charizard" in PATH

        conda__ce_conda = shell.get_env_var("_CE_CONDA")
        assert conda__ce_conda == "conda"

        shell.sendline("conda --version")
        shell.expect_exact("conda " + conda_version)

        shell.sendline('activate.bat --dev "%s"' % prefix3)
        PATH = shell.get_env_var("PATH")
        assert "venusaur" in PATH

        shell.sendline("deactivate.bat --dev")
        PATH = shell.get_env_var("PATH")
        assert "charizard" in PATH

        shell.sendline("deactivate --dev")
        conda_shlvl = shell.get_env_var("CONDA_SHLVL")
        assert conda_shlvl == "0", conda_shlvl


@pytest.fixture(scope="module")
def prefix():
    tempdirdir = gettempdir()

    root_dirname = str(uuid4())[:4] + SPACER_CHARACTER + str(uuid4())[:4]
    root = join(tempdirdir, root_dirname)
    mkdir_p(join(root, "conda-meta"))
    assert isdir(root)
    touch(join(root, "conda-meta", "history"))

    prefix = join(root, "envs", "charizard")
    mkdir_p(join(prefix, "conda-meta"))
    touch(join(prefix, "conda-meta", "history"))

    yield prefix

    rm_rf(root)


@pytest.mark.integration
@pytest.mark.parametrize(
    ["shell"],
    [
        pytest.param(
            "bash",
            marks=skip_unsupported_bash,
        ),
        pytest.param(
            "cmd.exe",
            marks=pytest.mark.skipif(
                not which("cmd.exe"), reason="cmd.exe not installed"
            ),
        ),
    ],
)
def test_activate_deactivate_modify_path(
    test_recipes_channel: Path,
    shell,
    prefix,
    conda_cli: CondaCLIFixture,
):
    original_path = os.environ.get("PATH")
    conda_cli(
        "install",
        *("--prefix", prefix),
        "activate_deactivate_package",
        "--yes",
    )

    with InteractiveShell(shell) as sh:
        sh.sendline('conda activate "%s"' % prefix)
        activated_env_path = sh.get_env_var("PATH")
        sh.sendline("conda deactivate")

    assert "teststringfromactivate/bin/test" in activated_env_path
    assert original_path == os.environ.get("PATH")


@pytest.fixture
def create_stackable_envs(tmp_env: TmpEnvFixture):
    # generate stackable environments, two with curl and one without curl
    which = f"{'where' if on_win else 'which -a'} curl"

    class Env:
        def __init__(self, prefix=None, paths=None):
            self.prefix = Path(prefix) if prefix else None

            if not paths:
                if on_win:
                    path = self.prefix / "Library" / "bin" / "curl.exe"
                else:
                    path = self.prefix / "bin" / "curl"

                paths = (path,) if path.exists() else ()
            self.paths = paths

    sys = _run_command(
        "conda config --set auto_activate_base false",
        which,
    )

    with tmp_env("curl") as base, tmp_env("curl") as haspkg, tmp_env() as notpkg:
        yield (
            which,
            {
                "sys": Env(paths=sys),
                "base": Env(prefix=base),
                "has": Env(prefix=haspkg),
                "not": Env(prefix=notpkg),
            },
        )


def _run_command(*lines):
    # create a custom run command since this is specific to the shell integration
    if on_win:
        join = " && ".join
        source = f"{Path(context.root_prefix, 'condabin', 'conda_hook.bat')}"
    else:
        join = "\n".join
        source = f". {Path(context.root_prefix, 'etc', 'profile.d', 'conda.sh')}"

    marker = uuid4().hex
    script = join((source, *(["conda deactivate"] * 5), f"echo {marker}", *lines))
    output = check_output(script, shell=True).decode().splitlines()
    output = list(map(str.strip, output))
    output = output[output.index(marker) + 1 :]  # trim setup output

    return [Path(path) for path in filter(None, output)]


# see https://github.com/conda/conda/pull/11257#issuecomment-1050531320
@pytest.mark.integration
@pytest.mark.parametrize(
    ("auto_stack", "stack", "run", "expected"),
    [
        # no environments activated
        (0, "", "base", "base,sys"),
        (0, "", "has", "has,sys"),
        (0, "", "not", "sys"),
        # one environment activated, no stacking
        (0, "base", "base", "base,sys"),
        (0, "base", "has", "has,sys"),
        (0, "base", "not", "sys"),
        (0, "has", "base", "base,sys"),
        (0, "has", "has", "has,sys"),
        (0, "has", "not", "sys"),
        (0, "not", "base", "base,sys"),
        (0, "not", "has", "has,sys"),
        (0, "not", "not", "sys"),
        # one environment activated, stacking allowed
        (5, "base", "base", "base,sys"),
        (5, "base", "has", "has,base,sys"),
        (5, "base", "not", "base,sys"),
        (5, "has", "base", "base,has,sys"),
        (5, "has", "has", "has,sys"),
        (5, "has", "not", "has,sys"),
        (5, "not", "base", "base,sys"),
        (5, "not", "has", "has,sys"),
        (5, "not", "not", "sys"),
        # two environments activated, stacking allowed
        (5, "base,has", "base", "base,has,sys" if on_win else "base,has,base,sys"),
        (5, "base,has", "has", "has,base,sys"),
        (5, "base,has", "not", "has,base,sys"),
        (5, "base,not", "base", "base,sys" if on_win else "base,base,sys"),
        (5, "base,not", "has", "has,base,sys"),
        (5, "base,not", "not", "base,sys"),
    ],
)
def test_stacking(create_stackable_envs, auto_stack, stack, run, expected):
    which, envs = create_stackable_envs
    stack = filter(None, stack.split(","))
    expected = filter(None, expected.split(","))
    expected = list(chain.from_iterable(envs[env.strip()].paths for env in expected))
    assert (
        _run_command(
            f"conda config --set auto_stack {auto_stack}",
            *(f'conda activate "{envs[env.strip()].prefix}"' for env in stack),
            f'conda run -p "{envs[run.strip()].prefix}" {which}',
        )
        == expected
    )


def test_activate_and_deactivate_for_uninitialized_env(conda_cli):
    # Call activate (with and without env argument) and check that the proper error shows up
    with pytest.raises(CondaError) as conda_error:
        conda_cli("activate")
    assert conda_error.value.message.startswith(
        "Run 'conda init' before 'conda activate'"
    )
    with pytest.raises(CondaError) as conda_error:
        conda_cli("activate", "env")
    assert conda_error.value.message.startswith(
        "Run 'conda init' before 'conda activate'"
    )

    # Call deactivate and check that the proper error shows up
    with pytest.raises(CondaError) as conda_error:
        conda_cli("deactivate")
    assert conda_error.value.message.startswith(
        "Run 'conda init' before 'conda deactivate'"
    )<|MERGE_RESOLUTION|>--- conflicted
+++ resolved
@@ -449,36 +449,9 @@
 
     write_pkg_env_vars(prefix)
 
-<<<<<<< HEAD
-    monkeypatch.setenv("CONDA_SHLVL", "0")
-    monkeypatch.setenv("CONDA_PREFIX", "")
-
     activator = PosixActivator()
     builder = activator.build_activate(prefix)
     new_path = activator.pathsep_join(activator._add_prefix_to_path(prefix))
-=======
-        activator = PosixActivator()
-        builder = activator.build_activate(td)
-        new_path = activator.pathsep_join(activator._add_prefix_to_path(td))
-
-        set_vars = {"PS1": get_prompt(td)}
-        export_vars, unset_vars = activator.get_export_unset_vars(
-            PATH=new_path,
-            CONDA_PREFIX=td,
-            CONDA_SHLVL=1,
-            CONDA_DEFAULT_ENV=td,
-            CONDA_PROMPT_MODIFIER=get_prompt_modifier(td),
-            PKG_A_ENV="yerp",
-            PKG_B_ENV="berp",
-            ENV_ONE="one",
-            ENV_TWO="you",
-        )
-        assert builder["unset_vars"] == unset_vars
-        assert builder["set_vars"] == set_vars
-        assert builder["export_vars"] == export_vars
-        assert builder["activate_scripts"] == (activator.path_conversion(activate_d_1),)
-        assert builder["deactivate_scripts"] == ()
->>>>>>> 4da876b6
 
     set_vars = {"PS1": get_prompt(prefix)}
     export_vars, unset_vars = activator.get_export_unset_vars(
@@ -522,37 +495,9 @@
 
     write_pkg_env_vars(prefix)
 
-<<<<<<< HEAD
-    monkeypatch.setenv("CONDA_SHLVL", "0")
-    monkeypatch.setenv("CONDA_PREFIX", "")
-
     activator = PosixActivator()
     builder = activator.build_activate(prefix)
     new_path = activator.pathsep_join(activator._add_prefix_to_path(prefix))
-=======
-        activator = PosixActivator()
-        builder = activator.build_activate(td)
-        new_path = activator.pathsep_join(activator._add_prefix_to_path(td))
-
-        set_vars = {"PS1": get_prompt(td)}
-        export_vars, unset_vars = activator.get_export_unset_vars(
-            PATH=new_path,
-            CONDA_PREFIX=td,
-            CONDA_SHLVL=1,
-            CONDA_DEFAULT_ENV=td,
-            CONDA_PROMPT_MODIFIER=get_prompt_modifier(td),
-            PKG_A_ENV="teamnope",
-            PKG_B_ENV="berp",
-            ENV_ONE="one",
-            ENV_TWO="you",
-            ENV_THREE="me",
-        )
-        assert builder["unset_vars"] == unset_vars
-        assert builder["set_vars"] == set_vars
-        assert builder["export_vars"] == export_vars
-        assert builder["activate_scripts"] == (activator.path_conversion(activate_d_1),)
-        assert builder["deactivate_scripts"] == ()
->>>>>>> 4da876b6
 
     set_vars = {"PS1": get_prompt(prefix)}
     export_vars, unset_vars = activator.get_export_unset_vars(
@@ -580,15 +525,11 @@
 ):
     prefix, activate_sh, _ = env_activate
 
-<<<<<<< HEAD
     activate_env_vars = join(prefix, PREFIX_STATE_FILE)
     with open(activate_env_vars, "w") as f:
         f.write(ENV_VARS_FILE)
 
     write_pkg_env_vars(prefix)
-
-    monkeypatch.setenv("CONDA_SHLVL", "0")
-    monkeypatch.setenv("CONDA_PREFIX", "")
 
     activator = PosixActivator()
     builder = activator.build_activate(prefix)
@@ -613,31 +554,6 @@
     assert builder["export_vars"] == export_vars
     assert builder["activate_scripts"] == (activator.path_conversion(activate_sh),)
     assert builder["deactivate_scripts"] == ()
-=======
-        activator = PosixActivator()
-        builder = activator.build_activate(td)
-        new_path = activator.pathsep_join(activator._add_prefix_to_path(td))
-
-        set_vars = {"PS1": get_prompt(td)}
-        export_vars, unset_vars = activator.get_export_unset_vars(
-            PATH=new_path,
-            CONDA_PREFIX=td,
-            CONDA_SHLVL=1,
-            CONDA_DEFAULT_ENV=td,
-            CONDA_PROMPT_MODIFIER=get_prompt_modifier(td),
-            PKG_A_ENV="yerp",
-            PKG_B_ENV="berp",
-            ENV_ONE="one",
-            ENV_TWO="you",
-            ENV_THREE="me",
-            ENV_WITH_SAME_VALUE="with_same_value",
-        )
-        assert builder["unset_vars"] == unset_vars
-        assert builder["set_vars"] == set_vars
-        assert builder["export_vars"] == export_vars
-        assert builder["activate_scripts"] == (activator.path_conversion(activate_d_1),)
-        assert builder["deactivate_scripts"] == ()
->>>>>>> 4da876b6
 
 
 @skip_unsupported_posix_path
