# -*- coding: utf-8 -*-
# Copyright (C) 2012 Anaconda, Inc
# SPDX-License-Identifier: BSD-3-Clause

from __future__ import absolute_import, division, print_function, unicode_literals

from re import escape
from collections import OrderedDict
from logging import getLogger
import os
from os.path import dirname, isdir, join
import subprocess
import sys
from tempfile import gettempdir
from unittest import TestCase
from uuid import uuid4
import json

import pytest

from conda import __version__ as conda_version
from conda import CONDA_PACKAGE_ROOT, CONDA_SOURCE_ROOT
from conda.auxlib.ish import dals
from conda._vendor.toolz.itertoolz import concatv
from conda.activate import (
    CmdExeActivator,
    CshActivator,
    FishActivator,
    PosixActivator,
    PowerShellActivator,
    XonshActivator,
    activator_map,
    _build_activator_cls,
    native_path_to_unix,
)
from conda.base.constants import (
    ROOT_ENV_NAME,
    PREFIX_STATE_FILE,
    PACKAGE_ENV_VARS_DIR,
    CONDA_ENV_VARS_UNSET_VAR,
)
from conda.base.context import context, conda_tests_ctxt_mgmt_def_pol
from conda.cli.main import main_sourced
from conda.common.compat import ensure_text_type, on_win
from conda.common.io import captured, env_var, env_vars
from conda.common.path import which
from conda.exceptions import EnvironmentLocationNotFound, EnvironmentNameNotFound
from conda.gateways.disk.create import mkdir_p
from conda.gateways.disk.delete import rm_rf
from conda.gateways.disk.update import touch

from conda.testing.helpers import tempdir
from conda.testing.integration import Commands, run_command, SPACER_CHARACTER
from conda.auxlib.decorators import memoize

log = getLogger(__name__)


# Here, by removing --dev you can try weird situations that you may want to test, upgrade paths
# and the like? What will happen is that the conda being run and the shell scripts it's being run
# against will be essentially random and will vary over the course of activating and deactivating
# environments. You will have absolutely no idea what's going on as you change code or scripts and
# encounter some different code that ends up being run (some of the time). You will go slowly mad.
# No, you are best off keeping --dev on the end of these. For sure, if conda bundled its own tests
# module then we could remove --dev if we detect we are being run in that way.
dev_arg = '--dev'
activate_args = ['activate', dev_arg]
reactivate_args = ['reactivate', dev_arg]
deactivate_args = ['deactivate', dev_arg]

if on_win:
    import ctypes
    PYTHONIOENCODING = 'cp' + str(ctypes.cdll.kernel32.GetACP())
else:
    PYTHONIOENCODING = None

POP_THESE = (
    'CONDA_SHLVL',
    'CONDA_DEFAULT_ENV',
    'CONDA_PREFIX',
    'CONDA_PREFIX_0',
    'CONDA_PREFIX_1',
    'CONDA_PREFIX_2',
    'PS1',
    'prompt',
)

ENV_VARS_FILE = '''
{
  "version": 1,
  "env_vars": {
    "ENV_ONE": "one",
    "ENV_TWO": "you",
    "ENV_THREE": "me"
  }
}'''

PKG_A_ENV_VARS = '''
{
    "PKG_A_ENV": "yerp"
}
'''

PKG_B_ENV_VARS = '''
{
    "PKG_B_ENV": "berp"
}
'''

@memoize
def bash_unsupported_because():
    bash = which("bash")
    reason = ""
    if not bash:
        reason = "bash: was not found on PATH"
    elif on_win:
        try:
            output = subprocess.check_output(bash + " -c " + '"uname -v"')
        except subprocess.CalledProcessError as exc:
            reason = f"bash: something went wrong while running bash, output:\n{exc.output}\n"
        else:
            if b"Microsoft" in output:
                reason = "bash: WSL is not yet supported. Pull requests welcome."
            else:
                output = subprocess.check_output(bash + " --version")
                if b"msys" not in output and b"cygwin" not in output:
                    reason = f"bash: Only MSYS2 and Cygwin bash are supported on Windows, found:\n{output}\n"
                elif bash.startswith(sys.prefix):
                    reason = (
                        f"bash: MSYS2 bash installed from m2-bash in prefix {sys.prefix}.\n"
                        "This is unsupportable due to Git-for-Windows conflicts.\n"
                        "Please use upstream MSYS2 and have it on PATH.  ."
                    )
    return reason


def bash_unsupported():
    return True if bash_unsupported_because() else False


def bash_unsupported_win_because():
    if on_win:
        return "You are using Windows. These tests involve setting PATH to POSIX values\n" \
          "but our Python is a Windows program and Windows doesn't understand POSIX values."
    return bash_unsupported_because()


def bash_unsupported_win():
    return True if bash_unsupported_win_because() else False


class ActivatorUnitTests(TestCase):

    def setUp(self):
        self.hold_environ = os.environ.copy()
        for var in POP_THESE:
            os.environ.pop(var, None)

    def tearDown(self):
        os.environ.clear()
        os.environ.update(self.hold_environ)

    def write_pkg_env_vars(self, prefix):
        activate_pkg_env_vars = join(prefix, PACKAGE_ENV_VARS_DIR)
        mkdir_p(activate_pkg_env_vars)
        with open(join(activate_pkg_env_vars, "pkg_a.json"), "w") as f:
            f.write(PKG_A_ENV_VARS)
        with open(join(activate_pkg_env_vars, "pkg_b.json"), "w") as f:
            f.write(PKG_B_ENV_VARS)

    def test_activate_environment_not_found(self):
        activator = PosixActivator()

        with tempdir() as td:
            with pytest.raises(EnvironmentLocationNotFound):
                activator.build_activate(td)

        with pytest.raises(EnvironmentLocationNotFound):
            activator.build_activate('/not/an/environment')

        with pytest.raises(EnvironmentNameNotFound):
            activator.build_activate('wontfindmeIdontexist_abc123')

    def test_wrong_args(self):
        pass

    def test_activate_help(self):
        pass

    def test_PS1(self):
        with env_var("CONDA_CHANGEPS1", "yes", stack_callback=conda_tests_ctxt_mgmt_def_pol):
            activator = PosixActivator()
            assert activator._prompt_modifier('/dont/matter', ROOT_ENV_NAME) == '(%s) ' % ROOT_ENV_NAME

            instructions = activator.build_activate("base")
            assert instructions['export_vars']['CONDA_PROMPT_MODIFIER'] == '(%s) ' % ROOT_ENV_NAME

    def test_PS1_no_changeps1(self):
        with env_var("CONDA_CHANGEPS1", "no", stack_callback=conda_tests_ctxt_mgmt_def_pol):
            activator = PosixActivator()
            assert activator._prompt_modifier('/dont/matter', 'root') == ''

            instructions = activator.build_activate("base")
            assert instructions['export_vars']['CONDA_PROMPT_MODIFIER'] == ''

    def test_add_prefix_to_path_posix(self):
        if on_win and "PWD" not in os.environ:
            pytest.skip("This test cannot be run from the cmd.exe shell.")

        activator = PosixActivator()

        path_dirs = activator.path_conversion(['/path1/bin', '/path2/bin', '/usr/local/bin', '/usr/bin', '/bin'])
        assert len(path_dirs) == 5
        test_prefix = '/usr/mytest/prefix'
        added_paths = activator.path_conversion(activator._get_path_dirs(test_prefix))
        if isinstance(added_paths, str):
            added_paths = added_paths,

        new_path = activator._add_prefix_to_path(test_prefix, path_dirs)
        condabin_dir = activator.path_conversion(os.path.join(context.conda_prefix, "condabin"))
        assert new_path == added_paths + (condabin_dir,) + path_dirs

    @pytest.mark.skipif(not on_win, reason="windows-specific test")
    def test_add_prefix_to_path_cmdexe(self):
        activator = CmdExeActivator()

        path_dirs = activator.path_conversion(["C:\\path1", "C:\\Program Files\\Git\\cmd", "C:\\WINDOWS\\system32"])
        assert len(path_dirs) == 3
        test_prefix = '/usr/mytest/prefix'
        added_paths = activator.path_conversion(activator._get_path_dirs(test_prefix))
        if isinstance(added_paths, str):
            added_paths = added_paths,

        new_path = activator._add_prefix_to_path(test_prefix, path_dirs)
        assert new_path[:len(added_paths)] == added_paths
        assert new_path[-len(path_dirs):] == path_dirs
        assert len(new_path) == len(added_paths) + len(path_dirs) + 1
        assert new_path[len(added_paths)].endswith("condabin")

    def test_remove_prefix_from_path_1(self):
        activator = PosixActivator()
        original_path = tuple(activator._get_starting_path_list())
        keep_path = activator.path_conversion('/keep/this/path')
        final_path = (keep_path,) + original_path
        final_path = activator.path_conversion(final_path)

        test_prefix = join(os.getcwd(), 'mytestpath')
        new_paths = tuple(activator._get_path_dirs(test_prefix))
        prefix_added_path = (keep_path,) + new_paths + original_path
        new_path = activator._remove_prefix_from_path(test_prefix, prefix_added_path)
        assert final_path == new_path

    def test_remove_prefix_from_path_2(self):
        # this time prefix doesn't actually exist in path
        activator = PosixActivator()
        original_path = tuple(activator._get_starting_path_list())
        keep_path = activator.path_conversion('/keep/this/path')
        final_path = (keep_path,) + original_path
        final_path = activator.path_conversion(final_path)

        test_prefix = join(os.getcwd(), 'mytestpath')
        prefix_added_path = (keep_path,) + original_path
        new_path = activator._remove_prefix_from_path(test_prefix, prefix_added_path)

        assert final_path == new_path

    def test_replace_prefix_in_path_1(self):
        activator = PosixActivator()
        original_path = tuple(activator._get_starting_path_list())
        new_prefix = join(os.getcwd(), 'mytestpath-new')
        new_paths = activator.path_conversion(activator._get_path_dirs(new_prefix))
        if isinstance(new_paths, str):
            new_paths = new_paths,
        keep_path = activator.path_conversion('/keep/this/path')
        final_path = (keep_path,) + new_paths + original_path
        final_path = activator.path_conversion(final_path)

        replace_prefix = join(os.getcwd(), 'mytestpath')
        replace_paths = tuple(activator._get_path_dirs(replace_prefix))
        prefix_added_path = (keep_path,) + replace_paths + original_path
        new_path = activator._replace_prefix_in_path(replace_prefix, new_prefix, prefix_added_path)

        assert final_path == new_path

    @pytest.mark.skipif(not on_win, reason="windows-specific test")
    def test_replace_prefix_in_path_2(self):
        path1 = join("c:\\", "temp", "6663 31e0")
        path2 = join("c:\\", "temp", "6663 31e0", "envs", "charizard")
        one_more = join("d:\\", "one", "more")
        #   old_prefix: c:\users\builder\appdata\local\temp\6663 31e0
        #   new_prefix: c:\users\builder\appdata\local\temp\6663 31e0\envs\charizard
        activator = CmdExeActivator()
        old_path = activator.pathsep_join(activator._add_prefix_to_path(path1))
        old_path = one_more + ";" + old_path
        with env_var('PATH', old_path):
            activator = PosixActivator()
            path_elements = activator._replace_prefix_in_path(path1, path2)
        old_path = native_path_to_unix(old_path.split(";"))

        assert path_elements[0] == native_path_to_unix(one_more)
        assert path_elements[1] == native_path_to_unix(next(activator._get_path_dirs(path2)))
        assert len(path_elements) == len(old_path)

    def test_default_env(self):
        activator = PosixActivator()
        assert ROOT_ENV_NAME == activator._default_env(context.root_prefix)

        with tempdir() as td:
            assert td == activator._default_env(td)

            p = mkdir_p(join(td, 'envs', 'named-env'))
            assert 'named-env' == activator._default_env(p)

    def test_build_activate_dont_activate_unset_var(self):
        with tempdir() as td:
            mkdir_p(join(td, 'conda-meta'))
            activate_d_dir = mkdir_p(join(td, 'etc', 'conda', 'activate.d'))
            activate_d_1 = join(activate_d_dir, 'see-me.sh')
            activate_d_2 = join(activate_d_dir, 'dont-see-me.bat')
            touch(join(activate_d_1))
            touch(join(activate_d_2))

            env_vars_file = '''
            {
              "version": 1,
              "env_vars": {
                "ENV_ONE": "one",
                "ENV_TWO": "you",
                "ENV_THREE": "%s"
              }
            }''' % CONDA_ENV_VARS_UNSET_VAR

            activate_env_vars = join(td, PREFIX_STATE_FILE)
            with open(activate_env_vars, 'w') as f:
                f.write(env_vars_file)

            self.write_pkg_env_vars(td)

            with env_var('CONDA_SHLVL', '0'):
                with env_var('CONDA_PREFIX', ''):
                    activator = PosixActivator()
                    builder = activator.build_activate(td)
                    new_path = activator.pathsep_join(activator._add_prefix_to_path(td))
                    conda_prompt_modifier = "(%s) " % td
                    ps1 = conda_prompt_modifier + os.environ.get('PS1', '')
                    unset_vars = []

                    set_vars = {
                        'PS1': ps1,
                    }

                    export_vars = OrderedDict((
                        ('PATH', new_path),
                        ('CONDA_PREFIX', td),
                        ('CONDA_SHLVL', 1),
                        ('CONDA_DEFAULT_ENV', td),
                        ('CONDA_PROMPT_MODIFIER', conda_prompt_modifier),
                        ('PKG_A_ENV', 'yerp'),
                        ('PKG_B_ENV', 'berp'),
                        ('ENV_ONE', 'one'),
                        ('ENV_TWO', 'you'),
                    ))
                    export_vars, unset_vars = activator.add_export_unset_vars(export_vars, unset_vars)
                    assert builder['unset_vars'] == unset_vars
                    assert builder['set_vars'] == set_vars
                    assert builder['export_vars'] == export_vars
                    assert builder['activate_scripts'] == (activator.path_conversion(activate_d_1),)
                    assert builder['deactivate_scripts'] == ()

    def test_build_activate_shlvl_warn_clobber_vars(self):
        with tempdir() as td:
            mkdir_p(join(td, 'conda-meta'))
            activate_d_dir = mkdir_p(join(td, 'etc', 'conda', 'activate.d'))
            activate_d_1 = join(activate_d_dir, 'see-me.sh')
            activate_d_2 = join(activate_d_dir, 'dont-see-me.bat')
            touch(join(activate_d_1))
            touch(join(activate_d_2))

            env_vars_file = '''
            {
              "version": 1,
              "env_vars": {
                "ENV_ONE": "one",
                "ENV_TWO": "you",
                "ENV_THREE": "me",
                "PKG_A_ENV": "teamnope"
              }
            }'''

            activate_env_vars = join(td, PREFIX_STATE_FILE)
            with open(activate_env_vars, 'w') as f:
                f.write(env_vars_file)

            self.write_pkg_env_vars(td)

            with env_var('CONDA_SHLVL', '0'):
                with env_var('CONDA_PREFIX', ''):
                    activator = PosixActivator()
                    builder = activator.build_activate(td)
                    new_path = activator.pathsep_join(activator._add_prefix_to_path(td))
                    conda_prompt_modifier = "(%s) " % td
                    ps1 = conda_prompt_modifier + os.environ.get('PS1', '')
                    unset_vars = []

                    set_vars = {
                        'PS1': ps1,
                    }

                    export_vars = OrderedDict((
                        ('PATH', new_path),
                        ('CONDA_PREFIX', td),
                        ('CONDA_SHLVL', 1),
                        ('CONDA_DEFAULT_ENV', td),
                        ('CONDA_PROMPT_MODIFIER', conda_prompt_modifier),
                        ('PKG_A_ENV', 'teamnope'),
                        ('PKG_B_ENV', 'berp'),
                        ('ENV_ONE', 'one'),
                        ('ENV_TWO', 'you'),
                        ('ENV_THREE', 'me'),
                    ))
                    export_vars, unset_vars = activator.add_export_unset_vars(export_vars, unset_vars)
                    assert builder['unset_vars'] == unset_vars
                    assert builder['set_vars'] == set_vars
                    assert builder['export_vars'] == export_vars
                    assert builder['activate_scripts'] == (activator.path_conversion(activate_d_1),)
                    assert builder['deactivate_scripts'] == ()

    def test_build_activate_shlvl_0(self):
        with tempdir() as td:
            mkdir_p(join(td, 'conda-meta'))
            activate_d_dir = mkdir_p(join(td, 'etc', 'conda', 'activate.d'))
            activate_d_1 = join(activate_d_dir, 'see-me.sh')
            activate_d_2 = join(activate_d_dir, 'dont-see-me.bat')
            touch(join(activate_d_1))
            touch(join(activate_d_2))

            activate_env_vars = join(td, PREFIX_STATE_FILE)
            with open(activate_env_vars, 'w') as f:
                f.write(ENV_VARS_FILE)

            self.write_pkg_env_vars(td)

            with env_var('CONDA_SHLVL', '0'):
                with env_var('CONDA_PREFIX', ''):
                    activator = PosixActivator()
                    builder = activator.build_activate(td)
                    new_path = activator.pathsep_join(activator._add_prefix_to_path(td))
                    conda_prompt_modifier = "(%s) " % td
                    ps1 = conda_prompt_modifier + os.environ.get('PS1', '')
                    unset_vars = []

                    set_vars = {
                        'PS1': ps1,
                    }

                    export_vars = OrderedDict((
                        ('PATH', new_path),
                        ('CONDA_PREFIX', td),
                        ('CONDA_SHLVL', 1),
                        ('CONDA_DEFAULT_ENV', td),
                        ('CONDA_PROMPT_MODIFIER', conda_prompt_modifier),
                        ('PKG_A_ENV', 'yerp'),
                        ('PKG_B_ENV', 'berp'),
                        ('ENV_ONE', 'one'),
                        ('ENV_TWO', 'you'),
                        ('ENV_THREE', 'me'),
                    ))
                    export_vars, unset_vars = activator.add_export_unset_vars(export_vars, unset_vars)
                    assert builder['unset_vars'] == unset_vars
                    assert builder['set_vars'] == set_vars
                    assert builder['export_vars'] == export_vars
                    assert builder['activate_scripts'] == (activator.path_conversion(activate_d_1),)
                    assert builder['deactivate_scripts'] == ()

    @pytest.mark.skipif(bash_unsupported_win(), reason=bash_unsupported_win_because())
    def test_build_activate_shlvl_1(self):
        with tempdir() as td:
            mkdir_p(join(td, 'conda-meta'))
            activate_d_dir = mkdir_p(join(td, 'etc', 'conda', 'activate.d'))
            activate_d_1 = join(activate_d_dir, 'see-me.sh')
            activate_d_2 = join(activate_d_dir, 'dont-see-me.bat')
            touch(join(activate_d_1))
            touch(join(activate_d_2))

            activate_env_vars = join(td, PREFIX_STATE_FILE)
            with open(activate_env_vars, 'w') as f:
                f.write(ENV_VARS_FILE)

            self.write_pkg_env_vars(td)

            old_prefix = '/old/prefix'
            activator = PosixActivator()
            old_path = activator.pathsep_join(activator._add_prefix_to_path(old_prefix))

            with env_vars({
                'CONDA_SHLVL': '1',
                'CONDA_PREFIX': old_prefix,
                'PATH': old_path,
                'CONDA_ENV_PROMPT': '({default_env})',
            }, stack_callback=conda_tests_ctxt_mgmt_def_pol):
                activator = PosixActivator()
                builder = activator.build_activate(td)
                new_path = activator.pathsep_join(activator._replace_prefix_in_path(old_prefix, td))
                conda_prompt_modifier = "(%s)" % td
                ps1 = conda_prompt_modifier + os.environ.get('PS1', '')

                assert activator.path_conversion(td) in new_path
                assert old_prefix not in new_path

                unset_vars = []

                set_vars = {
                    'PS1': ps1
                }
                export_vars = OrderedDict((
                    ('PATH', new_path),
                    ('CONDA_PREFIX', td),
                    ('CONDA_SHLVL', 2),
                    ('CONDA_DEFAULT_ENV', td),
                    ('CONDA_PROMPT_MODIFIER', conda_prompt_modifier),
                    ('PKG_A_ENV', 'yerp'),
                    ('PKG_B_ENV', 'berp'),
                    ('ENV_ONE', 'one'),
                    ('ENV_TWO', 'you'),
                    ('ENV_THREE', 'me')
                ))
                export_vars, _ = activator.add_export_unset_vars(export_vars, None)
                export_vars['CONDA_PREFIX_1'] = old_prefix
                export_vars, unset_vars = activator.add_export_unset_vars(export_vars, unset_vars)

                assert builder['unset_vars'] == unset_vars
                assert builder['set_vars'] == set_vars
                assert builder['export_vars'] == export_vars
                assert builder['activate_scripts'] == (activator.path_conversion(activate_d_1),)
                assert builder['deactivate_scripts'] == ()

                with env_vars({
                    'PATH': new_path,
                    'CONDA_PREFIX': td,
                    'CONDA_PREFIX_1': old_prefix,
                    'CONDA_SHLVL': 2,
                    'CONDA_DEFAULT_ENV': td,
                    'CONDA_PROMPT_MODIFIER': conda_prompt_modifier,
                    'PKG_B_ENV': 'berp',
                    'PKG_A_ENV': 'yerp',
                    'ENV_ONE': 'one',
                    'ENV_TWO': 'you',
                    'ENV_THREE': 'me'
                }):
                    activator = PosixActivator()
                    builder = activator.build_deactivate()

                    unset_vars = [
                        'CONDA_PREFIX_1',
                        'PKG_A_ENV',
                        'PKG_B_ENV',
                        'ENV_ONE',
                        'ENV_TWO',
                        'ENV_THREE'
                    ]
                    assert builder['set_vars'] == {
                        'PS1': '(/old/prefix)',
                    }
                    export_vars = OrderedDict((
                        ('CONDA_PREFIX', old_prefix),
                        ('CONDA_SHLVL', 1),
                        ('CONDA_DEFAULT_ENV', old_prefix),
                        ('CONDA_PROMPT_MODIFIER', '(%s)' % old_prefix),
                    ))
                    export_path = {'PATH': old_path,}
                    export_vars, unset_vars = activator.add_export_unset_vars(export_vars, unset_vars)
                    assert builder['unset_vars'] == unset_vars
                    assert builder['export_vars'] == export_vars
                    assert builder['export_path'] == export_path
                    assert builder['activate_scripts'] == ()
                    assert builder['deactivate_scripts'] == ()

    @pytest.mark.skipif(bash_unsupported_win(), reason=bash_unsupported_win_because())
    def test_build_stack_shlvl_1(self):
        with tempdir() as td:
            mkdir_p(join(td, 'conda-meta'))
            activate_d_dir = mkdir_p(join(td, 'etc', 'conda', 'activate.d'))
            activate_d_1 = join(activate_d_dir, 'see-me.sh')
            activate_d_2 = join(activate_d_dir, 'dont-see-me.bat')
            touch(join(activate_d_1))
            touch(join(activate_d_2))

            activate_env_vars = join(td, PREFIX_STATE_FILE)
            with open(activate_env_vars, 'w') as f:
                f.write(ENV_VARS_FILE)

            self.write_pkg_env_vars(td)

            old_prefix = '/old/prefix'
            activator = PosixActivator()
            old_path = activator.pathsep_join(activator._add_prefix_to_path(old_prefix))

            with env_vars({
                'CONDA_SHLVL': '1',
                'CONDA_PREFIX': old_prefix,
                'PATH': old_path,
                'CONDA_ENV_PROMPT': '({default_env})',
            }, stack_callback=conda_tests_ctxt_mgmt_def_pol):
                activator = PosixActivator()
                builder = activator.build_stack(td)
                new_path = activator.pathsep_join(activator._add_prefix_to_path(td))
                conda_prompt_modifier = "(%s)" % td
                ps1 = conda_prompt_modifier + os.environ.get('PS1', '')

                assert td in new_path
                assert old_prefix in new_path

                set_vars = {
                    'PS1': ps1,
                }
                export_vars = OrderedDict((
                    ('PATH', new_path),
                    ('CONDA_PREFIX', td),
                    ('CONDA_SHLVL', 2),
                    ('CONDA_DEFAULT_ENV', td),
                    ('CONDA_PROMPT_MODIFIER', conda_prompt_modifier),
                    ('PKG_A_ENV', 'yerp'),
                    ('PKG_B_ENV', 'berp'),
                    ('ENV_ONE', 'one'),
                    ('ENV_TWO', 'you'),
                    ('ENV_THREE', 'me')
                ))
                export_vars, unset_vars = activator.add_export_unset_vars(export_vars, [])
                export_vars['CONDA_PREFIX_1'] = old_prefix
                export_vars['CONDA_STACKED_2'] = 'true'

                assert builder['unset_vars'] == unset_vars
                assert builder['set_vars'] == set_vars
                assert builder['export_vars'] == export_vars
                assert builder['activate_scripts'] == (activator.path_conversion(activate_d_1),)
                assert builder['deactivate_scripts'] == ()

                with env_vars({
                    'PATH': new_path,
                    'CONDA_PREFIX': td,
                    'CONDA_PREFIX_1': old_prefix,
                    'CONDA_SHLVL': 2,
                    'CONDA_DEFAULT_ENV': td,
                    'CONDA_PROMPT_MODIFIER': conda_prompt_modifier,
                    'CONDA_STACKED_2': 'true',
                    'PKG_A_ENV': 'yerp',
                    'PKG_B_ENV': 'berp',
                    'ENV_ONE': 'one',
                    'ENV_TWO': 'you',
                    'ENV_THREE': 'me'
                }):
                    activator = PosixActivator()
                    builder = activator.build_deactivate()

                    unset_vars = [
                        'CONDA_PREFIX_1',
                        'CONDA_STACKED_2',
                        'PKG_A_ENV',
                        'PKG_B_ENV',
                        'ENV_ONE',
                        'ENV_TWO',
                        'ENV_THREE'
                    ]
                    assert builder['set_vars'] == {
                        'PS1': '(/old/prefix)',
                    }
                    export_vars = OrderedDict((
                        ('CONDA_PREFIX', old_prefix),
                        ('CONDA_SHLVL', 1),
                        ('CONDA_DEFAULT_ENV', old_prefix),
                        ('CONDA_PROMPT_MODIFIER', '(%s)' % old_prefix)
                    ))
                    export_path = {'PATH': old_path,}
                    export_vars, unset_vars = activator.add_export_unset_vars(export_vars, unset_vars)
                    assert builder['unset_vars'] == unset_vars
                    assert builder['export_vars'] == export_vars
                    assert builder['activate_scripts'] == ()
                    assert builder['deactivate_scripts'] == ()

    def test_activate_same_environment(self):
        with tempdir() as td:
            mkdir_p(join(td, 'conda-meta'))
            activate_d_dir = mkdir_p(join(td, 'etc', 'conda', 'activate.d'))
            activate_d_1 = join(activate_d_dir, 'see-me.sh')
            activate_d_2 = join(activate_d_dir, 'dont-see-me.bat')
            touch(join(activate_d_1))
            touch(join(activate_d_2))

            old_prefix = td
            deactivate_d_dir = mkdir_p(join(old_prefix, 'etc', 'conda', 'deactivate.d'))
            deactivate_d_1 = join(deactivate_d_dir, 'see-me.sh')
            deactivate_d_2 = join(deactivate_d_dir, 'dont-see-me.bat')
            touch(join(deactivate_d_1))
            touch(join(deactivate_d_2))

            with env_var('CONDA_SHLVL', '1'):
                with env_var('CONDA_PREFIX', old_prefix):
                    activator = PosixActivator()

                    builder = activator.build_activate(td)

                    new_path_parts = activator._replace_prefix_in_path(old_prefix, old_prefix)
                    conda_prompt_modifier = "(%s) " % old_prefix
                    ps1 = conda_prompt_modifier + os.environ.get('PS1', '')

                    set_vars = {
                        'PS1': ps1,
                    }
                    export_vars = OrderedDict((
                        ('PATH', activator.pathsep_join(new_path_parts)),
                        ('CONDA_SHLVL', 1),
                        ('CONDA_PROMPT_MODIFIER', "(%s) " % td),
                    ))
                    assert builder['unset_vars'] == ()
                    assert builder['set_vars'] == set_vars
                    assert builder['export_vars'] == export_vars
                    assert builder['activate_scripts'] == (activator.path_conversion(activate_d_1),)
                    assert builder['deactivate_scripts'] == (activator.path_conversion(deactivate_d_1),)

    @pytest.mark.skipif(bash_unsupported_win(), reason=bash_unsupported_win_because())
    def test_build_deactivate_shlvl_2_from_stack(self):
        with tempdir() as td:
            mkdir_p(join(td, 'conda-meta'))
            deactivate_d_dir = mkdir_p(join(td, 'etc', 'conda', 'deactivate.d'))
            deactivate_d_1 = join(deactivate_d_dir, 'see-me-deactivate.sh')
            deactivate_d_2 = join(deactivate_d_dir, 'dont-see-me.bat')
            touch(join(deactivate_d_1))
            touch(join(deactivate_d_2))

            activate_env_vars = join(td, PREFIX_STATE_FILE)
            with open(activate_env_vars, 'w') as f:
                f.write(ENV_VARS_FILE)

            activate_pkg_env_vars_a = join(td, PACKAGE_ENV_VARS_DIR)
            mkdir_p(activate_pkg_env_vars_a)
            with open(join(activate_pkg_env_vars_a, "pkg_a.json"), "w") as f:
                f.write(PKG_A_ENV_VARS)

            old_prefix = join(td, 'old')
            mkdir_p(join(old_prefix, 'conda-meta'))
            activate_d_dir = mkdir_p(join(old_prefix, 'etc', 'conda', 'activate.d'))
            activate_d_1 = join(activate_d_dir, 'see-me-activate.sh')
            activate_d_2 = join(activate_d_dir, 'dont-see-me.bat')
            touch(join(activate_d_1))
            touch(join(activate_d_2))

            activate_env_vars_old = join(old_prefix, PREFIX_STATE_FILE)
            with open(activate_env_vars_old, 'w') as f:
                f.write('''
                    {
                      "version": 1,
                      "env_vars": {
                        "ENV_FOUR": "roar",
                        "ENV_FIVE": "hive"
                      }
                    }
                ''')
            activate_pkg_env_vars_b = join(old_prefix, PACKAGE_ENV_VARS_DIR)
            mkdir_p(activate_pkg_env_vars_b)
            with open(join(activate_pkg_env_vars_b, "pkg_b.json"), "w") as f:
                f.write(PKG_B_ENV_VARS)

            activator = PosixActivator()
            original_path = activator.pathsep_join(activator._add_prefix_to_path(old_prefix))
            with env_var('PATH', original_path):
                activator = PosixActivator()
                starting_path = activator.pathsep_join(activator._add_prefix_to_path(td))

                with env_vars({
                    'CONDA_SHLVL': '2',
                    'CONDA_PREFIX_1': old_prefix,
                    'CONDA_PREFIX': td,
                    'CONDA_STACKED_2': 'true',
                    'PATH': starting_path,
                    'ENV_ONE': 'one',
                    'ENV_TWO': 'you',
                    'ENV_THREE': 'me',
                    'ENV_FOUR': 'roar',
                    'ENV_FIVE': 'hive',
                    'PKG_A_ENV': 'yerp',
                    'PKG_B_ENV': 'berp',
                }, stack_callback=conda_tests_ctxt_mgmt_def_pol):
                    activator = PosixActivator()
                    builder = activator.build_deactivate()

                    unset_vars = [
                        'CONDA_PREFIX_1',
                        'CONDA_STACKED_2',
                        'PKG_A_ENV',
                        'ENV_ONE',
                        'ENV_TWO',
                        'ENV_THREE'
                    ]

                    conda_prompt_modifier = "(%s) " % old_prefix
                    ps1 = conda_prompt_modifier + os.environ.get('PS1', '')

                    set_vars = {
                        'PS1': ps1,
                    }
                    export_vars = OrderedDict((
                        ('CONDA_PREFIX', old_prefix),
                        ('CONDA_SHLVL', 1),
                        ('CONDA_DEFAULT_ENV', old_prefix),
                        ('CONDA_PROMPT_MODIFIER', conda_prompt_modifier),
                        ('PKG_B_ENV', 'berp'),
                        ('ENV_FOUR', 'roar'),
                        ('ENV_FIVE', 'hive')
                    ))
                    export_path = {'PATH': original_path,}
                    export_vars, unset_vars = activator.add_export_unset_vars(export_vars, unset_vars)
                    assert builder['unset_vars'] == unset_vars
                    assert builder['set_vars'] == set_vars
                    assert builder['export_vars'] == export_vars
                    assert builder['export_path'] == export_path
                    assert builder['activate_scripts'] == (activator.path_conversion(activate_d_1),)
                    assert builder['deactivate_scripts'] == (activator.path_conversion(deactivate_d_1),)

    @pytest.mark.skipif(bash_unsupported_win(), reason=bash_unsupported_win_because())
    def test_build_deactivate_shlvl_2_from_activate(self):
        with tempdir() as td:
            mkdir_p(join(td, 'conda-meta'))
            deactivate_d_dir = mkdir_p(join(td, 'etc', 'conda', 'deactivate.d'))
            deactivate_d_1 = join(deactivate_d_dir, 'see-me-deactivate.sh')
            deactivate_d_2 = join(deactivate_d_dir, 'dont-see-me.bat')
            touch(join(deactivate_d_1))
            touch(join(deactivate_d_2))

            activate_env_vars = join(td, PREFIX_STATE_FILE)
            with open(activate_env_vars, 'w') as f:
                f.write(ENV_VARS_FILE)

            activate_pkg_env_vars_a = join(td, PACKAGE_ENV_VARS_DIR)
            mkdir_p(activate_pkg_env_vars_a)
            with open(join(activate_pkg_env_vars_a, "pkg_a.json"), "w") as f:
                f.write(PKG_A_ENV_VARS)

            old_prefix = join(td, 'old')
            mkdir_p(join(old_prefix, 'conda-meta'))
            activate_d_dir = mkdir_p(join(old_prefix, 'etc', 'conda', 'activate.d'))
            activate_d_1 = join(activate_d_dir, 'see-me-activate.sh')
            activate_d_2 = join(activate_d_dir, 'dont-see-me.bat')
            touch(join(activate_d_1))
            touch(join(activate_d_2))

            activate_env_vars_old = join(old_prefix, PREFIX_STATE_FILE)
            with open(activate_env_vars_old, 'w') as f:
                f.write('''
                   {
                     "version": 1,
                     "env_vars": {
                       "ENV_FOUR": "roar",
                       "ENV_FIVE": "hive"
                     }
                   }
               ''')
            activate_pkg_env_vars_b = join(old_prefix, PACKAGE_ENV_VARS_DIR)
            mkdir_p(activate_pkg_env_vars_b)
            with open(join(activate_pkg_env_vars_b, "pkg_b.json"), "w") as f:
                f.write(PKG_B_ENV_VARS)

            activator = PosixActivator()
            original_path = activator.pathsep_join(activator._add_prefix_to_path(old_prefix))
            new_path = activator.pathsep_join(activator._add_prefix_to_path(td))
            with env_vars({
                'CONDA_SHLVL': '2',
                'CONDA_PREFIX_1': old_prefix,
                'CONDA_PREFIX': td,
                'PATH': new_path,
                'ENV_ONE': 'one',
                'ENV_TWO': 'you',
                'ENV_THREE': 'me',
                'PKG_A_ENV': 'yerp',
                'PKG_B_ENV': 'berp',
            }, stack_callback=conda_tests_ctxt_mgmt_def_pol):
                activator = PosixActivator()
                builder = activator.build_deactivate()

                unset_vars = [
                    'CONDA_PREFIX_1',
                    'PKG_A_ENV',
                    'ENV_ONE',
                    'ENV_TWO',
                    'ENV_THREE'
                ]

                conda_prompt_modifier = "(%s) " % old_prefix
                ps1 = conda_prompt_modifier + os.environ.get('PS1', '')

                set_vars = {
                    'PS1': ps1,
                }
                export_vars = OrderedDict((
                    ('CONDA_PREFIX', old_prefix),
                    ('CONDA_SHLVL', 1),
                    ('CONDA_DEFAULT_ENV', old_prefix),
                    ('CONDA_PROMPT_MODIFIER', conda_prompt_modifier),
                    ('PKG_B_ENV', 'berp'),
                    ('ENV_FOUR', 'roar'),
                    ('ENV_FIVE', 'hive')
                ))
                export_path = {'PATH': original_path,}
                export_vars, unset_vars = activator.add_export_unset_vars(export_vars, unset_vars)

                assert builder['unset_vars'] == unset_vars
                assert builder['set_vars'] == set_vars
                assert builder['export_vars'] == export_vars
                assert builder['export_path'] == export_path
                assert builder['activate_scripts'] == (activator.path_conversion(activate_d_1),)
                assert builder['deactivate_scripts'] == (activator.path_conversion(deactivate_d_1),)

    def test_build_deactivate_shlvl_1(self):
        with tempdir() as td:
            mkdir_p(join(td, 'conda-meta'))
            deactivate_d_dir = mkdir_p(join(td, 'etc', 'conda', 'deactivate.d'))
            deactivate_d_1 = join(deactivate_d_dir, 'see-me-deactivate.sh')
            deactivate_d_2 = join(deactivate_d_dir, 'dont-see-me.bat')
            touch(join(deactivate_d_1))
            touch(join(deactivate_d_2))

            activate_env_vars = join(td, PREFIX_STATE_FILE)
            with open(activate_env_vars, 'w') as f:
                f.write(ENV_VARS_FILE)

            self.write_pkg_env_vars(td)

            with env_var('CONDA_SHLVL', '1'):
                with env_var('CONDA_PREFIX', td):
                    activator = PosixActivator()
                    original_path = tuple(activator._get_starting_path_list())
                    builder = activator.build_deactivate()

                    unset_vars = [
                        'CONDA_PREFIX',
                        'CONDA_DEFAULT_ENV',
                        'CONDA_PROMPT_MODIFIER',
                        'PKG_A_ENV',
                        'PKG_B_ENV',
                        'ENV_ONE',
                        'ENV_TWO',
                        'ENV_THREE'
                    ]

                    new_path = activator.pathsep_join(activator.path_conversion(original_path))
                    assert builder['set_vars'] == {
                        'PS1': os.environ.get('PS1', ''),
                    }
                    export_vars = OrderedDict((
                        ('CONDA_SHLVL', 0),
                    ))
                    export_path = {'PATH': new_path,}
                    export_vars, unset_vars = activator.add_export_unset_vars(export_vars, unset_vars,
                                                                              conda_exe_vars=True)
                    assert builder['export_vars'] == export_vars
                    assert builder['unset_vars'] == unset_vars
                    assert builder['export_path'] == export_path
                    assert builder['activate_scripts'] == ()
                    assert builder['deactivate_scripts'] == (activator.path_conversion(deactivate_d_1),)

    def test_get_env_vars_big_whitespace(self):
        with tempdir() as td:
            STATE_FILE = join(td, PREFIX_STATE_FILE)
            mkdir_p(dirname(STATE_FILE))
            with open(STATE_FILE, 'w') as f:
                f.write('''
                    {
                      "version": 1,
                      "env_vars": {
                        "ENV_ONE": "one",
                        "ENV_TWO": "you",
                        "ENV_THREE": "me"
                      }}''')
            activator = PosixActivator()
            env_vars = activator._get_environment_env_vars(td)
            assert env_vars == {'ENV_ONE':'one', 'ENV_TWO': 'you','ENV_THREE':'me'}

    def test_get_env_vars_empty_file(self):
        with tempdir() as td:
            env_var_parent_dir = join(td, 'conda-meta')
            mkdir_p(env_var_parent_dir)
            activate_env_vars = join(env_var_parent_dir, 'env_vars')
            with open(activate_env_vars, 'w') as f:
                f.write('''
                ''')
            activator = PosixActivator()
            env_vars = activator._get_environment_env_vars(td)
            assert env_vars == {}

    @pytest.mark.skipif(bash_unsupported_win(), reason=bash_unsupported_win_because())
    def test_build_activate_restore_unset_env_vars(self):
        with tempdir() as td:
            mkdir_p(join(td, 'conda-meta'))
            activate_d_dir = mkdir_p(join(td, 'etc', 'conda', 'activate.d'))
            activate_d_1 = join(activate_d_dir, 'see-me.sh')
            activate_d_2 = join(activate_d_dir, 'dont-see-me.bat')
            touch(join(activate_d_1))
            touch(join(activate_d_2))

            activate_env_vars = join(td, PREFIX_STATE_FILE)
            with open(activate_env_vars, 'w') as f:
                f.write(ENV_VARS_FILE)

            self.write_pkg_env_vars(td)

            old_prefix = '/old/prefix'
            activator = PosixActivator()
            old_path = activator.pathsep_join(activator._add_prefix_to_path(old_prefix))

            with env_vars({
                'CONDA_SHLVL': '1',
                'CONDA_PREFIX': old_prefix,
                'PATH': old_path,
                'CONDA_ENV_PROMPT': '({default_env})',
                'ENV_ONE': 'already_set_env_var'
            }, stack_callback=conda_tests_ctxt_mgmt_def_pol):
                activator = PosixActivator()
                builder = activator.build_activate(td)
                new_path = activator.pathsep_join(activator._replace_prefix_in_path(old_prefix, td))
                conda_prompt_modifier = "(%s)" % td
                ps1 = conda_prompt_modifier + os.environ.get('PS1', '')

                assert activator.path_conversion(td) in new_path
                assert old_prefix not in new_path

                unset_vars = []

                set_vars = {
                    'PS1': ps1
                }
                export_vars = OrderedDict((
                    ('PATH', new_path),
                    ('CONDA_PREFIX', td),
                    ('CONDA_SHLVL', 2),
                    ('CONDA_DEFAULT_ENV', td),
                    ('CONDA_PROMPT_MODIFIER', conda_prompt_modifier),
                    ('PKG_A_ENV', 'yerp'),
                    ('PKG_B_ENV', 'berp'),
                    ('ENV_ONE', 'one'),
                    ('ENV_TWO', 'you'),
                    ('ENV_THREE', 'me'),
                    ('__CONDA_SHLVL_1_ENV_ONE', 'already_set_env_var')
                ))
                export_vars, _ = activator.add_export_unset_vars(export_vars, None)
                export_vars['CONDA_PREFIX_1'] = old_prefix
                export_vars, unset_vars = activator.add_export_unset_vars(export_vars, unset_vars)

                assert builder['unset_vars'] == unset_vars
                assert builder['set_vars'] == set_vars
                assert builder['export_vars'] == export_vars
                assert builder['activate_scripts'] == (activator.path_conversion(activate_d_1),)
                assert builder['deactivate_scripts'] == ()

                with env_vars({
                    'PATH': new_path,
                    'CONDA_PREFIX': td,
                    'CONDA_PREFIX_1': old_prefix,
                    'CONDA_SHLVL': 2,
                    'CONDA_DEFAULT_ENV': td,
                    'CONDA_PROMPT_MODIFIER': conda_prompt_modifier,
                    '__CONDA_SHLVL_1_ENV_ONE': 'already_set_env_var',
                    'PKG_B_ENV': 'berp',
                    'PKG_A_ENV': 'yerp',
                    'ENV_ONE': 'one',
                    'ENV_TWO': 'you',
                    'ENV_THREE': 'me'
                }):
                    activator = PosixActivator()
                    builder = activator.build_deactivate()

                    unset_vars = [
                        'CONDA_PREFIX_1',
                        'PKG_A_ENV',
                        'PKG_B_ENV',
                        'ENV_ONE',
                        'ENV_TWO',
                        'ENV_THREE'
                    ]
                    assert builder['set_vars'] == {
                        'PS1': '(/old/prefix)',
                    }
                    export_vars = OrderedDict((
                        ('CONDA_PREFIX', old_prefix),
                        ('CONDA_SHLVL', 1),
                        ('CONDA_DEFAULT_ENV', old_prefix),
                        ('CONDA_PROMPT_MODIFIER', '(%s)' % old_prefix),
                    ))
                    export_path = {'PATH': old_path, }
                    export_vars, unset_vars = activator.add_export_unset_vars(export_vars, unset_vars)
                    export_vars['ENV_ONE'] = 'already_set_env_var'
                    assert builder['unset_vars'] == unset_vars
                    assert builder['export_vars'] == export_vars
                    assert builder['export_path'] == export_path
                    assert builder['activate_scripts'] == ()
                    assert builder['deactivate_scripts'] == ()


class ShellWrapperUnitTests(TestCase):

    def setUp(self):
        tempdirdir = gettempdir()

        prefix_dirname = str(uuid4())[:4] + SPACER_CHARACTER + str(uuid4())[:4]
        self.prefix = join(tempdirdir, prefix_dirname)
        mkdir_p(join(self.prefix, 'conda-meta'))
        assert isdir(self.prefix)
        touch(join(self.prefix, 'conda-meta', 'history'))

        self.hold_environ = os.environ.copy()
        for var in POP_THESE:
            os.environ.pop(var, None)

    def tearDown(self):
        rm_rf(self.prefix)
        os.environ.clear()
        os.environ.update(self.hold_environ)

    def make_dot_d_files(self, extension):
        mkdir_p(join(self.prefix, 'etc', 'conda', 'activate.d'))
        mkdir_p(join(self.prefix, 'etc', 'conda', 'deactivate.d'))

        touch(join(self.prefix, 'etc', 'conda', 'activate.d', 'ignore.txt'))
        touch(join(self.prefix, 'etc', 'conda', 'deactivate.d', 'ignore.txt'))

        touch(join(self.prefix, 'etc', 'conda', 'activate.d', 'activate1' + extension))
        touch(join(self.prefix, 'etc', 'conda', 'deactivate.d', 'deactivate1' + extension))

    def test_native_path_to_unix(self):
        def assert_unix_path(path):
            assert '\\' not in path, path
            assert ':' not in path, path
            return True

        path1 = join(self.prefix, 'path', 'number', 'one')
        path2 = join(self.prefix, 'path', 'two')
        path3 = join(self.prefix, 'three')
        paths = (path1, path2, path3)

        if on_win:
            assert_unix_path(native_path_to_unix(path1))
        else:
            assert native_path_to_unix(path1) == path1

        if on_win:
            assert all(assert_unix_path(p) for p in native_path_to_unix(paths))
        else:
            assert native_path_to_unix(paths) == paths

    def test_posix_basic(self):
        activator = PosixActivator()
        self.make_dot_d_files(activator.script_extension)

        with captured() as c:
            rc = main_sourced("shell.posix", *activate_args, self.prefix)
        assert not c.stderr
        assert rc == 0
        activate_data = c.stdout

        new_path_parts = activator._add_prefix_to_path(self.prefix)
        conda_exe_export, conda_exe_unset = activator.get_scripts_export_unset_vars()

        e_activate_data = dals("""
        PS1='%(ps1)s'
        %(conda_exe_unset)s
        export PATH='%(new_path)s'
        export CONDA_PREFIX='%(native_prefix)s'
        export CONDA_SHLVL='1'
        export CONDA_DEFAULT_ENV='%(native_prefix)s'
        export CONDA_PROMPT_MODIFIER='(%(native_prefix)s) '
        %(conda_exe_export)s
        . "%(activate1)s"
        """) % {
            'native_prefix': self.prefix,
            'new_path': activator.pathsep_join(new_path_parts),
            'sys_executable': activator.path_conversion(sys.executable),
            'activate1': activator.path_conversion(join(self.prefix, 'etc', 'conda', 'activate.d', 'activate1.sh')),
            'ps1': '(%s) ' % self.prefix + os.environ.get('PS1', ''),
            'conda_exe_unset': conda_exe_unset,
            'conda_exe_export': conda_exe_export,
        }
        import re
        assert activate_data == re.sub(r'\n\n+', '\n', e_activate_data)

        with env_vars({
            'CONDA_PREFIX': self.prefix,
            'CONDA_SHLVL': '1',
            'PATH': os.pathsep.join(concatv(new_path_parts, (os.environ['PATH'],))),
        }):
            activator = PosixActivator()
            with captured() as c:
                rc = main_sourced("shell.posix", *reactivate_args)
            assert not c.stderr
            assert rc == 0
            reactivate_data = c.stdout

            new_path_parts = activator._replace_prefix_in_path(self.prefix, self.prefix)
            e_reactivate_data = dals("""
            . "%(deactivate1)s"
            PS1='%(ps1)s'
            export PATH='%(new_path)s'
            export CONDA_SHLVL='1'
            export CONDA_PROMPT_MODIFIER='(%(native_prefix)s) '
            . "%(activate1)s"
            """) % {
                'activate1': activator.path_conversion(join(self.prefix, 'etc', 'conda', 'activate.d', 'activate1.sh')),
                'deactivate1': activator.path_conversion(join(self.prefix, 'etc', 'conda', 'deactivate.d', 'deactivate1.sh')),
                'native_prefix': self.prefix,
                'new_path': activator.pathsep_join(new_path_parts),
                'ps1': '(%s) ' % self.prefix + os.environ.get('PS1', ''),
            }
            assert reactivate_data == re.sub(r'\n\n+', '\n', e_reactivate_data)

            with captured() as c:
                rc = main_sourced("shell.posix", *deactivate_args)
            assert not c.stderr
            assert rc == 0
            deactivate_data = c.stdout

            new_path = activator.pathsep_join(activator._remove_prefix_from_path(self.prefix))
            conda_exe_export, conda_exe_unset = activator.get_scripts_export_unset_vars(conda_exe_vars=True)

            e_deactivate_data = dals("""
            export PATH='%(new_path)s'
            . "%(deactivate1)s"
            %(conda_exe_unset)s
            unset CONDA_PREFIX
            unset CONDA_DEFAULT_ENV
            unset CONDA_PROMPT_MODIFIER
            PS1='%(ps1)s'
            export CONDA_SHLVL='0'
            %(conda_exe_export)s
            """) % {
                'new_path': new_path,
                'deactivate1': activator.path_conversion(join(self.prefix, 'etc', 'conda', 'deactivate.d', 'deactivate1.sh')),
                'ps1': os.environ.get('PS1', ''),
                'conda_exe_unset': conda_exe_unset,
                'conda_exe_export': conda_exe_export,
            }
            assert deactivate_data == re.sub(r'\n\n+', '\n', e_deactivate_data)

    @pytest.mark.skipif(not on_win, reason="cmd.exe only on Windows")
    def test_cmd_exe_basic(self):
        # NOTE :: We do not want dev mode here.
        context.dev = False
        activator = CmdExeActivator()
        self.make_dot_d_files(activator.script_extension)

        with captured() as c:
            rc = main_sourced("shell.cmd.exe", "activate", self.prefix)
        assert not c.stderr
        assert rc == 0
        activate_result = c.stdout

        with open(activate_result) as fh:
            activate_data = fh.read()
        rm_rf(activate_result)

        new_path_parts = activator._add_prefix_to_path(self.prefix)
        conda_exe_export, conda_exe_unset = activator.get_scripts_export_unset_vars()

        e_activate_data = dals("""
        @SET "PATH=%(new_path)s"
        @SET "CONDA_PREFIX=%(converted_prefix)s"
        @SET "CONDA_SHLVL=1"
        @SET "CONDA_DEFAULT_ENV=%(native_prefix)s"
        @SET "CONDA_PROMPT_MODIFIER=(%(native_prefix)s) "
        %(conda_exe_export)s
        @CALL "%(activate1)s"
        """) % {
            'converted_prefix': activator.path_conversion(self.prefix),
            'native_prefix': self.prefix,
            'new_path': activator.pathsep_join(new_path_parts),
            'sys_executable': activator.path_conversion(sys.executable),
            'activate1': activator.path_conversion(join(self.prefix, 'etc', 'conda', 'activate.d', 'activate1.bat')),
            'conda_exe_export': conda_exe_export,
        }
        assert activate_data == e_activate_data

        with env_vars({
            'CONDA_PREFIX': self.prefix,
            'CONDA_SHLVL': '1',
            'PATH': os.pathsep.join(concatv(new_path_parts, (os.environ['PATH'],))),
        }):
            activator = CmdExeActivator()
            with captured() as c:
                assert main_sourced("shell.cmd.exe", "reactivate") == 0
            assert not c.stderr
            reactivate_result = c.stdout

            with open(reactivate_result) as fh:
                reactivate_data = fh.read()
            rm_rf(reactivate_result)

            new_path_parts = activator._replace_prefix_in_path(self.prefix, self.prefix)
            assert reactivate_data == dals("""
            @CALL "%(deactivate1)s"
            @SET "PATH=%(new_path)s"
            @SET "CONDA_SHLVL=1"
            @SET "CONDA_PROMPT_MODIFIER=(%(native_prefix)s) "
            @CALL "%(activate1)s"
            """) % {
                'activate1': activator.path_conversion(join(self.prefix, 'etc', 'conda', 'activate.d', 'activate1.bat')),
                'deactivate1': activator.path_conversion(join(self.prefix, 'etc', 'conda', 'deactivate.d', 'deactivate1.bat')),
                'native_prefix': self.prefix,
                'new_path': activator.pathsep_join(new_path_parts),
            }

            with captured() as c:
                assert main_sourced("shell.cmd.exe", "deactivate") == 0
            assert not c.stderr
            deactivate_result = c.stdout

            with open(deactivate_result) as fh:
                deactivate_data = fh.read()
            rm_rf(deactivate_result)

            new_path = activator.pathsep_join(activator._remove_prefix_from_path(self.prefix))
            e_deactivate_data = dals("""
            @SET "PATH=%(new_path)s"
            @CALL "%(deactivate1)s"
            @SET CONDA_PREFIX=
            @SET CONDA_DEFAULT_ENV=
            @SET CONDA_PROMPT_MODIFIER=
            @SET "CONDA_SHLVL=0"
            %(conda_exe_export)s
            """) % {
                'new_path': new_path,
                'deactivate1': activator.path_conversion(join(self.prefix, 'etc', 'conda', 'deactivate.d', 'deactivate1.bat')),
                'conda_exe_export': conda_exe_export,
            }
            assert deactivate_data == e_deactivate_data

    def test_csh_basic(self):
        activator = CshActivator()
        self.make_dot_d_files(activator.script_extension)

        with captured() as c:
            rc = main_sourced("shell.csh", *activate_args, self.prefix)
        assert not c.stderr
        assert rc == 0
        activate_data = c.stdout

        new_path_parts = activator._add_prefix_to_path(self.prefix)
        conda_exe_export, conda_exe_unset = activator.get_scripts_export_unset_vars()

        e_activate_data = dals("""
        set prompt='%(prompt)s';
        setenv PATH "%(new_path)s";
        setenv CONDA_PREFIX "%(native_prefix)s";
        setenv CONDA_SHLVL "1";
        setenv CONDA_DEFAULT_ENV "%(native_prefix)s";
        setenv CONDA_PROMPT_MODIFIER "(%(native_prefix)s) ";
        %(conda_exe_export)s;
        source "%(activate1)s";
        """) % {
            'converted_prefix': activator.path_conversion(self.prefix),
            'native_prefix': self.prefix,
            'new_path': activator.pathsep_join(new_path_parts),
            'sys_executable': activator.path_conversion(sys.executable),
            'activate1': activator.path_conversion(join(self.prefix, 'etc', 'conda', 'activate.d', 'activate1.csh')),
            'prompt': '(%s) ' % self.prefix + os.environ.get('prompt', ''),
            'conda_exe_export': conda_exe_export,
        }
        assert activate_data == e_activate_data

        with env_vars({
            'CONDA_PREFIX': self.prefix,
            'CONDA_SHLVL': '1',
            'PATH': os.pathsep.join(concatv(new_path_parts, (os.environ['PATH'],))),
        }):
            activator = CshActivator()
            with captured() as c:
                rc = main_sourced("shell.csh", *reactivate_args)
            assert not c.stderr
            assert rc == 0
            reactivate_data = c.stdout

            new_path_parts = activator._replace_prefix_in_path(self.prefix, self.prefix)
            e_reactivate_data = dals("""
            source "%(deactivate1)s";
            set prompt='%(prompt)s';
            setenv PATH "%(new_path)s";
            setenv CONDA_SHLVL "1";
            setenv CONDA_PROMPT_MODIFIER "(%(native_prefix)s) ";
            source "%(activate1)s";
            """) % {
                'prompt': '(%s) ' % self.prefix + os.environ.get('prompt', ''),
                'new_path': activator.pathsep_join(new_path_parts),
                'activate1': activator.path_conversion(join(self.prefix, 'etc', 'conda', 'activate.d', 'activate1.csh')),
                'deactivate1': activator.path_conversion(join(self.prefix, 'etc', 'conda', 'deactivate.d', 'deactivate1.csh')),
                'native_prefix': self.prefix,
            }
            assert reactivate_data == e_reactivate_data
            with captured() as c:
                rc = main_sourced("shell.csh", *deactivate_args)
            assert not c.stderr
            assert rc == 0
            deactivate_data = c.stdout

            new_path = activator.pathsep_join(activator._remove_prefix_from_path(self.prefix))
            conda_exe_vars = ';\n'.join([activator.export_var_tmpl % (k, v) for k, v in context.conda_exe_vars_dict.items()])

            conda_exe_export, conda_exe_unset = activator.get_scripts_export_unset_vars(conda_exe_vars=True)

            e_deactivate_data = dals("""
            setenv PATH "%(new_path)s";
            source "%(deactivate1)s";
            unsetenv CONDA_PREFIX;
            unsetenv CONDA_DEFAULT_ENV;
            unsetenv CONDA_PROMPT_MODIFIER;
            set prompt='%(prompt)s';
            setenv CONDA_SHLVL "0";
            %(conda_exe_export)s;
            """) % {
                'new_path': new_path,
                'deactivate1': activator.path_conversion(join(self.prefix, 'etc', 'conda', 'deactivate.d', 'deactivate1.csh')),
                'prompt': os.environ.get('prompt', ''),
                'conda_exe_export': conda_exe_export,
            }
            assert deactivate_data == e_deactivate_data

    def test_xonsh_basic(self):
        activator = XonshActivator()
        self.make_dot_d_files(activator.script_extension)

        with captured() as c:
            rc = main_sourced("shell.xonsh", *activate_args, self.prefix)
        assert not c.stderr
        assert rc == 0
        activate_data = c.stdout

        new_path_parts = activator._add_prefix_to_path(self.prefix)
        conda_exe_export, conda_exe_unset = activator.get_scripts_export_unset_vars()
        e_activate_template = dals("""
        $PATH = '%(new_path)s'
        $CONDA_PREFIX = '%(native_prefix)s'
        $CONDA_SHLVL = '1'
        $CONDA_DEFAULT_ENV = '%(native_prefix)s'
        $CONDA_PROMPT_MODIFIER = '(%(native_prefix)s) '
        %(conda_exe_export)s
        %(sourcer)s "%(activate1)s"
        """)
        e_activate_info = {
            'converted_prefix': activator.path_conversion(self.prefix),
            'native_prefix': self.prefix,
            'new_path': activator.pathsep_join(new_path_parts),
            'sys_executable': activator.path_conversion(sys.executable),
            'conda_exe_export': conda_exe_export,
        }
        if on_win:
            e_activate_info['sourcer'] = 'source-cmd --suppress-skip-message'
            e_activate_info['activate1'] = activator.path_conversion(join(self.prefix, 'etc', 'conda', 'activate.d', 'activate1.bat'))
        else:
            e_activate_info['sourcer'] = 'source-bash --suppress-skip-message'
            e_activate_info['activate1'] = activator.path_conversion(join(self.prefix, 'etc', 'conda', 'activate.d', 'activate1.sh'))
        e_activate_data = e_activate_template % e_activate_info
        assert activate_data == e_activate_data

        with env_vars({
            'CONDA_PREFIX': self.prefix,
            'CONDA_SHLVL': '1',
            'PATH': os.pathsep.join(concatv(new_path_parts, (os.environ['PATH'],))),
        }):
            activator = XonshActivator()
            with captured() as c:
                rc = main_sourced("shell.xonsh", *reactivate_args)
            assert not c.stderr
            assert rc == 0
            reactivate_data = c.stdout

            new_path_parts = activator._replace_prefix_in_path(self.prefix, self.prefix)
            e_reactivate_template = dals("""
            %(sourcer)s "%(deactivate1)s"
            $PATH = '%(new_path)s'
            $CONDA_SHLVL = '1'
            $CONDA_PROMPT_MODIFIER = '(%(native_prefix)s) '
            %(sourcer)s "%(activate1)s"
            """)
            e_reactivate_info = {
                'new_path': activator.pathsep_join(new_path_parts),
                'native_prefix': self.prefix,
            }
            if on_win:
                e_reactivate_info['sourcer'] = 'source-cmd --suppress-skip-message'
                e_reactivate_info['activate1'] = activator.path_conversion(join(self.prefix, 'etc', 'conda', 'activate.d', 'activate1.bat'))
                e_reactivate_info['deactivate1'] = activator.path_conversion(join(self.prefix, 'etc', 'conda', 'deactivate.d', 'deactivate1.bat'))
            else:
                e_reactivate_info['sourcer'] = 'source-bash --suppress-skip-message'
                e_reactivate_info['activate1'] = activator.path_conversion(join(self.prefix, 'etc', 'conda', 'activate.d', 'activate1.sh'))
                e_reactivate_info['deactivate1'] = activator.path_conversion(join(self.prefix, 'etc', 'conda', 'deactivate.d', 'deactivate1.sh'))
            e_reactivate_data = e_reactivate_template % e_reactivate_info
            assert reactivate_data == e_reactivate_data

            with captured() as c:
                rc = main_sourced("shell.xonsh", *deactivate_args)
            assert not c.stderr
            assert rc == 0
            deactivate_data = c.stdout

            new_path = activator.pathsep_join(activator._remove_prefix_from_path(self.prefix))
            conda_exe_export, conda_exe_unset = activator.get_scripts_export_unset_vars()
            e_deactivate_template = dals("""
            $PATH = '%(new_path)s'
            %(sourcer)s "%(deactivate1)s"
            del $CONDA_PREFIX
            del $CONDA_DEFAULT_ENV
            del $CONDA_PROMPT_MODIFIER
            $CONDA_SHLVL = '0'
            %(conda_exe_export)s
            """)
            e_deactivate_info = {
                'new_path': new_path,
                'conda_exe_export': conda_exe_export,
            }
            if on_win:
                e_deactivate_info['sourcer'] = 'source-cmd --suppress-skip-message'
                e_deactivate_info['deactivate1'] = activator.path_conversion(join(self.prefix, 'etc', 'conda', 'deactivate.d', 'deactivate1.bat'))
            else:
                e_deactivate_info['sourcer'] = 'source-bash --suppress-skip-message'
                e_deactivate_info['deactivate1'] = activator.path_conversion(join(self.prefix, 'etc', 'conda', 'deactivate.d', 'deactivate1.sh'))
            e_deactivate_data = e_deactivate_template % e_deactivate_info
            assert deactivate_data == e_deactivate_data

    def test_fish_basic(self):
        activator = FishActivator()
        self.make_dot_d_files(activator.script_extension)

        with captured() as c:
            rc = main_sourced("shell.fish", *activate_args, self.prefix)
        assert not c.stderr
        assert rc == 0
        activate_data = c.stdout

        new_path_parts = activator._add_prefix_to_path(self.prefix)
        conda_exe_export, conda_exe_unset = activator.get_scripts_export_unset_vars()
        e_activate_data = dals("""
        set -gx PATH "%(new_path)s";
        set -gx CONDA_PREFIX "%(native_prefix)s";
        set -gx CONDA_SHLVL "1";
        set -gx CONDA_DEFAULT_ENV "%(native_prefix)s";
        set -gx CONDA_PROMPT_MODIFIER "(%(native_prefix)s) ";
        %(conda_exe_export)s;
        source "%(activate1)s";
        """) % {
            'converted_prefix': activator.path_conversion(self.prefix),
            'native_prefix': self.prefix,
            'new_path': activator.pathsep_join(new_path_parts),
            'sys_executable': activator.path_conversion(sys.executable),
            'activate1': activator.path_conversion(join(self.prefix, 'etc', 'conda', 'activate.d', 'activate1.fish')),
            'conda_exe_export': conda_exe_export,
        }
        assert activate_data == e_activate_data

        with env_vars({
            'CONDA_PREFIX': self.prefix,
            'CONDA_SHLVL': '1',
            'PATH': os.pathsep.join(concatv(new_path_parts, (os.environ['PATH'],))),
        }):
            activator = FishActivator()
            with captured() as c:
                rc = main_sourced("shell.fish", *reactivate_args)
            assert not c.stderr
            assert rc == 0
            reactivate_data = c.stdout

            new_path_parts = activator._replace_prefix_in_path(self.prefix, self.prefix)
            e_reactivate_data = dals("""
            source "%(deactivate1)s";
            set -gx PATH "%(new_path)s";
            set -gx CONDA_SHLVL "1";
            set -gx CONDA_PROMPT_MODIFIER "(%(native_prefix)s) ";
            source "%(activate1)s";
            """) % {
                'new_path': activator.pathsep_join(new_path_parts),
                'activate1': activator.path_conversion(join(self.prefix, 'etc', 'conda', 'activate.d', 'activate1.fish')),
                'deactivate1': activator.path_conversion(join(self.prefix, 'etc', 'conda', 'deactivate.d', 'deactivate1.fish')),
                'native_prefix': self.prefix,
            }
            assert reactivate_data == e_reactivate_data

            with captured() as c:
                rc = main_sourced("shell.fish", *deactivate_args)
            assert not c.stderr
            assert rc == 0
            deactivate_data = c.stdout

            new_path = activator.pathsep_join(activator._remove_prefix_from_path(self.prefix))
            conda_exe_export, conda_exe_unset = activator.get_scripts_export_unset_vars()
            e_deactivate_data = dals("""
            set -gx PATH "%(new_path)s";
            source "%(deactivate1)s";
            set -e CONDA_PREFIX;
            set -e CONDA_DEFAULT_ENV;
            set -e CONDA_PROMPT_MODIFIER;
            set -gx CONDA_SHLVL "0";
            %(conda_exe_export)s;
            """) % {
                'new_path': new_path,
                'deactivate1': activator.path_conversion(join(self.prefix, 'etc', 'conda', 'deactivate.d', 'deactivate1.fish')),
                'conda_exe_export': conda_exe_export,
            }
            assert deactivate_data == e_deactivate_data

    def test_powershell_basic(self):
        activator = PowerShellActivator()
        self.make_dot_d_files(activator.script_extension)

        with captured() as c:
            rc = main_sourced("shell.powershell", *activate_args, self.prefix)
        assert not c.stderr
        assert rc == 0
        activate_data = c.stdout

        new_path_parts = activator._add_prefix_to_path(self.prefix)
        conda_exe_export, conda_exe_unset = activator.get_scripts_export_unset_vars()
        e_activate_data = dals("""
        $Env:PATH = "%(new_path)s"
        $Env:CONDA_PREFIX = "%(prefix)s"
        $Env:CONDA_SHLVL = "1"
        $Env:CONDA_DEFAULT_ENV = "%(prefix)s"
        $Env:CONDA_PROMPT_MODIFIER = "(%(prefix)s) "
        %(conda_exe_export)s
        . "%(activate1)s"
        """) % {
            'prefix': self.prefix,
            'new_path': activator.pathsep_join(new_path_parts),
            'sys_executable': sys.executable,
            'activate1': join(self.prefix, 'etc', 'conda', 'activate.d', 'activate1.ps1'),
            'conda_exe_export': conda_exe_export,
        }
        assert activate_data == e_activate_data

        with env_vars({
            'CONDA_PREFIX': self.prefix,
            'CONDA_SHLVL': '1',
            'PATH': os.pathsep.join(concatv(new_path_parts, (os.environ['PATH'],))),
        }):
            activator = PowerShellActivator()
            with captured() as c:
                rc = main_sourced("shell.powershell", *reactivate_args)
            assert not c.stderr
            assert rc == 0
            reactivate_data = c.stdout

            new_path_parts = activator._replace_prefix_in_path(self.prefix, self.prefix)
            assert reactivate_data == dals("""
            . "%(deactivate1)s"
            $Env:PATH = "%(new_path)s"
            $Env:CONDA_SHLVL = "1"
            $Env:CONDA_PROMPT_MODIFIER = "(%(prefix)s) "
            . "%(activate1)s"
            """) % {
                'activate1': join(self.prefix, 'etc', 'conda', 'activate.d', 'activate1.ps1'),
                'deactivate1': join(self.prefix, 'etc', 'conda', 'deactivate.d', 'deactivate1.ps1'),
                'prefix': self.prefix,
                'new_path': activator.pathsep_join(new_path_parts),
            }

            with captured() as c:
                rc = main_sourced("shell.powershell", *deactivate_args)
            assert not c.stderr
            assert rc == 0
            deactivate_data = c.stdout

            new_path = activator.pathsep_join(activator._remove_prefix_from_path(self.prefix))

            assert deactivate_data == dals("""
            $Env:PATH = "%(new_path)s"
            . "%(deactivate1)s"
            $Env:CONDA_PREFIX = ""
            $Env:CONDA_DEFAULT_ENV = ""
            $Env:CONDA_PROMPT_MODIFIER = ""
            $Env:CONDA_SHLVL = "0"
            %(conda_exe_export)s
            """) % {
                'new_path': new_path,
                'deactivate1': join(self.prefix, 'etc', 'conda', 'deactivate.d', 'deactivate1.ps1'),
                'conda_exe_export': conda_exe_export,
            }

    def test_unicode(self):
        shell = 'shell.posix'
        prompt = 'PS1'
        prompt_value = u'%{\xc2\xbb'.encode(sys.getfilesystemencoding())
        with env_vars({prompt: prompt_value}):
            # use a file as output stream to simulate PY2 default stdout
            with tempdir() as td:
                with open(join(td, "stdout"), "wt") as stdout:
                    with captured(stdout=stdout) as c:
                        rc = main_sourced(shell, *activate_args, self.prefix)

    def test_json_basic(self):
        activator = _build_activator_cls('posix+json')()
        self.make_dot_d_files(activator.script_extension)

        with captured() as c:
            rc = main_sourced("shell.posix+json", *activate_args, self.prefix)
        assert not c.stderr
        assert rc == 0
        activate_data = c.stdout

        new_path_parts = activator._add_prefix_to_path(self.prefix)
        conda_exe_export, conda_exe_unset = activator.get_scripts_export_unset_vars()
        e_activate_data = {
            "path": {
                "PATH": list(new_path_parts),
            },
            "vars": {
                "export": dict(
                    CONDA_PREFIX=self.prefix,
                    CONDA_SHLVL=1,
                    CONDA_DEFAULT_ENV=self.prefix,
                    CONDA_PROMPT_MODIFIER="(%s) " % self.prefix,
                    **conda_exe_export
                ),
                "set": {
                    "PS1": "(%s) " % self.prefix,
                },
                "unset": [],
            },
            "scripts": {
                "activate": [
                    activator.path_conversion(join(self.prefix, 'etc', 'conda', 'activate.d', 'activate1.sh')),
                ],
                "deactivate": [],
            }
        }
        assert json.loads(activate_data) == e_activate_data

        with env_vars({
            'CONDA_PREFIX': self.prefix,
            'CONDA_SHLVL': '1',
            'PATH': os.pathsep.join(concatv(new_path_parts, (os.environ['PATH'],))),
        }):
            activator = _build_activator_cls('posix+json')()
            with captured() as c:
                rc = main_sourced("shell.posix+json", *reactivate_args)
            assert not c.stderr
            assert rc == 0
            reactivate_data = c.stdout

            new_path_parts = activator._replace_prefix_in_path(self.prefix, self.prefix)
            e_reactivate_data = {
                "path": {
                    "PATH": list(new_path_parts),
                },
                "vars": {
                    "export": {
                        "CONDA_SHLVL": 1,
                        "CONDA_PROMPT_MODIFIER": "(%s) " % self.prefix,
                    },
                    "set": {
                        "PS1": "(%s) " % self.prefix,
                    },
                    "unset": [],
                },
                "scripts": {
                    "activate": [activator.path_conversion(join(self.prefix, 'etc', 'conda', 'activate.d', 'activate1.sh')),],
                    "deactivate": [activator.path_conversion(join(self.prefix, 'etc', 'conda', 'deactivate.d', 'deactivate1.sh')),],
                }
            }
            assert json.loads(reactivate_data) == e_reactivate_data

            with captured() as c:
                rc = main_sourced("shell.posix+json", *deactivate_args)
            assert not c.stderr
            assert rc == 0
            deactivate_data = c.stdout

            new_path = activator.pathsep_join(activator._remove_prefix_from_path(self.prefix))
            conda_exe_export, conda_exe_unset = activator.get_scripts_export_unset_vars()
            e_deactivate_data = {
                "path": {
                    "PATH": list(new_path),
                },
                "vars": {
                    "export": dict(CONDA_SHLVL=0, **conda_exe_export),
                    "set": {
                        "PS1": '',
                    },
                    "unset": ['CONDA_PREFIX', 'CONDA_DEFAULT_ENV', 'CONDA_PROMPT_MODIFIER'],
                },
                "scripts": {
                    "activate": [],
                    "deactivate": [activator.path_conversion(join(self.prefix, 'etc', 'conda', 'deactivate.d', 'deactivate1.sh')),],
                }
            }
            assert json.loads(deactivate_data) == e_deactivate_data


class InteractiveShell(object):
    activator = None
    init_command = None
    print_env_var = None
    from conda.utils import quote_for_shell

    exe_quoted = quote_for_shell(sys.executable.replace("\\", "/") if on_win else sys.executable)
    shells = {
        'posix': {
            'activator': 'posix',
            # 'init_command': 'env | sort && mount && which {0} && {0} -V && echo "$({0} -m conda shell.posix hook)" && eval "$({0} -m conda shell.posix hook)"'.format('/c/Users/rdonnelly/mc/python.exe'), # sys.executable.replace('\\', '/')),
            # 'init_command': 'env | sort && echo "$({0} -m conda shell.posix hook)" && eval "$({0} -m conda shell.posix hook)"'.format(self.
            #    '/c/Users/rdonnelly/mc/python.exe'),  # sys.executable.replace('\\', '/')),
            'init_command': ('env | sort && echo "$({0} -m conda shell.posix hook {1})" && '
                             'eval "$({0} -m conda shell.posix hook {1})" && env | sort'
                             .format(exe_quoted, dev_arg)),

            'print_env_var': 'echo "$%s"',
        },
        'bash': {
            # MSYS2's login scripts handle mounting the filesystem. Without it, /c is /cygdrive.
            'args': ('-l',) if on_win else tuple(),
            'base_shell': 'posix',  # inheritance implemented in __init__
        },
        'dash': {
            'base_shell': 'posix',  # inheritance implemented in __init__
        },
        'zsh': {
            'base_shell': 'posix',  # inheritance implemented in __init__
            'init_command': ('env | sort && eval "$({0} -m conda shell.zsh hook {1})"'
                             .format(exe_quoted, dev_arg)),
        },
        # It should be noted here that we use the latest hook with whatever conda.exe is installed
        # in sys.prefix (and we will activate all of those PATH entries).  We will set PYTHONPATH
        # though, so there is that.  What I'm getting at is that this is a huge mixup and a mess.
        'cmd.exe': {
            'activator': 'cmd.exe',

# For non-dev-mode you'd have:
#            'init_command': 'set "CONDA_SHLVL=" '
#                            '&& @CALL {}\\shell\\condabin\\conda_hook.bat {} '
#                            '&& set CONDA_EXE={}'
#                            '&& set _CE_M='
#                            '&& set _CE_CONDA='
#                            .format(CONDA_PACKAGE_ROOT, dev_arg,
#                                    join(sys.prefix, "Scripts", "conda.exe")),

            'init_command': 'set "CONDA_SHLVL=" '
                            '&& @CALL {}\\shell\\condabin\\conda_hook.bat {}'
                            '&& set CONDA_EXE={}'
                            '&& set _CE_M=-m'
                            '&& set _CE_CONDA=conda'.format(CONDA_PACKAGE_ROOT, dev_arg,
                                                             sys.executable),

            'print_env_var': '@echo %%%s%%',
        },
        'csh': {
            'activator': 'csh',
            # Trying to use -x with `tcsh` on `macOS` results in some problems:
            # This error from `PyCharm`:
            # BrokenPipeError: [Errno 32] Broken pipe (writing to self.proc.stdin).
            # .. and this one from the `macOS` terminal:
            # pexpect.exceptions.EOF: End Of File (EOF).
            # 'args': ('-x',),
            'init_command': 'set _CONDA_EXE=\"{CPR}/shell/bin/conda\"; '
                            'source {CPR}/shell/etc/profile.d/conda.csh; '.format(CPR=CONDA_PACKAGE_ROOT),
            'print_env_var': 'echo "$%s"',
        },
        'tcsh': {
            'base_shell': 'csh',
        },
        'fish': {
            'activator': 'fish',
            'init_command': 'eval ({0} -m conda shell.fish hook {1})'.format(exe_quoted, dev_arg),
            'print_env_var': 'echo $%s',
        },
        # We don't know if the PowerShell executable is called
        # powershell, pwsh, or pwsh-preview.
        'powershell': {
            'activator': 'powershell',
            'args': ('-NoProfile', '-NoLogo'),
            'init_command': '{} -m conda shell.powershell hook --dev | Out-String | Invoke-Expression'\
                .format(sys.executable),
            'print_env_var': '$Env:%s',
            'exit_cmd': 'exit'
        },
        'pwsh': {
            'base_shell': 'powershell'
        },
        'pwsh-preview': {
            'base_shell': 'powershell'
        },
    }

    def __init__(self, shell_name):
        self.shell_name = shell_name
        base_shell = self.shells[shell_name].get('base_shell')
        shell_vals = self.shells.get(base_shell, {}).copy()
        shell_vals.update(self.shells[shell_name])
        for key, value in shell_vals.items():
            setattr(self, key, value)
        self.activator = activator_map[shell_vals['activator']]()
        self.exit_cmd = self.shells[shell_name].get('exit_cmd', None)

    def __enter__(self):
        from pexpect.popen_spawn import PopenSpawn

        # remove all CONDA_ env vars
        # this ensures that PATH is shared with any msys2 bash shell, rather than starting fresh
        os.environ["MSYS2_PATH_TYPE"] = "inherit"
        os.environ["CHERE_INVOKING"] = "1"
        env = {str(k): str(v) for k, v in os.environ.items()}
        remove_these = {var_name for var_name in env if var_name.startswith('CONDA_')}
        for var_name in remove_these:
            del env[var_name]
        from conda.utils import quote_for_shell
        # 1. shell='cmd.exe' is deliberate. We are not, at this time, running bash, we
        #    are launching it (from `cmd.exe` most likely).
        # 2. For some reason, passing just self.shell_name (which is `bash`) runs WSL
        #    bash instead of MSYS2's, even when MSYS2 appears before System32 on PATH.
        shell_found = which(self.shell_name) or self.shell_name
        args = list(self.args) if hasattr(self, 'args') else list()

        p = PopenSpawn(
            quote_for_shell(shell_found, *args),
            timeout=12,
            maxread=5000,
            searchwindowsize=None,
            logfile=sys.stdout,
            cwd=os.getcwd(),
            env=env,
            encoding="utf-8",
            codec_errors="strict",
        )

        # set state for context
        joiner = os.pathsep.join if self.shell_name == 'fish' else self.activator.pathsep_join
        PATH = joiner(self.activator.path_conversion(concatv(
            self.activator._get_starting_path_list(),
            (dirname(which(self.shell_name)),),
        )))
        self.original_path = PATH
        env = {
            "CONDA_AUTO_ACTIVATE_BASE": "false",
            "PYTHONPATH": self.activator.path_conversion(CONDA_SOURCE_ROOT),
            "PATH": PATH,
        }
        for ev in ('CONDA_TEST_SAVE_TEMPS', 'CONDA_TEST_TMPDIR', 'CONDA_TEST_USER_ENVIRONMENTS_TXT_FILE'):
            if ev in os.environ: env[ev] = os.environ[ev]

        for name, val in env.items():
            p.sendline(self.activator.export_var_tmpl % (name, val))

        if self.init_command:
            p.sendline(self.init_command)
        self.p = p
        return self

    def __exit__(self, exc_type, exc_val, exc_tb):
        if exc_type is not None:
            print("Exception encountered: {}".format(exc_val))
        if self.p:
            if self.exit_cmd:
                self.sendline(self.exit_cmd)
            import signal
            self.p.kill(signal.SIGINT)

    def sendline(self, s):
        return self.p.sendline(s)

    def expect(self, pattern, timeout=-1, searchwindowsize=-1, async_=False):
        return self.p.expect(pattern, timeout, searchwindowsize, async_)

    def assert_env_var(self, env_var, value, use_exact=False):
        # value is actually a regex
        self.sendline(self.print_env_var % env_var)
        try:
            if use_exact:
                self.p.expect_exact(value)
                self.expect('.*\n')
            else:
                self.expect('%s\n' % value)
        except:
            print(self.p.before)
            print(self.p.after)
            raise

    def get_env_var(self, env_var, default=None):
        if self.shell_name == 'cmd.exe':
            self.sendline("@echo %%%s%%" % env_var)
            self.expect("@echo %%%s%%\r\n([^\r]*)\r" % env_var)
            value = self.p.match.groups()[0]
        elif self.shell_name == 'powershell':
            self.sendline(self.print_env_var % env_var)
            # The \r\n\( is the newline after the env var and the start of the prompt.
            # If we knew the active env we could add that in as well as the closing )
            self.expect(r'\$Env:{}\r\n([^\r]*)(\r\n).*'.format(env_var))
            value = self.p.match.groups()[0]
        else:
            self.sendline('echo get_var_start')
            self.sendline(self.print_env_var % env_var)
            self.sendline('echo get_var_end')
            self.expect('get_var_start(.*)get_var_end')
            value = self.p.match.groups()[0]
        if value is None:
            return default
        return ensure_text_type(value).strip()

def which_powershell():
    r"""
    Since we don't know whether PowerShell is installed as powershell, pwsh, or pwsh-preview,
    it's helpful to have a utility function that returns the name of the best PowerShell
    executable available, or `None` if there's no PowerShell installed.

    If PowerShell is found, this function returns both the kind of PowerShell install
    found and a path to its main executable.
    E.g.: ('pwsh', r'C:\Program Files\PowerShell\6.0.2\pwsh.exe)
    """
    if on_win:
        posh =  which('powershell.exe')
        if posh:
            return 'powershell', posh

    posh = which('pwsh')
    if posh:
        return 'pwsh', posh

    posh = which('pwsh-preview')
    if posh:
        return 'pwsh-preview', posh

@pytest.mark.integration
class ShellWrapperIntegrationTests(TestCase):

    @classmethod
    def setUpClass(cls):
        try:
            mkdir_p(join(sys.prefix, 'conda-meta'))
            touch(join(sys.prefix, 'conda-meta', 'history'))
        except Exception:
            pass

    def setUp(self):
        tempdirdir = gettempdir()

        prefix_dirname = str(uuid4())[:4] + SPACER_CHARACTER + str(uuid4())[:4]
        self.prefix = join(tempdirdir, prefix_dirname)
        mkdir_p(join(self.prefix, 'conda-meta'))
        assert isdir(self.prefix)
        touch(join(self.prefix, 'conda-meta', 'history'))

        self.prefix2 = join(self.prefix, 'envs', 'charizard')
        mkdir_p(join(self.prefix2, 'conda-meta'))
        touch(join(self.prefix2, 'conda-meta', 'history'))

        self.prefix3 = join(self.prefix, 'envs', 'venusaur')
        mkdir_p(join(self.prefix3, 'conda-meta'))
        touch(join(self.prefix3, 'conda-meta', 'history'))

        # We can engineer ourselves out of having `git` on PATH if we install
        # it via conda, so, when we have no git on PATH, install this. Yes it
        # is variable, but at least it is not slow.
        if not which('git') or which('git').startswith(sys.prefix):
            log.warning("Installing `git` into {} because during these tests"
                         "`conda` uses `git` to get its version, and the git"
                         "found on `PATH` on this system seems to be part of"
                         "a conda env. They stack envs which means that the"
                         "the original sys.prefix conda env falls off of it."
                        .format(sys.prefix))
            run_command(Commands.INSTALL, self.prefix3, "git")

    def tearDown(self):
        rm_rf(self.prefix)

    def basic_posix(self, shell):

        if shell.shell_name == 'zsh' or shell.shell_name == 'dash':
            conda_is_a_function = 'conda is a shell function'
        else:
            conda_is_a_function = 'conda is a function'

        activate = ' activate {0} '.format(dev_arg)
        deactivate = ' deactivate {0} '.format(dev_arg)
        install = ' install {0} '.format(dev_arg)

        activator = PosixActivator()
        num_paths_added = len(tuple(activator._get_path_dirs(self.prefix)))
        prefix_p = activator.path_conversion(self.prefix)
        prefix2_p = activator.path_conversion(self.prefix2)
        prefix3_p = activator.path_conversion(self.prefix3)

        PATH0 = shell.get_env_var('PATH', '')
        assert any(p.endswith("condabin") for p in PATH0.split(":"))

        # calling bash -l, as we do for MSYS2, may cause conda activation.
        shell.sendline('conda deactivate')
        shell.sendline('conda deactivate')
        shell.sendline('conda deactivate')
        shell.sendline('conda deactivate')
        shell.expect('.*\n')

        shell.assert_env_var('CONDA_SHLVL', '0')
        PATH0 = shell.get_env_var('PATH', '')
        assert len([p for p in PATH0.split(":") if p.endswith("condabin")]) > 0
        # Remove sys.prefix from PATH. It interferes with path entry count tests.
        # We can no longer check this since we'll replace e.g. between 1 and N path
        # entries with N of them in _replace_prefix_in_path() now. It is debatable
        # whether it should be here at all too.
        if PATH0.startswith(activator.path_conversion(sys.prefix) + ':'):
            PATH0=PATH0[len(activator.path_conversion(sys.prefix))+1:]
            shell.sendline('export PATH="{}"'.format(PATH0))
            PATH0 = shell.get_env_var('PATH', '')
        shell.sendline("type conda")
        shell.expect(conda_is_a_function)

        _CE_M = shell.get_env_var('_CE_M')
        _CE_CONDA = shell.get_env_var('_CE_CONDA')

        shell.sendline("conda --version")
        shell.p.expect_exact("conda " + conda_version)

        shell.sendline('conda' + activate + 'base')

        shell.sendline("type conda")
        shell.expect(conda_is_a_function)

        CONDA_EXE2 = shell.get_env_var('CONDA_EXE')
        _CE_M2 = shell.get_env_var('_CE_M')

        shell.assert_env_var('PS1', '(base).*')
        shell.assert_env_var('CONDA_SHLVL', '1')
        PATH1 = shell.get_env_var('PATH', '')
        assert len(PATH0.split(':')) + num_paths_added == len(PATH1.split(':'))

        CONDA_EXE = shell.get_env_var('CONDA_EXE')
        _CE_M = shell.get_env_var('_CE_M')
        _CE_CONDA = shell.get_env_var('_CE_CONDA')

        log.debug("activating ..")
        shell.sendline('conda' + activate + '"%s"' % prefix_p)

        shell.sendline("type conda")
        shell.expect(conda_is_a_function)

        CONDA_EXE2 = shell.get_env_var('CONDA_EXE')
        _CE_M2 = shell.get_env_var('_CE_M')
        _CE_CONDA2 = shell.get_env_var('_CE_CONDA')
        assert CONDA_EXE == CONDA_EXE2, "CONDA_EXE changed by activation procedure\n:From\n{}\nto:\n{}".\
            format(CONDA_EXE, CONDA_EXE2)
        assert _CE_M2 == _CE_M2, "_CE_M changed by activation procedure\n:From\n{}\nto:\n{}".\
            format(_CE_M, _CE_M2)
        assert _CE_CONDA == _CE_CONDA2, "_CE_CONDA changed by activation procedure\n:From\n{}\nto:\n{}".\
            format(_CE_CONDA, _CE_CONDA2)

        shell.sendline('env | sort')
        # When CONDA_SHLVL==2 fails it usually means that conda activate failed. We that fails it is
        # usually because you forgot to pass `--dev` to the *previous* activate so CONDA_EXE changed
        # from python to conda, which is then found on PATH instead of using the dev sources. When it
        # goes to use this old conda to generate the activation script for the newly activated env.
        # it is running the old code (or at best, a mix of new code and old scripts).
        shell.assert_env_var('CONDA_SHLVL', '2')
        CONDA_PREFIX = shell.get_env_var('CONDA_PREFIX', '')
        # We get C: vs c: differences on Windows.
        # Also, self.prefix instead of prefix_p is deliberate (maybe unfortunate?)
        assert CONDA_PREFIX.lower() == self.prefix.lower()
        PATH2 = shell.get_env_var('PATH', '')
        assert len(PATH0.split(':')) + num_paths_added == len(PATH2.split(':'))

        shell.sendline('env | sort | grep CONDA')
        shell.expect('CONDA_')
        shell.sendline("echo \"PATH=$PATH\"")
        shell.expect('PATH=')
        shell.sendline('conda' + activate + '"%s"' % prefix2_p)
        shell.sendline('env | sort | grep CONDA')
        shell.expect('CONDA_')
        shell.sendline("echo \"PATH=$PATH\"")
        shell.expect('PATH=')
        shell.assert_env_var('PS1', '(charizard).*')
        shell.assert_env_var('CONDA_SHLVL', '3')
        PATH3 = shell.get_env_var('PATH')
        assert len(PATH0.split(':')) + num_paths_added == len(PATH3.split(':'))

        CONDA_EXE2 = shell.get_env_var('CONDA_EXE')
        _CE_M2 = shell.get_env_var('_CE_M')
        _CE_CONDA2 = shell.get_env_var('_CE_CONDA')
        assert CONDA_EXE == CONDA_EXE2, "CONDA_EXE changed by stacked activation procedure\n:From\n{}\nto:\n{}".\
            format(CONDA_EXE, CONDA_EXE2)
        assert _CE_M2 == _CE_M2, "_CE_M changed by stacked activation procedure\n:From\n{}\nto:\n{}".\
            format(_CE_M, _CE_M2)
        assert _CE_CONDA == _CE_CONDA2, "_CE_CONDA stacked changed by activation procedure\n:From\n{}\nto:\n{}".\
            format(_CE_CONDA, _CE_CONDA2)

        shell.sendline('conda' + install + '-yq hdf5=1.10.2')
        shell.expect('Executing transaction: ...working... done.*\n', timeout=60)
        shell.assert_env_var('?', '0', use_exact=True)

        shell.sendline('h5stat --version')
        shell.expect(r'.*h5stat: Version 1.10.2.*')

        # TODO: assert that reactivate worked correctly

        shell.sendline("type conda")
        shell.expect(conda_is_a_function)

        shell.sendline('conda run {} h5stat --version'.format(dev_arg))
        shell.expect(r'.*h5stat: Version 1.10.2.*')

        # regression test for #6840
        shell.sendline('conda' + install + '--blah')
        shell.assert_env_var('?', '2', use_exact=True)
        shell.sendline('conda list --blah')
        shell.assert_env_var('?', '2', use_exact=True)

        shell.sendline('conda' + deactivate)
        shell.assert_env_var('CONDA_SHLVL', '2')
        PATH = shell.get_env_var('PATH')
        assert len(PATH0.split(':')) + num_paths_added == len(PATH.split(':'))

        shell.sendline('conda' + deactivate)
        shell.assert_env_var('CONDA_SHLVL', '1')
        PATH = shell.get_env_var('PATH')
        assert len(PATH0.split(':')) + num_paths_added == len(PATH.split(':'))

        shell.sendline('conda' + deactivate)
        shell.assert_env_var('CONDA_SHLVL', '0')
        PATH = shell.get_env_var('PATH')
        assert len(PATH0.split(':')) == len(PATH.split(':'))
        if on_win:
            assert PATH0.lower() == PATH.lower()
        else:
            assert PATH0 == PATH

        shell.sendline(shell.print_env_var % 'PS1')
        shell.expect('.*\n')
        assert 'CONDA_PROMPT_MODIFIER' not in str(shell.p.after)

        shell.sendline('conda' + deactivate)
        shell.assert_env_var('CONDA_SHLVL', '0')

        # When fully deactivated, CONDA_EXE, _CE_M and _CE_CONDA must be retained
        # because the conda shell scripts use them and if they are unset activation
        # is not possible.
        CONDA_EXED = shell.get_env_var('CONDA_EXE')
        assert CONDA_EXED, "A fully deactivated conda shell must retain CONDA_EXE (and _CE_M and _CE_CONDA in dev)\n" \
                           "  as the shell scripts refer to them."

        PATH0 = shell.get_env_var('PATH')

        shell.sendline('conda' + activate + '"%s"' % prefix2_p)
        shell.assert_env_var('CONDA_SHLVL', '1')
        PATH1 = shell.get_env_var('PATH')
        assert len(PATH0.split(':')) + num_paths_added == len(PATH1.split(':'))

        shell.sendline('conda' + activate + '"%s" --stack' % self.prefix3)
        shell.assert_env_var('CONDA_SHLVL', '2')
        PATH2 = shell.get_env_var('PATH')
        assert 'charizard' in PATH2
        assert 'venusaur' in PATH2
        assert len(PATH0.split(':')) + num_paths_added * 2 == len(PATH2.split(':'))

        shell.sendline('conda' + activate + '"%s"' % prefix_p)
        shell.assert_env_var('CONDA_SHLVL', '3')
        PATH3 = shell.get_env_var('PATH')
        assert 'charizard' in PATH3
        assert 'venusaur' not in PATH3
        assert len(PATH0.split(':')) + num_paths_added * 2 == len(PATH3.split(':'))

        shell.sendline('conda' + deactivate)
        shell.assert_env_var('CONDA_SHLVL', '2')
        PATH4 = shell.get_env_var('PATH')
        assert 'charizard' in PATH4
        assert 'venusaur' in PATH4
        if on_win:
            assert PATH4.lower() == PATH2.lower()
        else:
            assert PATH4 == PATH2

        shell.sendline('conda' + deactivate)
        shell.assert_env_var('CONDA_SHLVL', '1')
        PATH5 = shell.get_env_var('PATH')
        if on_win:
            assert PATH1.lower() == PATH5.lower()
        else:
            assert PATH1 == PATH5

        # Test auto_stack
        shell.sendline('conda config --env --set auto_stack 1' )

        shell.sendline('conda' + activate + '"%s"' % self.prefix3)
        shell.assert_env_var('CONDA_SHLVL', '2')
        PATH2 = shell.get_env_var('PATH')
        assert 'charizard' in PATH2
        assert 'venusaur' in PATH2
        assert len(PATH0.split(':')) + num_paths_added * 2 == len(PATH2.split(':'))

        shell.sendline('conda' + activate + '"%s"' % prefix_p)
        shell.assert_env_var('CONDA_SHLVL', '3')
        PATH3 = shell.get_env_var('PATH')
        assert 'charizard' in PATH3
        assert 'venusaur' not in PATH3
        assert len(PATH0.split(':')) + num_paths_added * 2 == len(PATH3.split(':'))

    @pytest.mark.skipif(bash_unsupported(), reason=bash_unsupported_because())
    def test_bash_basic_integration(self):
        with InteractiveShell('bash') as shell:
            self.basic_posix(shell)

    @pytest.mark.skipif(not which('dash') or on_win, reason='dash not installed')
    def test_dash_basic_integration(self):
        with InteractiveShell('dash') as shell:
            self.basic_posix(shell)

    @pytest.mark.skipif(not which('zsh'), reason='zsh not installed')
    def test_zsh_basic_integration(self):
        with InteractiveShell('zsh') as shell:
            self.basic_posix(shell)

    def basic_csh(self, shell):
        shell.sendline("conda --version")
        shell.p.expect_exact("conda " + conda_version)
        shell.assert_env_var('CONDA_SHLVL', '0')
        shell.sendline('conda activate base')
        shell.assert_env_var('prompt', '(base).*')
        shell.assert_env_var('CONDA_SHLVL', '1')
        shell.sendline('conda activate "%s"' % self.prefix)
        shell.assert_env_var('CONDA_SHLVL', '2')
        shell.assert_env_var('CONDA_PREFIX', self.prefix, True)
        shell.sendline('conda deactivate')
        shell.assert_env_var('CONDA_SHLVL', '1')
        shell.sendline('conda deactivate')
        shell.assert_env_var('CONDA_SHLVL', '0')

        assert 'CONDA_PROMPT_MODIFIER' not in str(shell.p.after)

        shell.sendline('conda deactivate')
        shell.assert_env_var('CONDA_SHLVL', '0')

    @pytest.mark.skipif(not which('csh'), reason='csh not installed')
    @pytest.mark.xfail(reason="pure csh doesn't support argument passing to sourced scripts")
    def test_csh_basic_integration(self):
        with InteractiveShell('csh') as shell:
            self.basic_csh(shell)

    @pytest.mark.skipif(not which('tcsh'), reason='tcsh not installed')
    @pytest.mark.xfail(reason="punting until we officially enable support for tcsh")
    def test_tcsh_basic_integration(self):
        with InteractiveShell('tcsh') as shell:
            self.basic_csh(shell)

    @pytest.mark.skipif(not which('fish'), reason='fish not installed')
    @pytest.mark.xfail(reason="fish and pexpect don't seem to work together?")
    def test_fish_basic_integration(self):
        with InteractiveShell('fish') as shell:
            shell.sendline('env | sort')
            # We should be seeing environment variable output to terminal with this line, but
            # we aren't.  Haven't experienced this problem yet with any other shell...

            shell.assert_env_var('CONDA_SHLVL', '0')
            shell.sendline('conda activate base')
            shell.assert_env_var('CONDA_SHLVL', '1')
            shell.sendline('conda activate "%s"' % self.prefix)
            shell.assert_env_var('CONDA_SHLVL', '2')
            shell.assert_env_var('CONDA_PREFIX', self.prefix, True)
            shell.sendline('conda deactivate')
            shell.assert_env_var('CONDA_SHLVL', '1')
            shell.sendline('conda deactivate')
            shell.assert_env_var('CONDA_SHLVL', '0')

            shell.sendline(shell.print_env_var % 'PS1')
            shell.expect('.*\n')
            assert 'CONDA_PROMPT_MODIFIER' not in str(shell.p.after)

            shell.sendline('conda deactivate')
            shell.assert_env_var('CONDA_SHLVL', '0')

    @pytest.mark.skipif(not which_powershell(), reason='PowerShell not installed')
    def test_powershell_basic_integration(self):
        charizard = join(self.prefix, 'envs', 'charizard')
        venusaur = join(self.prefix, 'envs', 'venusaur')
        posh_kind, posh_path = which_powershell()
        print('## [PowerShell integration] Using {}.'.format(posh_path))
        with InteractiveShell(posh_kind) as shell:
            print('## [PowerShell integration] Starting test.')
            shell.sendline('(Get-Command conda).CommandType')
            shell.p.expect_exact('Alias')
            shell.sendline('(Get-Command conda).Definition')
            shell.p.expect_exact('Invoke-Conda')
            shell.sendline('(Get-Command Invoke-Conda).Definition')

            print('## [PowerShell integration] Activating.')
            shell.sendline('conda activate "%s"' % charizard)
            shell.assert_env_var('CONDA_SHLVL', '1\r?')
            PATH = shell.get_env_var('PATH')
            assert 'charizard' in PATH
            shell.sendline("conda --version")
            shell.p.expect_exact("conda " + conda_version)
            shell.sendline('conda activate "%s"' % self.prefix)
            shell.assert_env_var('CONDA_SHLVL', '2\r?')
            shell.assert_env_var('CONDA_PREFIX', self.prefix, True)

            shell.sendline('conda deactivate')
            PATH = shell.get_env_var('PATH')
            assert 'charizard' in PATH
            shell.sendline('conda activate -stack "%s"' % venusaur)
            PATH = shell.get_env_var('PATH')
            assert 'venusaur' in PATH
            assert 'charizard' in PATH

            print('## [PowerShell integration] Installing.')
            shell.sendline('conda install -yq hdf5=1.10.2')
            shell.expect('Executing transaction: ...working... done.*\n', timeout=100)
            shell.sendline('$LASTEXITCODE')
            shell.expect('0')
            # TODO: assert that reactivate worked correctly

            print('## [PowerShell integration] Checking installed version.')
            shell.sendline('h5stat --version')
            shell.expect(r'.*h5stat: Version 1.10.2.*')

            # conda run integration test
            print('## [PowerShell integration] Checking conda run.')
            shell.sendline('conda run {} h5stat --version'.format(dev_arg))
            shell.expect(r'.*h5stat: Version 1.10.2.*')

            print('## [PowerShell integration] Deactivating')
            shell.sendline('conda deactivate')
            shell.assert_env_var('CONDA_SHLVL', '1\r?')
            shell.sendline('conda deactivate')
            shell.assert_env_var('CONDA_SHLVL', '0\r?')
            shell.sendline('conda deactivate')
            shell.assert_env_var('CONDA_SHLVL', '0\r?')


    @pytest.mark.skipif(not which_powershell() or not on_win,
                        reason="Windows, PowerShell specific test")
    def test_powershell_PATH_management(self):
        posh_kind, posh_path = which_powershell()
        print('## [PowerShell activation PATH management] Using {}.'.format(posh_path))
        with InteractiveShell(posh_kind) as shell:
            prefix = join(self.prefix, 'envs', 'test')
            print('## [PowerShell activation PATH management] Starting test.')
            shell.sendline('(Get-Command conda).CommandType')
            shell.p.expect_exact('Alias')
            shell.sendline('(Get-Command conda).Definition')
            shell.p.expect_exact('Invoke-Conda')
            shell.sendline('(Get-Command Invoke-Conda).Definition')
            shell.p.expect('.*\n')

            shell.sendline('conda deactivate')
            shell.sendline('conda deactivate')

            PATH0 = shell.get_env_var('PATH', '')
            print("PATH is {}".format(PATH0.split(os.pathsep)))
            shell.sendline('(Get-Command conda).CommandType')
            shell.p.expect_exact('Alias')
            shell.sendline('conda create -yqp "{}" bzip2'.format(prefix))
            shell.expect('Executing transaction: ...working... done.*\n')


    @pytest.mark.skipif(not which('cmd.exe'), reason='cmd.exe not installed')
    def test_cmd_exe_basic_integration(self):
        charizard = join(self.prefix, 'envs', 'charizard')
        conda_bat = join(CONDA_PACKAGE_ROOT, 'shell', 'condabin', 'conda.bat')
        with env_vars({'PATH': "C:\\Windows\\system32;C:\\Windows;C:\\Windows\\System32\\Wbem;C:\\Windows\\System32\\WindowsPowerShell\\v1.0\\"},
                      stack_callback=conda_tests_ctxt_mgmt_def_pol):
            with InteractiveShell('cmd.exe') as shell:
                shell.expect('.*\n')

                shell.assert_env_var('_CE_CONDA', 'conda\r')
                shell.assert_env_var('_CE_M', '-m\r')
                shell.assert_env_var('CONDA_EXE', escape(sys.executable) + '\r')

                # We use 'PowerShell' here because 'where conda' returns all of them and
                # p.expect_exact does not do what you would think it does given its name.
                shell.sendline('powershell -NoProfile -c ("get-command conda | Format-List Source")')
                shell.p.expect_exact('Source : ' + conda_bat)

                shell.sendline('chcp'); shell.expect('.*\n')

                PATH0 = shell.get_env_var('PATH', '').split(os.pathsep)
                print(PATH0)
                shell.sendline('conda activate --dev "%s"' % charizard)

                shell.sendline('chcp'); shell.expect('.*\n')
                shell.assert_env_var('CONDA_SHLVL', '1\r')

                PATH1 = shell.get_env_var('PATH', '').split(os.pathsep)
                print(PATH1)
                shell.sendline('powershell -NoProfile -c ("get-command conda | Format-List Source")')
                shell.p.expect_exact('Source : ' + conda_bat)

                shell.assert_env_var('_CE_CONDA', 'conda\r')
                shell.assert_env_var('_CE_M', '-m\r')
                shell.assert_env_var('CONDA_EXE', escape(sys.executable) + '\r')
                shell.assert_env_var('CONDA_PREFIX', charizard, True)
                PATH2 = shell.get_env_var('PATH', '').split(os.pathsep)
                print(PATH2)

                shell.sendline('powershell -NoProfile -c ("get-command conda -All | Format-List Source")')
                shell.p.expect_exact('Source : ' + conda_bat)

                shell.sendline('conda activate --dev "%s"' % self.prefix)
                shell.assert_env_var('_CE_CONDA', 'conda\r')
                shell.assert_env_var('_CE_M', '-m\r')
                shell.assert_env_var('CONDA_EXE', escape(sys.executable) + '\r')
                shell.assert_env_var('CONDA_SHLVL', '2\r')
                shell.assert_env_var('CONDA_PREFIX', self.prefix, True)

                # TODO: Make a dummy package and release it (somewhere?)
                #       should be a relatively light package, but also
                #       one that has activate.d or deactivate.d scripts.
                #       More imporant than size or script though, it must
                #       not require an old or incompatible version of any
                #       library critical to the correct functioning of
                #       Python (e.g. OpenSSL).
                shell.sendline('conda install -yq hdf5=1.10.2')
                shell.expect('Executing transaction: ...working... done.*\n', timeout=100)
                shell.assert_env_var('errorlevel', '0', True)
                # TODO: assert that reactivate worked correctly

                shell.sendline('h5stat --version')
                shell.expect(r'.*h5stat: Version 1.10.2.*')

                # conda run integration test
                shell.sendline('conda run {} h5stat --version'.format(dev_arg))

                shell.expect(r'.*h5stat: Version 1.10.2.*')

                shell.sendline('conda deactivate --dev')
                shell.assert_env_var('CONDA_SHLVL', '1\r')
                shell.sendline('conda deactivate --dev')
                shell.assert_env_var('CONDA_SHLVL', '0\r')
                shell.sendline('conda deactivate --dev')
                shell.assert_env_var('CONDA_SHLVL', '0\r')

    @pytest.mark.skipif(bash_unsupported(), reason=bash_unsupported_because())
    def test_bash_activate_error(self):
        context.dev = True
        with InteractiveShell('bash') as shell:
            shell.sendline("export CONDA_SHLVL=unaffected")
            if on_win:
                shell.sendline("uname -o")
                shell.expect('(Msys|Cygwin)')
            shell.sendline("conda activate environment-not-found-doesnt-exist")
            shell.expect('Could not find conda environment: environment-not-found-doesnt-exist')
            shell.assert_env_var('CONDA_SHLVL', 'unaffected')

            shell.sendline("conda activate -h blah blah")
            shell.expect('usage: conda activate')

    @pytest.mark.skipif(not which('cmd.exe'), reason='cmd.exe not installed')
    def test_cmd_exe_activate_error(self):
        context.dev = True
        with InteractiveShell('cmd.exe') as shell:
            shell.sendline("set")
            shell.expect('.*')
            shell.sendline("conda activate --dev environment-not-found-doesnt-exist")
            shell.expect('Could not find conda environment: environment-not-found-doesnt-exist')
            shell.expect('.*')
            shell.assert_env_var('errorlevel', '1\r')

            shell.sendline("conda activate -h blah blah")
            shell.expect('usage: conda activate')

    @pytest.mark.skipif(bash_unsupported(), reason=bash_unsupported_because())
    def test_legacy_activate_deactivate_bash(self):
        with InteractiveShell('bash') as shell:

            # calling bash -l, as we do for MSYS2, may cause conda activation.
            shell.sendline('conda deactivate')
            shell.sendline('conda deactivate')
            shell.sendline('conda deactivate')
            shell.sendline('conda deactivate')
            shell.expect('.*\n')

            activator = PosixActivator()
            CONDA_PACKAGE_ROOT_p = activator.path_conversion(CONDA_PACKAGE_ROOT)
            prefix2_p = activator.path_conversion(self.prefix2)
            prefix3_p = activator.path_conversion(self.prefix3)
            shell.sendline("export _CONDA_ROOT='%s/shell'" % CONDA_PACKAGE_ROOT_p)
            shell.sendline('source "${_CONDA_ROOT}/bin/activate" %s "%s"' % (dev_arg, prefix2_p))
            PATH0 = shell.get_env_var("PATH")
            assert 'charizard' in PATH0

            shell.sendline("type conda")
            shell.expect("conda is a function")

            shell.sendline("conda --version")
            shell.p.expect_exact("conda " + conda_version)

            shell.sendline('source "${_CONDA_ROOT}/bin/activate" %s "%s"' % (dev_arg, prefix3_p))

            PATH1 = shell.get_env_var("PATH")
            assert 'venusaur' in PATH1

            shell.sendline('source "${_CONDA_ROOT}/bin/deactivate"')
            PATH2 = shell.get_env_var("PATH")
            assert 'charizard' in PATH2

            shell.sendline('source "${_CONDA_ROOT}/bin/deactivate"')
            shell.assert_env_var('CONDA_SHLVL', '0')

    @pytest.mark.skipif(not which('cmd.exe'), reason='cmd.exe not installed')
    def test_legacy_activate_deactivate_cmd_exe(self):
        with InteractiveShell('cmd.exe') as shell:
            shell.sendline("echo off")

            conda__ce_conda = shell.get_env_var('_CE_CONDA')
            assert conda__ce_conda == 'conda'

            PATH = "%s\\shell\\Scripts;%%PATH%%" % CONDA_PACKAGE_ROOT

            shell.sendline("SET PATH=" + PATH)

            shell.sendline('activate --dev "%s"' % self.prefix2)
            shell.expect('.*\n')

            conda_shlvl = shell.get_env_var('CONDA_SHLVL')
            assert conda_shlvl == '1', conda_shlvl

            PATH = shell.get_env_var("PATH")
            assert 'charizard' in PATH

            conda__ce_conda = shell.get_env_var('_CE_CONDA')
            assert conda__ce_conda == 'conda'

            shell.sendline("conda --version")
            shell.p.expect_exact("conda " + conda_version)

            shell.sendline('activate.bat --dev "%s"' % self.prefix3)
            PATH = shell.get_env_var("PATH")
            assert 'venusaur' in PATH

            shell.sendline("deactivate.bat --dev")
            PATH = shell.get_env_var("PATH")
            assert 'charizard' in PATH

            shell.sendline("deactivate --dev")
            conda_shlvl = shell.get_env_var('CONDA_SHLVL')
            assert conda_shlvl == '0', conda_shlvl

<<<<<<< HEAD
    @pytest.mark.skipif(not which("cmd.exe"), reason="cmd.exe not installed")
    def test_tmp_path_with_space_cmd_exe(self):
        with InteractiveShell("cmd.exe") as shell:
            tmp = shell.get_env_var("TMP")
            tmp_with_space = join(tmp, "with space")
            shell.sendline(f"SET TMP={tmp_with_space}")

            shell.sendline(f"activate {dev_arg}")

            conda_shlvl = shell.get_env_var("CONDA_SHLVL")
            assert conda_shlvl == "1", conda_shlvl


@pytest.mark.integration
class ActivationIntegrationTests(TestCase):
=======
@pytest.fixture(scope="module")
def prefix():
    tempdirdir = gettempdir()
>>>>>>> 1f9a0778

    root_dirname = str(uuid4())[:4] + SPACER_CHARACTER + str(uuid4())[:4]
    root = join(tempdirdir, root_dirname)
    mkdir_p(join(root, "conda-meta"))
    assert isdir(root)
    touch(join(root, "conda-meta", "history"))

    prefix = join(root, "envs", "charizard")
    mkdir_p(join(prefix, "conda-meta"))
    touch(join(prefix, "conda-meta", "history"))

    yield prefix

    rm_rf(root)

@pytest.mark.integration
@pytest.mark.parametrize(
    ["shell"],
    [
        pytest.param(
            "bash",
            marks=pytest.mark.skipif(bash_unsupported(), reason=bash_unsupported_because()),
        ),
        pytest.param(
            "cmd.exe",
            marks=pytest.mark.skipif(not which("cmd.exe"), reason="cmd.exe not installed"),
        ),
    ],
)
def test_activate_deactivate_modify_path(shell, prefix, activate_deactivate_package):
    original_path = os.environ.get("PATH")
    run_command(Commands.INSTALL, prefix, activate_deactivate_package, "--use-local")

    with InteractiveShell(shell) as sh:
        sh.sendline('conda activate "%s"' % prefix)
        activated_env_path = sh.get_env_var("PATH")
        sh.sendline("conda deactivate")

    assert "teststringfromactivate/bin/test" in activated_env_path
    assert original_path == os.environ.get("PATH")<|MERGE_RESOLUTION|>--- conflicted
+++ resolved
@@ -2628,7 +2628,6 @@
             conda_shlvl = shell.get_env_var('CONDA_SHLVL')
             assert conda_shlvl == '0', conda_shlvl
 
-<<<<<<< HEAD
     @pytest.mark.skipif(not which("cmd.exe"), reason="cmd.exe not installed")
     def test_tmp_path_with_space_cmd_exe(self):
         with InteractiveShell("cmd.exe") as shell:
@@ -2642,13 +2641,9 @@
             assert conda_shlvl == "1", conda_shlvl
 
 
-@pytest.mark.integration
-class ActivationIntegrationTests(TestCase):
-=======
 @pytest.fixture(scope="module")
 def prefix():
     tempdirdir = gettempdir()
->>>>>>> 1f9a0778
 
     root_dirname = str(uuid4())[:4] + SPACER_CHARACTER + str(uuid4())[:4]
     root = join(tempdirdir, root_dirname)
