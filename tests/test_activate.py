# Copyright (C) 2012 Anaconda, Inc
# SPDX-License-Identifier: BSD-3-Clause
from __future__ import annotations

import json
import os
import platform
import sys
from functools import lru_cache
from itertools import chain
from logging import getLogger
from os.path import dirname, isdir, join
from pathlib import Path
from re import escape
from shutil import which
from signal import SIGINT
from subprocess import CalledProcessError, check_output
from tempfile import gettempdir
from typing import TYPE_CHECKING
from uuid import uuid4

import pytest

from conda import CONDA_PACKAGE_ROOT, CONDA_SOURCE_ROOT, CondaError
from conda import __version__ as conda_version
from conda.activate import (
    CmdExeActivator,
    CshActivator,
    FishActivator,
    PosixActivator,
    PowerShellActivator,
    XonshActivator,
    _build_activator_cls,
    activator_map,
    native_path_to_unix,
)
from conda.auxlib.ish import dals
from conda.base.constants import (
    CONDA_ENV_VARS_UNSET_VAR,
    PACKAGE_ENV_VARS_DIR,
    PREFIX_STATE_FILE,
    ROOT_ENV_NAME,
)
from conda.base.context import context, reset_context
from conda.cli.main import main_sourced
from conda.common.compat import on_win
from conda.common.io import captured
from conda.exceptions import EnvironmentLocationNotFound, EnvironmentNameNotFound
from conda.gateways.disk.create import mkdir_p
from conda.gateways.disk.delete import rm_rf
from conda.gateways.disk.update import touch
from conda.testing.helpers import tempdir
from conda.testing.integration import SPACER_CHARACTER
from conda.utils import quote_for_shell

if TYPE_CHECKING:
    from typing import Callable, Iterable

    from pytest import MonkeyPatch

    from conda.activate import _Activator
    from conda.testing import CondaCLIFixture, PathFactoryFixture, TmpEnvFixture


log = getLogger(__name__)


# Here, by removing --dev you can try weird situations that you may want to test, upgrade paths
# and the like? What will happen is that the conda being run and the shell scripts it's being run
# against will be essentially random and will vary over the course of activating and deactivating
# environments. You will have absolutely no idea what's going on as you change code or scripts and
# encounter some different code that ends up being run (some of the time). You will go slowly mad.
# No, you are best off keeping --dev on the end of these. For sure, if conda bundled its own tests
# module then we could remove --dev if we detect we are being run in that way.
dev_arg = "--dev"
activate_args = ["activate", dev_arg]
reactivate_args = ["reactivate", dev_arg]
deactivate_args = ["deactivate", dev_arg]

if on_win:
    import ctypes

    PYTHONIOENCODING = "cp" + str(ctypes.cdll.kernel32.GetACP())
else:
    PYTHONIOENCODING = None

ENV_VARS_FILE = """
{
  "version": 1,
  "env_vars": {
    "ENV_ONE": "one",
    "ENV_TWO": "you",
    "ENV_THREE": "me",
    "ENV_WITH_SAME_VALUE": "with_same_value"
  }
}"""

PKG_A_ENV_VARS = """
{
    "PKG_A_ENV": "yerp"
}
"""

PKG_B_ENV_VARS = """
{
    "PKG_B_ENV": "berp"
}
"""

HDF5_VERSION = "1.12.1"


@lru_cache(maxsize=None)
def bash_unsupported() -> str | None:
    if not (bash := which("bash")):
        return "bash: was not found on PATH"
    elif on_win:
        try:
            output = check_output(f'{bash} -c "uname -v"')
        except CalledProcessError as exc:
            return f"bash: something went wrong while running bash, output:\n{exc.output}\n"
        else:
            if b"Microsoft" in output:
                return "bash: WSL is not yet supported. Pull requests welcome."
            else:
                output = check_output(f"{bash} --version")
                if b"msys" not in output and b"cygwin" not in output:
                    return f"bash: Only MSYS2 and Cygwin bash are supported on Windows, found:\n{output!r}\n"
    return None


skip_unsupported_bash = pytest.mark.skipif(
    bash_unsupported(),
    reason=bash_unsupported() or "bash: supported!",
)
skip_unsupported_posix_path = pytest.mark.skipif(
    on_win,
    reason=(
        "You are using Windows. These tests involve setting PATH to POSIX values\n"
        "but our Python is a Windows program and Windows doesn't understand POSIX values."
    ),
)


# a unique prompt (makes it easy to know that our values are showing up correctly)
DEFAULT_PROMPT = " >>(testing)>> "

# a unique context.env_prompt (makes it easy to know that our values are showing up correctly)
DEFAULT_ENV_PROMPT = "-- ==({default_env})== --"


def get_prompt_modifier(default_env: str | os.PathLike | Path) -> str:
    return DEFAULT_ENV_PROMPT.format(default_env=default_env)


def get_prompt(default_env: str | os.PathLike | Path | None = None) -> str:
    if not default_env:
        return DEFAULT_PROMPT
    return get_prompt_modifier(default_env) + DEFAULT_PROMPT


@pytest.fixture(autouse=True)
def reset_environ(monkeypatch: MonkeyPatch) -> None:
    for name in (
        "CONDA_SHLVL",
        "CONDA_DEFAULT_ENV",
        "CONDA_PREFIX",
        "CONDA_PREFIX_0",
        "CONDA_PREFIX_1",
        "CONDA_PREFIX_2",
    ):
        monkeypatch.delenv(name, raising=False)

    monkeypatch.setenv("PS1", DEFAULT_PROMPT)
    monkeypatch.setenv("prompt", DEFAULT_PROMPT)

    monkeypatch.setenv("CONDA_CHANGEPS1", "true")
    monkeypatch.setenv("CONDA_ENV_PROMPT", DEFAULT_ENV_PROMPT)
    reset_context()
    assert context.changeps1


def write_pkg_env_vars(prefix):
    activate_pkg_env_vars = join(prefix, PACKAGE_ENV_VARS_DIR)
    mkdir_p(activate_pkg_env_vars)
    with open(join(activate_pkg_env_vars, "pkg_a.json"), "w") as f:
        f.write(PKG_A_ENV_VARS)
    with open(join(activate_pkg_env_vars, "pkg_b.json"), "w") as f:
        f.write(PKG_B_ENV_VARS)


def get_scripts_export_unset_vars(
    activator: _Activator,
    **kwargs: str,
) -> tuple[str, str]:
    export_vars, unset_vars = activator.get_export_unset_vars(**kwargs)
    return (
        activator.command_join.join(
            activator.export_var_tmpl % (k, v) for k, v in (export_vars or {}).items()
        ),
        activator.command_join.join(
            activator.unset_var_tmpl % (k) for k in (unset_vars or [])
        ),
    )


def test_activate_environment_not_found(reset_environ: None):
    activator = PosixActivator()

    with tempdir() as td:
        with pytest.raises(EnvironmentLocationNotFound):
            activator.build_activate(td)

    with pytest.raises(EnvironmentLocationNotFound):
        activator.build_activate("/not/an/environment")

    with pytest.raises(EnvironmentNameNotFound):
        activator.build_activate("wontfindmeIdontexist_abc123")


def test_PS1(tmp_path: Path):
    conda_prompt_modifier = get_prompt_modifier(ROOT_ENV_NAME)
    activator = PosixActivator()
    assert activator._prompt_modifier(tmp_path, ROOT_ENV_NAME) == conda_prompt_modifier

    instructions = activator.build_activate("base")
    assert instructions["export_vars"]["CONDA_PROMPT_MODIFIER"] == conda_prompt_modifier


def test_PS1_no_changeps1(monkeypatch: MonkeyPatch, tmp_path: Path):
    monkeypatch.setenv("CONDA_CHANGEPS1", "false")
    reset_context()
    assert not context.changeps1

    activator = PosixActivator()
    assert activator._prompt_modifier(tmp_path, "root") == ""

    instructions = activator.build_activate("base")
    assert instructions["export_vars"]["CONDA_PROMPT_MODIFIER"] == ""


def test_add_prefix_to_path_posix():
    if on_win and "PWD" not in os.environ:
        pytest.skip("This test cannot be run from the cmd.exe shell.")

    activator = PosixActivator()

    path_dirs = activator.path_conversion(
        ["/path1/bin", "/path2/bin", "/usr/local/bin", "/usr/bin", "/bin"]
    )
    assert len(path_dirs) == 5
    test_prefix = "/usr/mytest/prefix"
    added_paths = activator.path_conversion(activator._get_path_dirs(test_prefix))
    if isinstance(added_paths, str):
        added_paths = (added_paths,)

    new_path = activator._add_prefix_to_path(test_prefix, path_dirs)
    condabin_dir = activator.path_conversion(
        os.path.join(context.conda_prefix, "condabin")
    )
    assert new_path == added_paths + (condabin_dir,) + path_dirs


@pytest.mark.skipif(not on_win, reason="windows-specific test")
def test_add_prefix_to_path_cmdexe():
    activator = CmdExeActivator()

    path_dirs = activator.path_conversion(
        ["C:\\path1", "C:\\Program Files\\Git\\cmd", "C:\\WINDOWS\\system32"]
    )
    assert len(path_dirs) == 3
    test_prefix = "/usr/mytest/prefix"
    added_paths = activator.path_conversion(activator._get_path_dirs(test_prefix))
    if isinstance(added_paths, str):
        added_paths = (added_paths,)

    new_path = activator._add_prefix_to_path(test_prefix, path_dirs)
    assert new_path[: len(added_paths)] == added_paths
    assert new_path[-len(path_dirs) :] == path_dirs
    assert len(new_path) == len(added_paths) + len(path_dirs) + 1
    assert new_path[len(added_paths)].endswith("condabin")


def test_remove_prefix_from_path_1():
    activator = PosixActivator()
    original_path = tuple(activator._get_starting_path_list())
    keep_path = activator.path_conversion("/keep/this/path")
    final_path = (keep_path,) + original_path
    final_path = activator.path_conversion(final_path)

    test_prefix = join(os.getcwd(), "mytestpath")
    new_paths = tuple(activator._get_path_dirs(test_prefix))
    prefix_added_path = (keep_path,) + new_paths + original_path
    new_path = activator._remove_prefix_from_path(test_prefix, prefix_added_path)
    assert final_path == new_path


def test_remove_prefix_from_path_2():
    # this time prefix doesn't actually exist in path
    activator = PosixActivator()
    original_path = tuple(activator._get_starting_path_list())
    keep_path = activator.path_conversion("/keep/this/path")
    final_path = (keep_path,) + original_path
    final_path = activator.path_conversion(final_path)

    test_prefix = join(os.getcwd(), "mytestpath")
    prefix_added_path = (keep_path,) + original_path
    new_path = activator._remove_prefix_from_path(test_prefix, prefix_added_path)

    assert final_path == new_path


def test_replace_prefix_in_path_1():
    activator = PosixActivator()
    original_path = tuple(activator._get_starting_path_list())
    new_prefix = join(os.getcwd(), "mytestpath-new")
    new_paths = activator.path_conversion(activator._get_path_dirs(new_prefix))
    if isinstance(new_paths, str):
        new_paths = (new_paths,)
    keep_path = activator.path_conversion("/keep/this/path")
    final_path = (keep_path,) + new_paths + original_path
    final_path = activator.path_conversion(final_path)

    replace_prefix = join(os.getcwd(), "mytestpath")
    replace_paths = tuple(activator._get_path_dirs(replace_prefix))
    prefix_added_path = (keep_path,) + replace_paths + original_path
    new_path = activator._replace_prefix_in_path(
        replace_prefix, new_prefix, prefix_added_path
    )

    assert final_path == new_path


@pytest.mark.skipif(not on_win, reason="windows-specific test")
def test_replace_prefix_in_path_2(monkeypatch: MonkeyPatch):
    path1 = join("c:\\", "temp", "6663 31e0")
    path2 = join("c:\\", "temp", "6663 31e0", "envs", "charizard")
    one_more = join("d:\\", "one", "more")
    #   old_prefix: c:\users\builder\appdata\local\temp\6663 31e0
    #   new_prefix: c:\users\builder\appdata\local\temp\6663 31e0\envs\charizard
    activator = CmdExeActivator()
    old_path = activator.pathsep_join(activator._add_prefix_to_path(path1))
    old_path = one_more + ";" + old_path

    monkeypatch.setenv("PATH", old_path)
    activator = PosixActivator()
    path_elements = activator._replace_prefix_in_path(path1, path2)

    assert path_elements[0] == native_path_to_unix(one_more)
    assert path_elements[1] == native_path_to_unix(
        next(activator._get_path_dirs(path2))
    )
    assert len(path_elements) == len(old_path.split(";"))


def test_default_env(reset_environ: None):
    activator = PosixActivator()
    assert ROOT_ENV_NAME == activator._default_env(context.root_prefix)

    with tempdir() as td:
        assert td == activator._default_env(td)

        p = mkdir_p(join(td, "envs", "named-env"))
        assert "named-env" == activator._default_env(p)


def test_build_activate_dont_activate_unset_var(monkeypatch: MonkeyPatch):
    with tempdir() as td:
        mkdir_p(join(td, "conda-meta"))
        activate_d_dir = mkdir_p(join(td, "etc", "conda", "activate.d"))
        activate_d_1 = join(activate_d_dir, "see-me.sh")
        activate_d_2 = join(activate_d_dir, "dont-see-me.bat")
        touch(join(activate_d_1))
        touch(join(activate_d_2))

        env_vars_file = (
            """
        {
          "version": 1,
          "env_vars": {
            "ENV_ONE": "one",
            "ENV_TWO": "you",
            "ENV_THREE": "%s"
          }
        }"""
            % CONDA_ENV_VARS_UNSET_VAR
        )

        activate_env_vars = join(td, PREFIX_STATE_FILE)
        with open(activate_env_vars, "w") as f:
            f.write(env_vars_file)

        write_pkg_env_vars(td)

        monkeypatch.setenv("CONDA_SHLVL", "0")
        monkeypatch.setenv("CONDA_PREFIX", "")

        activator = PosixActivator()
        builder = activator.build_activate(td)
        new_path = activator.pathsep_join(activator._add_prefix_to_path(td))

        set_vars = {"PS1": get_prompt(td)}
        export_vars, unset_vars = activator.get_export_unset_vars(
            PATH=new_path,
            CONDA_PREFIX=td,
            CONDA_SHLVL=1,
            CONDA_DEFAULT_ENV=td,
            CONDA_PROMPT_MODIFIER=get_prompt_modifier(td),
            PKG_A_ENV="yerp",
            PKG_B_ENV="berp",
            ENV_ONE="one",
            ENV_TWO="you",
        )
        assert builder["unset_vars"] == unset_vars
        assert builder["set_vars"] == set_vars
        assert builder["export_vars"] == export_vars
        assert builder["activate_scripts"] == (activator.path_conversion(activate_d_1),)
        assert builder["deactivate_scripts"] == ()


def test_build_activate_shlvl_warn_clobber_vars(monkeypatch: MonkeyPatch):
    with tempdir() as td:
        mkdir_p(join(td, "conda-meta"))
        activate_d_dir = mkdir_p(join(td, "etc", "conda", "activate.d"))
        activate_d_1 = join(activate_d_dir, "see-me.sh")
        activate_d_2 = join(activate_d_dir, "dont-see-me.bat")
        touch(join(activate_d_1))
        touch(join(activate_d_2))

        env_vars_file = """
        {
          "version": 1,
          "env_vars": {
            "ENV_ONE": "one",
            "ENV_TWO": "you",
            "ENV_THREE": "me",
            "PKG_A_ENV": "teamnope"
          }
        }"""

        activate_env_vars = join(td, PREFIX_STATE_FILE)
        with open(activate_env_vars, "w") as f:
            f.write(env_vars_file)

        write_pkg_env_vars(td)

        monkeypatch.setenv("CONDA_SHLVL", "0")
        monkeypatch.setenv("CONDA_PREFIX", "")

        activator = PosixActivator()
        builder = activator.build_activate(td)
        new_path = activator.pathsep_join(activator._add_prefix_to_path(td))

        set_vars = {"PS1": get_prompt(td)}
        export_vars, unset_vars = activator.get_export_unset_vars(
            PATH=new_path,
            CONDA_PREFIX=td,
            CONDA_SHLVL=1,
            CONDA_DEFAULT_ENV=td,
            CONDA_PROMPT_MODIFIER=get_prompt_modifier(td),
            PKG_A_ENV="teamnope",
            PKG_B_ENV="berp",
            ENV_ONE="one",
            ENV_TWO="you",
            ENV_THREE="me",
        )
        assert builder["unset_vars"] == unset_vars
        assert builder["set_vars"] == set_vars
        assert builder["export_vars"] == export_vars
        assert builder["activate_scripts"] == (activator.path_conversion(activate_d_1),)
        assert builder["deactivate_scripts"] == ()


def test_build_activate_shlvl_0(monkeypatch: MonkeyPatch):
    with tempdir() as td:
        mkdir_p(join(td, "conda-meta"))
        activate_d_dir = mkdir_p(join(td, "etc", "conda", "activate.d"))
        activate_d_1 = join(activate_d_dir, "see-me.sh")
        activate_d_2 = join(activate_d_dir, "dont-see-me.bat")
        touch(join(activate_d_1))
        touch(join(activate_d_2))

        activate_env_vars = join(td, PREFIX_STATE_FILE)
        with open(activate_env_vars, "w") as f:
            f.write(ENV_VARS_FILE)

        write_pkg_env_vars(td)

        monkeypatch.setenv("CONDA_SHLVL", "0")
        monkeypatch.setenv("CONDA_PREFIX", "")

        activator = PosixActivator()
        builder = activator.build_activate(td)
        new_path = activator.pathsep_join(activator._add_prefix_to_path(td))

        set_vars = {"PS1": get_prompt(td)}
        export_vars, unset_vars = activator.get_export_unset_vars(
            PATH=new_path,
            CONDA_PREFIX=td,
            CONDA_SHLVL=1,
            CONDA_DEFAULT_ENV=td,
            CONDA_PROMPT_MODIFIER=get_prompt_modifier(td),
            PKG_A_ENV="yerp",
            PKG_B_ENV="berp",
            ENV_ONE="one",
            ENV_TWO="you",
            ENV_THREE="me",
            ENV_WITH_SAME_VALUE="with_same_value",
        )
        assert builder["unset_vars"] == unset_vars
        assert builder["set_vars"] == set_vars
        assert builder["export_vars"] == export_vars
        assert builder["activate_scripts"] == (activator.path_conversion(activate_d_1),)
        assert builder["deactivate_scripts"] == ()


<<<<<<< HEAD
@pytest.mark.skipif(bash_unsupported_win(), reason=bash_unsupported_win_because())
def test_build_activate_shlvl_1(monkeypatch: MonkeyPatch):
=======
@skip_unsupported_posix_path
def test_build_activate_shlvl_1(
    reset_environ: None,
    monkeypatch: MonkeyPatch,
):
>>>>>>> ac74c10d
    with tempdir() as td:
        mkdir_p(join(td, "conda-meta"))
        activate_d_dir = mkdir_p(join(td, "etc", "conda", "activate.d"))
        activate_d_1 = join(activate_d_dir, "see-me.sh")
        activate_d_2 = join(activate_d_dir, "dont-see-me.bat")
        touch(join(activate_d_1))
        touch(join(activate_d_2))

        activate_env_vars = join(td, PREFIX_STATE_FILE)
        with open(activate_env_vars, "w") as f:
            f.write(ENV_VARS_FILE)

        write_pkg_env_vars(td)

        old_prefix = "/old/prefix"
        activator = PosixActivator()
        old_path = activator.pathsep_join(activator._add_prefix_to_path(old_prefix))

        monkeypatch.setenv("CONDA_SHLVL", "1")
        monkeypatch.setenv("CONDA_PREFIX", old_prefix)
        monkeypatch.setenv("PATH", old_path)

        activator = PosixActivator()
        builder = activator.build_activate(td)
        new_path = activator.pathsep_join(
            activator._replace_prefix_in_path(old_prefix, td)
        )

        assert activator.path_conversion(td) in new_path
        assert old_prefix not in new_path

        set_vars = {"PS1": get_prompt(td)}
        export_vars, unset_vars = activator.get_export_unset_vars(
            PATH=new_path,
            CONDA_PREFIX=td,
            CONDA_PREFIX_1=old_prefix,
            CONDA_SHLVL=2,
            CONDA_DEFAULT_ENV=td,
            CONDA_PROMPT_MODIFIER=(conda_prompt_modifier := get_prompt_modifier(td)),
            PKG_A_ENV="yerp",
            PKG_B_ENV="berp",
            ENV_ONE="one",
            ENV_TWO="you",
            ENV_THREE="me",
            ENV_WITH_SAME_VALUE="with_same_value",
        )
        assert builder["unset_vars"] == unset_vars
        assert builder["set_vars"] == set_vars
        assert builder["export_vars"] == export_vars
        assert builder["activate_scripts"] == (activator.path_conversion(activate_d_1),)
        assert builder["deactivate_scripts"] == ()

        monkeypatch.setenv("PATH", new_path)
        monkeypatch.setenv("CONDA_PREFIX", td)
        monkeypatch.setenv("CONDA_PREFIX_1", old_prefix)
        monkeypatch.setenv("CONDA_SHLVL", 2)
        monkeypatch.setenv("CONDA_DEFAULT_ENV", td)
        monkeypatch.setenv("CONDA_PROMPT_MODIFIER", conda_prompt_modifier)
        monkeypatch.setenv("PKG_B_ENV", "berp")
        monkeypatch.setenv("PKG_A_ENV", "yerp")
        monkeypatch.setenv("ENV_ONE", "one")
        monkeypatch.setenv("ENV_TWO", "you")
        monkeypatch.setenv("ENV_THREE", "me")
        monkeypatch.setenv("ENV_WITH_SAME_VALUE", "with_same_value")

        activator = PosixActivator()
        builder = activator.build_deactivate()

        set_vars = {"PS1": get_prompt(old_prefix)}
        export_path = {"PATH": old_path}
        export_vars, unset_vars = activator.get_export_unset_vars(
            CONDA_PREFIX=old_prefix,
            CONDA_SHLVL=1,
            CONDA_DEFAULT_ENV=old_prefix,
            CONDA_PROMPT_MODIFIER=get_prompt_modifier(old_prefix),
            CONDA_PREFIX_1=None,
            PKG_A_ENV=None,
            PKG_B_ENV=None,
            ENV_ONE=None,
            ENV_TWO=None,
            ENV_THREE=None,
            ENV_WITH_SAME_VALUE=None,
        )
        assert builder["unset_vars"] == unset_vars
        assert builder["set_vars"] == set_vars
        assert builder["export_vars"] == export_vars
        assert builder["export_path"] == export_path
        assert builder["activate_scripts"] == ()
        assert builder["deactivate_scripts"] == ()


<<<<<<< HEAD
@pytest.mark.skipif(bash_unsupported_win(), reason=bash_unsupported_win_because())
def test_build_stack_shlvl_1(monkeypatch: MonkeyPatch):
=======
@skip_unsupported_posix_path
def test_build_stack_shlvl_1(
    reset_environ: None,
    monkeypatch: MonkeyPatch,
):
>>>>>>> ac74c10d
    with tempdir() as td:
        mkdir_p(join(td, "conda-meta"))
        activate_d_dir = mkdir_p(join(td, "etc", "conda", "activate.d"))
        activate_d_1 = join(activate_d_dir, "see-me.sh")
        activate_d_2 = join(activate_d_dir, "dont-see-me.bat")
        touch(join(activate_d_1))
        touch(join(activate_d_2))

        activate_env_vars = join(td, PREFIX_STATE_FILE)
        with open(activate_env_vars, "w") as f:
            f.write(ENV_VARS_FILE)

        write_pkg_env_vars(td)

        old_prefix = "/old/prefix"
        activator = PosixActivator()
        old_path = activator.pathsep_join(activator._add_prefix_to_path(old_prefix))

        monkeypatch.setenv("CONDA_SHLVL", "1")
        monkeypatch.setenv("CONDA_PREFIX", old_prefix)
        monkeypatch.setenv("PATH", old_path)

        activator = PosixActivator()
        builder = activator.build_stack(td)
        new_path = activator.pathsep_join(activator._add_prefix_to_path(td))

        assert td in new_path
        assert old_prefix in new_path

        set_vars = {"PS1": get_prompt(td)}
        export_vars, unset_vars = activator.get_export_unset_vars(
            PATH=new_path,
            CONDA_PREFIX=td,
            CONDA_PREFIX_1=old_prefix,
            CONDA_SHLVL=2,
            CONDA_DEFAULT_ENV=td,
            CONDA_PROMPT_MODIFIER=(conda_prompt_modifier := get_prompt_modifier(td)),
            CONDA_STACKED_2="true",
            PKG_A_ENV="yerp",
            PKG_B_ENV="berp",
            ENV_ONE="one",
            ENV_TWO="you",
            ENV_THREE="me",
            ENV_WITH_SAME_VALUE="with_same_value",
        )
        assert builder["unset_vars"] == unset_vars
        assert builder["set_vars"] == set_vars
        assert builder["export_vars"] == export_vars
        assert builder["activate_scripts"] == (activator.path_conversion(activate_d_1),)
        assert builder["deactivate_scripts"] == ()

        monkeypatch.setenv("PATH", new_path)
        monkeypatch.setenv("CONDA_PREFIX", td)
        monkeypatch.setenv("CONDA_PREFIX_1", old_prefix)
        monkeypatch.setenv("CONDA_SHLVL", 2)
        monkeypatch.setenv("CONDA_DEFAULT_ENV", td)
        monkeypatch.setenv("CONDA_PROMPT_MODIFIER", conda_prompt_modifier)
        monkeypatch.setenv("CONDA_STACKED_2", "true")
        monkeypatch.setenv("PKG_A_ENV", "yerp")
        monkeypatch.setenv("PKG_B_ENV", "berp")
        monkeypatch.setenv("ENV_ONE", "one")
        monkeypatch.setenv("ENV_TWO", "you")
        monkeypatch.setenv("ENV_THREE", "me")

        activator = PosixActivator()
        builder = activator.build_deactivate()

        set_vars = {"PS1": get_prompt(old_prefix)}
        export_vars, unset_vars = activator.get_export_unset_vars(
            CONDA_PREFIX=old_prefix,
            CONDA_SHLVL=1,
            CONDA_DEFAULT_ENV=old_prefix,
            CONDA_PROMPT_MODIFIER=get_prompt_modifier(old_prefix),
            CONDA_PREFIX_1=None,
            CONDA_STACKED_2=None,
            PKG_A_ENV=None,
            PKG_B_ENV=None,
            ENV_ONE=None,
            ENV_TWO=None,
            ENV_THREE=None,
            ENV_WITH_SAME_VALUE=None,
        )
        assert builder["unset_vars"] == unset_vars
        assert builder["set_vars"] == set_vars
        assert builder["export_vars"] == export_vars
        assert builder["activate_scripts"] == ()
        assert builder["deactivate_scripts"] == ()


def test_activate_same_environment(monkeypatch: MonkeyPatch):
    with tempdir() as td:
        mkdir_p(join(td, "conda-meta"))
        activate_d_dir = mkdir_p(join(td, "etc", "conda", "activate.d"))
        activate_d_1 = join(activate_d_dir, "see-me.sh")
        activate_d_2 = join(activate_d_dir, "dont-see-me.bat")
        touch(join(activate_d_1))
        touch(join(activate_d_2))

        old_prefix = td
        deactivate_d_dir = mkdir_p(join(old_prefix, "etc", "conda", "deactivate.d"))
        deactivate_d_1 = join(deactivate_d_dir, "see-me.sh")
        deactivate_d_2 = join(deactivate_d_dir, "dont-see-me.bat")
        touch(join(deactivate_d_1))
        touch(join(deactivate_d_2))

        monkeypatch.setenv("CONDA_SHLVL", "1")
        monkeypatch.setenv("CONDA_PREFIX", old_prefix)

        activator = PosixActivator()

        builder = activator.build_activate(td)

        new_path_parts = activator._replace_prefix_in_path(old_prefix, old_prefix)

        set_vars = {"PS1": get_prompt(old_prefix)}
        export_vars = {
            "PATH": activator.pathsep_join(new_path_parts),
            "CONDA_SHLVL": 1,
            "CONDA_PROMPT_MODIFIER": get_prompt_modifier(td),
        }
        assert builder["unset_vars"] == ()
        assert builder["set_vars"] == set_vars
        assert builder["export_vars"] == export_vars
        assert builder["activate_scripts"] == (activator.path_conversion(activate_d_1),)
        assert builder["deactivate_scripts"] == (
            activator.path_conversion(deactivate_d_1),
        )


<<<<<<< HEAD
@pytest.mark.skipif(bash_unsupported_win(), reason=bash_unsupported_win_because())
def test_build_deactivate_shlvl_2_from_stack(monkeypatch: MonkeyPatch):
=======
@skip_unsupported_posix_path
def test_build_deactivate_shlvl_2_from_stack(
    reset_environ: None,
    monkeypatch: MonkeyPatch,
):
>>>>>>> ac74c10d
    with tempdir() as td:
        mkdir_p(join(td, "conda-meta"))
        deactivate_d_dir = mkdir_p(join(td, "etc", "conda", "deactivate.d"))
        deactivate_d_1 = join(deactivate_d_dir, "see-me-deactivate.sh")
        deactivate_d_2 = join(deactivate_d_dir, "dont-see-me.bat")
        touch(join(deactivate_d_1))
        touch(join(deactivate_d_2))

        activate_env_vars = join(td, PREFIX_STATE_FILE)
        with open(activate_env_vars, "w") as f:
            f.write(ENV_VARS_FILE)

        activate_pkg_env_vars_a = join(td, PACKAGE_ENV_VARS_DIR)
        mkdir_p(activate_pkg_env_vars_a)
        with open(join(activate_pkg_env_vars_a, "pkg_a.json"), "w") as f:
            f.write(PKG_A_ENV_VARS)

        old_prefix = join(td, "old")
        mkdir_p(join(old_prefix, "conda-meta"))
        activate_d_dir = mkdir_p(join(old_prefix, "etc", "conda", "activate.d"))
        activate_d_1 = join(activate_d_dir, "see-me-activate.sh")
        activate_d_2 = join(activate_d_dir, "dont-see-me.bat")
        touch(join(activate_d_1))
        touch(join(activate_d_2))

        activate_env_vars_old = join(old_prefix, PREFIX_STATE_FILE)
        with open(activate_env_vars_old, "w") as f:
            f.write(
                """
                {
                  "version": 1,
                  "env_vars": {
                    "ENV_FOUR": "roar",
                    "ENV_FIVE": "hive"
                  }
                }
            """
            )
        activate_pkg_env_vars_b = join(old_prefix, PACKAGE_ENV_VARS_DIR)
        mkdir_p(activate_pkg_env_vars_b)
        with open(join(activate_pkg_env_vars_b, "pkg_b.json"), "w") as f:
            f.write(PKG_B_ENV_VARS)

        activator = PosixActivator()
        original_path = activator.pathsep_join(
            activator._add_prefix_to_path(old_prefix)
        )

        monkeypatch.setenv("PATH", original_path)

        activator = PosixActivator()
        starting_path = activator.pathsep_join(activator._add_prefix_to_path(td))

        monkeypatch.setenv("CONDA_SHLVL", "2")
        monkeypatch.setenv("CONDA_PREFIX_1", old_prefix)
        monkeypatch.setenv("CONDA_PREFIX", td)
        monkeypatch.setenv("CONDA_STACKED_2", "true")
        monkeypatch.setenv("PATH", starting_path)
        monkeypatch.setenv("ENV_ONE", "one")
        monkeypatch.setenv("ENV_TWO", "you")
        monkeypatch.setenv("ENV_THREE", "me")
        monkeypatch.setenv("ENV_FOUR", "roar")
        monkeypatch.setenv("ENV_FIVE", "hive")
        monkeypatch.setenv("PKG_A_ENV", "yerp")
        monkeypatch.setenv("PKG_B_ENV", "berp")

        activator = PosixActivator()
        builder = activator.build_deactivate()

        set_vars = {"PS1": get_prompt(old_prefix)}
        export_path = {"PATH": original_path}
        export_vars, unset_vars = activator.get_export_unset_vars(
            CONDA_PREFIX=old_prefix,
            CONDA_SHLVL=1,
            CONDA_DEFAULT_ENV=old_prefix,
            CONDA_PROMPT_MODIFIER=get_prompt_modifier(old_prefix),
            PKG_B_ENV="berp",
            ENV_FOUR="roar",
            ENV_FIVE="hive",
            CONDA_PREFIX_1=None,
            CONDA_STACKED_2=None,
            PKG_A_ENV=None,
            ENV_ONE=None,
            ENV_TWO=None,
            ENV_THREE=None,
            ENV_WITH_SAME_VALUE=None,
        )
        assert builder["unset_vars"] == unset_vars
        assert builder["set_vars"] == set_vars
        assert builder["export_vars"] == export_vars
        assert builder["export_path"] == export_path
        assert builder["activate_scripts"] == (activator.path_conversion(activate_d_1),)
        assert builder["deactivate_scripts"] == (
            activator.path_conversion(deactivate_d_1),
        )


<<<<<<< HEAD
@pytest.mark.skipif(bash_unsupported_win(), reason=bash_unsupported_win_because())
def test_build_deactivate_shlvl_2_from_activate(monkeypatch: MonkeyPatch):
=======
@skip_unsupported_posix_path
def test_build_deactivate_shlvl_2_from_activate(
    reset_environ: None,
    monkeypatch: MonkeyPatch,
):
>>>>>>> ac74c10d
    with tempdir() as td:
        mkdir_p(join(td, "conda-meta"))
        deactivate_d_dir = mkdir_p(join(td, "etc", "conda", "deactivate.d"))
        deactivate_d_1 = join(deactivate_d_dir, "see-me-deactivate.sh")
        deactivate_d_2 = join(deactivate_d_dir, "dont-see-me.bat")
        touch(join(deactivate_d_1))
        touch(join(deactivate_d_2))

        activate_env_vars = join(td, PREFIX_STATE_FILE)
        with open(activate_env_vars, "w") as f:
            f.write(ENV_VARS_FILE)

        activate_pkg_env_vars_a = join(td, PACKAGE_ENV_VARS_DIR)
        mkdir_p(activate_pkg_env_vars_a)
        with open(join(activate_pkg_env_vars_a, "pkg_a.json"), "w") as f:
            f.write(PKG_A_ENV_VARS)

        old_prefix = join(td, "old")
        mkdir_p(join(old_prefix, "conda-meta"))
        activate_d_dir = mkdir_p(join(old_prefix, "etc", "conda", "activate.d"))
        activate_d_1 = join(activate_d_dir, "see-me-activate.sh")
        activate_d_2 = join(activate_d_dir, "dont-see-me.bat")
        touch(join(activate_d_1))
        touch(join(activate_d_2))

        activate_env_vars_old = join(old_prefix, PREFIX_STATE_FILE)
        with open(activate_env_vars_old, "w") as f:
            f.write(
                """
               {
                 "version": 1,
                 "env_vars": {
                   "ENV_FOUR": "roar",
                   "ENV_FIVE": "hive"
                 }
               }
           """
            )
        activate_pkg_env_vars_b = join(old_prefix, PACKAGE_ENV_VARS_DIR)
        mkdir_p(activate_pkg_env_vars_b)
        with open(join(activate_pkg_env_vars_b, "pkg_b.json"), "w") as f:
            f.write(PKG_B_ENV_VARS)

        activator = PosixActivator()
        original_path = activator.pathsep_join(
            activator._add_prefix_to_path(old_prefix)
        )
        new_path = activator.pathsep_join(activator._add_prefix_to_path(td))

        monkeypatch.setenv("CONDA_SHLVL", "2")
        monkeypatch.setenv("CONDA_PREFIX_1", old_prefix)
        monkeypatch.setenv("CONDA_PREFIX", td)
        monkeypatch.setenv("PATH", new_path)
        monkeypatch.setenv("ENV_ONE", "one")
        monkeypatch.setenv("ENV_TWO", "you")
        monkeypatch.setenv("ENV_THREE", "me")
        monkeypatch.setenv("PKG_A_ENV", "yerp")
        monkeypatch.setenv("PKG_B_ENV", "berp")

        activator = PosixActivator()
        builder = activator.build_deactivate()

        set_vars = {"PS1": get_prompt(old_prefix)}
        export_path = {"PATH": original_path}
        export_vars, unset_vars = activator.get_export_unset_vars(
            CONDA_PREFIX=old_prefix,
            CONDA_SHLVL=1,
            CONDA_DEFAULT_ENV=old_prefix,
            CONDA_PROMPT_MODIFIER=get_prompt_modifier(old_prefix),
            PKG_B_ENV="berp",
            ENV_FOUR="roar",
            ENV_FIVE="hive",
            CONDA_PREFIX_1=None,
            PKG_A_ENV=None,
            ENV_ONE=None,
            ENV_TWO=None,
            ENV_THREE=None,
            ENV_WITH_SAME_VALUE=None,
        )

        assert builder["unset_vars"] == unset_vars
        assert builder["set_vars"] == set_vars
        assert builder["export_vars"] == export_vars
        assert builder["export_path"] == export_path
        assert builder["activate_scripts"] == (activator.path_conversion(activate_d_1),)
        assert builder["deactivate_scripts"] == (
            activator.path_conversion(deactivate_d_1),
        )


def test_build_deactivate_shlvl_1(monkeypatch: MonkeyPatch):
    with tempdir() as td:
        mkdir_p(join(td, "conda-meta"))
        deactivate_d_dir = mkdir_p(join(td, "etc", "conda", "deactivate.d"))
        deactivate_d_1 = join(deactivate_d_dir, "see-me-deactivate.sh")
        deactivate_d_2 = join(deactivate_d_dir, "dont-see-me.bat")
        touch(join(deactivate_d_1))
        touch(join(deactivate_d_2))

        activate_env_vars = join(td, PREFIX_STATE_FILE)
        with open(activate_env_vars, "w") as f:
            f.write(ENV_VARS_FILE)

        write_pkg_env_vars(td)

        monkeypatch.setenv("CONDA_SHLVL", "1")
        monkeypatch.setenv("CONDA_PREFIX", td)

        activator = PosixActivator()
        original_path = tuple(activator._get_starting_path_list())
        builder = activator.build_deactivate()

        new_path = activator.pathsep_join(activator.path_conversion(original_path))
        set_vars = {"PS1": get_prompt()}
        export_vars, unset_vars = activator.get_export_unset_vars(
            CONDA_SHLVL=0,
            CONDA_PREFIX=None,
            CONDA_DEFAULT_ENV=None,
            CONDA_PROMPT_MODIFIER=None,
            PKG_A_ENV=None,
            PKG_B_ENV=None,
            ENV_ONE=None,
            ENV_TWO=None,
            ENV_THREE=None,
            ENV_WITH_SAME_VALUE=None,
        )
        assert builder["set_vars"] == set_vars
        assert builder["export_vars"] == export_vars
        assert builder["unset_vars"] == unset_vars
        assert builder["export_path"] == {"PATH": new_path}
        assert builder["activate_scripts"] == ()
        assert builder["deactivate_scripts"] == (
            activator.path_conversion(deactivate_d_1),
        )


def test_get_env_vars_big_whitespace():
    with tempdir() as td:
        STATE_FILE = join(td, PREFIX_STATE_FILE)
        mkdir_p(dirname(STATE_FILE))
        with open(STATE_FILE, "w") as f:
            f.write(
                """
                {
                  "version": 1,
                  "env_vars": {
                    "ENV_ONE": "one",
                    "ENV_TWO": "you",
                    "ENV_THREE": "me"
                  }}"""
            )
        activator = PosixActivator()
        env_vars = activator._get_environment_env_vars(td)
        assert env_vars == {"ENV_ONE": "one", "ENV_TWO": "you", "ENV_THREE": "me"}


def test_get_env_vars_empty_file(reset_environ: None):
    with tempdir() as td:
        env_var_parent_dir = join(td, "conda-meta")
        mkdir_p(env_var_parent_dir)
        activate_env_vars = join(env_var_parent_dir, "env_vars")
        with open(activate_env_vars, "w") as f:
            f.write(
                """
            """
            )
        activator = PosixActivator()
        env_vars = activator._get_environment_env_vars(td)
        assert env_vars == {}


<<<<<<< HEAD
@pytest.mark.skipif(bash_unsupported_win(), reason=bash_unsupported_win_because())
def test_build_activate_restore_unset_env_vars(monkeypatch: MonkeyPatch):
=======
@skip_unsupported_posix_path
def test_build_activate_restore_unset_env_vars(
    reset_environ: None,
    monkeypatch: MonkeyPatch,
):
>>>>>>> ac74c10d
    with tempdir() as td:
        mkdir_p(join(td, "conda-meta"))
        activate_d_dir = mkdir_p(join(td, "etc", "conda", "activate.d"))
        activate_d_1 = join(activate_d_dir, "see-me.sh")
        activate_d_2 = join(activate_d_dir, "dont-see-me.bat")
        touch(join(activate_d_1))
        touch(join(activate_d_2))

        activate_env_vars = join(td, PREFIX_STATE_FILE)
        with open(activate_env_vars, "w") as f:
            f.write(ENV_VARS_FILE)

        write_pkg_env_vars(td)

        old_prefix = "/old/prefix"
        activator = PosixActivator()
        old_path = activator.pathsep_join(activator._add_prefix_to_path(old_prefix))

        monkeypatch.setenv("CONDA_SHLVL", "1")
        monkeypatch.setenv("CONDA_PREFIX", old_prefix)
        monkeypatch.setenv("PATH", old_path)
        monkeypatch.setenv("ENV_ONE", "already_set_env_var")
        monkeypatch.setenv("ENV_WITH_SAME_VALUE", "with_same_value")

        activator = PosixActivator()
        builder = activator.build_activate(td)
        new_path = activator.pathsep_join(
            activator._replace_prefix_in_path(old_prefix, td)
        )

        assert activator.path_conversion(td) in new_path
        assert old_prefix not in new_path

        set_vars = {"PS1": get_prompt(td)}
        export_vars, unset_vars = activator.get_export_unset_vars(
            PATH=new_path,
            CONDA_PREFIX=td,
            CONDA_PREFIX_1=old_prefix,
            CONDA_SHLVL=2,
            CONDA_DEFAULT_ENV=td,
            CONDA_PROMPT_MODIFIER=(conda_prompt_modifier := get_prompt_modifier(td)),
            PKG_A_ENV="yerp",
            PKG_B_ENV="berp",
            ENV_ONE="one",
            ENV_TWO="you",
            ENV_THREE="me",
            ENV_WITH_SAME_VALUE="with_same_value",
            __CONDA_SHLVL_1_ENV_ONE="already_set_env_var",
            __CONDA_SHLVL_1_ENV_WITH_SAME_VALUE="with_same_value",
        )

        assert builder["unset_vars"] == unset_vars
        assert builder["set_vars"] == set_vars
        assert builder["export_vars"] == export_vars
        assert builder["activate_scripts"] == (activator.path_conversion(activate_d_1),)
        assert builder["deactivate_scripts"] == ()

        monkeypatch.setenv("PATH", new_path)
        monkeypatch.setenv("CONDA_PREFIX", td)
        monkeypatch.setenv("CONDA_PREFIX_1", old_prefix)
        monkeypatch.setenv("CONDA_SHLVL", 2)
        monkeypatch.setenv("CONDA_DEFAULT_ENV", td)
        monkeypatch.setenv("CONDA_PROMPT_MODIFIER", conda_prompt_modifier)
        monkeypatch.setenv("__CONDA_SHLVL_1_ENV_ONE", "already_set_env_var")
        monkeypatch.setenv("PKG_B_ENV", "berp")
        monkeypatch.setenv("PKG_A_ENV", "yerp")
        monkeypatch.setenv("ENV_ONE", "one")
        monkeypatch.setenv("ENV_TWO", "you")
        monkeypatch.setenv("ENV_THREE", "me")
        monkeypatch.setenv("ENV_WITH_SAME_VALUE", "with_same_value")

        activator = PosixActivator()
        builder = activator.build_deactivate()

        set_vars = {"PS1": get_prompt(old_prefix)}
        export_path = {"PATH": old_path}
        export_vars, unset_vars = activator.get_export_unset_vars(
            CONDA_PREFIX=old_prefix,
            CONDA_SHLVL=1,
            CONDA_DEFAULT_ENV=old_prefix,
            CONDA_PROMPT_MODIFIER=get_prompt_modifier(old_prefix),
            CONDA_PREFIX_1=None,
            PKG_A_ENV=None,
            PKG_B_ENV=None,
            ENV_ONE=None,
            ENV_TWO=None,
            ENV_THREE=None,
            ENV_WITH_SAME_VALUE=None,
        )
        export_vars["ENV_ONE"] = "already_set_env_var"
        assert builder["unset_vars"] == unset_vars
        assert builder["set_vars"] == set_vars
        assert builder["export_vars"] == export_vars
        assert builder["export_path"] == export_path
        assert builder["activate_scripts"] == ()
        assert builder["deactivate_scripts"] == ()


@pytest.fixture
def shell_wrapper_unit(path_factory: PathFactoryFixture) -> str:
    prefix = path_factory()
    history = prefix / "conda-meta" / "history"
    history.parent.mkdir(parents=True, exist_ok=True)
    history.touch()

    yield str(prefix)


def make_dot_d_files(prefix, extension):
    mkdir_p(join(prefix, "etc", "conda", "activate.d"))
    mkdir_p(join(prefix, "etc", "conda", "deactivate.d"))

    touch(join(prefix, "etc", "conda", "activate.d", "ignore.txt"))
    touch(join(prefix, "etc", "conda", "deactivate.d", "ignore.txt"))

    touch(join(prefix, "etc", "conda", "activate.d", f"activate1{extension}"))
    touch(join(prefix, "etc", "conda", "deactivate.d", f"deactivate1{extension}"))


@pytest.mark.parametrize(
    "paths",
    [
        pytest.param(None, id="None"),
        pytest.param("", id="empty string"),
        pytest.param((), id="empty tuple"),
        pytest.param("path/number/one", id="single path"),
        pytest.param(["path/number/one"], id="list with path"),
        pytest.param(("path/number/one", "path/two", "three"), id="tuple with paths"),
    ],
)
def test_native_path_to_unix(tmp_path: Path, paths: str | Iterable[str] | None):
    def assert_unix_path(path):
        return "\\" not in path and ":" not in path

    # convert all path stubs to full paths (localized to current OS)
    if not paths:
        pass
    elif isinstance(paths, str):
        paths = str(tmp_path / paths)
    else:
        paths = tuple(str(tmp_path / path) for path in paths)

    # test that we receive a unix path
    if isinstance(paths, str) and not paths:
        assert native_path_to_unix(paths) == "."
    elif not on_win:
        assert native_path_to_unix(paths) == paths
    elif paths is None:
        assert native_path_to_unix(paths) is None
    elif isinstance(paths, str):
        assert assert_unix_path(native_path_to_unix(paths))
    else:
        assert all(assert_unix_path(path) for path in native_path_to_unix(paths))


def test_posix_basic(shell_wrapper_unit: str, monkeypatch: MonkeyPatch):
    activator = PosixActivator()
    make_dot_d_files(shell_wrapper_unit, activator.script_extension)

    with captured() as c:
        rc = main_sourced("shell.posix", *activate_args, shell_wrapper_unit)
    assert not c.stderr
    assert rc == 0
    activate_data = c.stdout

    new_path_parts = activator._add_prefix_to_path(shell_wrapper_unit)
    conda_exe_export, conda_exe_unset = get_scripts_export_unset_vars(activator)

    e_activate_data = dals(
        """
    PS1='%(ps1)s'
    %(conda_exe_unset)s
    export PATH='%(new_path)s'
    export CONDA_PREFIX='%(native_prefix)s'
    export CONDA_SHLVL='1'
    export CONDA_DEFAULT_ENV='%(native_prefix)s'
    export CONDA_PROMPT_MODIFIER='%(conda_prompt_modifier)s'
    %(conda_exe_export)s
    . "%(activate1)s"
    """
    ) % {
        "native_prefix": shell_wrapper_unit,
        "new_path": activator.pathsep_join(new_path_parts),
        "sys_executable": activator.path_conversion(sys.executable),
        "activate1": activator.path_conversion(
            join(shell_wrapper_unit, "etc", "conda", "activate.d", "activate1.sh")
        ),
        "ps1": get_prompt(shell_wrapper_unit),
        "conda_prompt_modifier": get_prompt_modifier(shell_wrapper_unit),
        "conda_exe_unset": conda_exe_unset,
        "conda_exe_export": conda_exe_export,
    }
    import re

    assert activate_data == re.sub(r"\n\n+", "\n", e_activate_data)

    monkeypatch.setenv("CONDA_PREFIX", shell_wrapper_unit)
    monkeypatch.setenv("CONDA_SHLVL", "1")
    monkeypatch.setenv("PATH", os.pathsep.join((*new_path_parts, os.environ["PATH"])))

    activator = PosixActivator()
    with captured() as c:
        rc = main_sourced("shell.posix", *reactivate_args)
    assert not c.stderr
    assert rc == 0
    reactivate_data = c.stdout

    new_path_parts = activator._replace_prefix_in_path(
        shell_wrapper_unit, shell_wrapper_unit
    )
    e_reactivate_data = dals(
        """
    . "%(deactivate1)s"
    PS1='%(ps1)s'
    export PATH='%(new_path)s'
    export CONDA_SHLVL='1'
    export CONDA_PROMPT_MODIFIER='%(conda_prompt_modifier)s'
    . "%(activate1)s"
    """
    ) % {
        "activate1": activator.path_conversion(
            join(shell_wrapper_unit, "etc", "conda", "activate.d", "activate1.sh")
        ),
        "deactivate1": activator.path_conversion(
            join(
                shell_wrapper_unit,
                "etc",
                "conda",
                "deactivate.d",
                "deactivate1.sh",
            )
        ),
        "native_prefix": shell_wrapper_unit,
        "new_path": activator.pathsep_join(new_path_parts),
        "ps1": get_prompt(shell_wrapper_unit),
        "conda_prompt_modifier": get_prompt_modifier(shell_wrapper_unit),
    }
    assert reactivate_data == re.sub(r"\n\n+", "\n", e_reactivate_data)

    with captured() as c:
        rc = main_sourced("shell.posix", *deactivate_args)
    assert not c.stderr
    assert rc == 0
    deactivate_data = c.stdout

    new_path = activator.pathsep_join(
        activator._remove_prefix_from_path(shell_wrapper_unit)
    )
    (
        conda_exe_export,
        conda_exe_unset,
    ) = get_scripts_export_unset_vars(activator)

    e_deactivate_data = dals(
        """
    export PATH='%(new_path)s'
    . "%(deactivate1)s"
    %(conda_exe_unset)s
    unset CONDA_PREFIX
    unset CONDA_DEFAULT_ENV
    unset CONDA_PROMPT_MODIFIER
    PS1='%(ps1)s'
    export CONDA_SHLVL='0'
    %(conda_exe_export)s
    """
    ) % {
        "new_path": new_path,
        "deactivate1": activator.path_conversion(
            join(
                shell_wrapper_unit,
                "etc",
                "conda",
                "deactivate.d",
                "deactivate1.sh",
            )
        ),
        "ps1": get_prompt(),
        "conda_exe_unset": conda_exe_unset,
        "conda_exe_export": conda_exe_export,
    }
    assert deactivate_data == re.sub(r"\n\n+", "\n", e_deactivate_data)


@pytest.mark.skipif(not on_win, reason="cmd.exe only on Windows")
def test_cmd_exe_basic(shell_wrapper_unit: str, monkeypatch: MonkeyPatch):
    # NOTE :: We do not want dev mode here.
    context.dev = False
    activator = CmdExeActivator()
    make_dot_d_files(shell_wrapper_unit, activator.script_extension)

    with captured() as c:
        rc = main_sourced("shell.cmd.exe", "activate", shell_wrapper_unit)
    assert not c.stderr
    assert rc == 0
    activate_result = c.stdout

    with open(activate_result) as fh:
        activate_data = fh.read()
    rm_rf(activate_result)

    new_path_parts = activator._add_prefix_to_path(shell_wrapper_unit)
    conda_exe_export, conda_exe_unset = get_scripts_export_unset_vars(activator)

    e_activate_data = dals(
        """
    @SET "PATH=%(new_path)s"
    @SET "CONDA_PREFIX=%(converted_prefix)s"
    @SET "CONDA_SHLVL=1"
    @SET "CONDA_DEFAULT_ENV=%(native_prefix)s"
    @SET "CONDA_PROMPT_MODIFIER=%(conda_prompt_modifier)s"
    %(conda_exe_export)s
    @CALL "%(activate1)s"
    """
    ) % {
        "converted_prefix": activator.path_conversion(shell_wrapper_unit),
        "native_prefix": shell_wrapper_unit,
        "new_path": activator.pathsep_join(new_path_parts),
        "sys_executable": activator.path_conversion(sys.executable),
        "activate1": activator.path_conversion(
            join(shell_wrapper_unit, "etc", "conda", "activate.d", "activate1.bat")
        ),
        "conda_exe_export": conda_exe_export,
        "conda_prompt_modifier": get_prompt_modifier(shell_wrapper_unit),
    }
    assert activate_data == e_activate_data

    monkeypatch.setenv("CONDA_PREFIX", shell_wrapper_unit)
    monkeypatch.setenv("CONDA_SHLVL", "1")
    monkeypatch.setenv("PATH", os.pathsep.join((*new_path_parts, os.environ["PATH"])))

    activator = CmdExeActivator()
    with captured() as c:
        assert main_sourced("shell.cmd.exe", "reactivate") == 0
    assert not c.stderr
    reactivate_result = c.stdout

    with open(reactivate_result) as fh:
        reactivate_data = fh.read()
    rm_rf(reactivate_result)

    new_path_parts = activator._replace_prefix_in_path(
        shell_wrapper_unit, shell_wrapper_unit
    )
    assert reactivate_data == dals(
        """
    @CALL "%(deactivate1)s"
    @SET "PATH=%(new_path)s"
    @SET "CONDA_SHLVL=1"
    @SET "CONDA_PROMPT_MODIFIER=%(conda_prompt_modifier)s"
    @CALL "%(activate1)s"
    """
    ) % {
        "activate1": activator.path_conversion(
            join(
                shell_wrapper_unit,
                "etc",
                "conda",
                "activate.d",
                "activate1.bat",
            )
        ),
        "deactivate1": activator.path_conversion(
            join(
                shell_wrapper_unit,
                "etc",
                "conda",
                "deactivate.d",
                "deactivate1.bat",
            )
        ),
        "native_prefix": shell_wrapper_unit,
        "new_path": activator.pathsep_join(new_path_parts),
        "conda_prompt_modifier": get_prompt_modifier(shell_wrapper_unit),
    }

    with captured() as c:
        assert main_sourced("shell.cmd.exe", "deactivate") == 0
    assert not c.stderr
    deactivate_result = c.stdout

    with open(deactivate_result) as fh:
        deactivate_data = fh.read()
    rm_rf(deactivate_result)

    new_path = activator.pathsep_join(
        activator._remove_prefix_from_path(shell_wrapper_unit)
    )
    e_deactivate_data = dals(
        """
    @SET "PATH=%(new_path)s"
    @CALL "%(deactivate1)s"
    @SET CONDA_PREFIX=
    @SET CONDA_DEFAULT_ENV=
    @SET CONDA_PROMPT_MODIFIER=
    @SET "CONDA_SHLVL=0"
    %(conda_exe_export)s
    """
    ) % {
        "new_path": new_path,
        "deactivate1": activator.path_conversion(
            join(
                shell_wrapper_unit,
                "etc",
                "conda",
                "deactivate.d",
                "deactivate1.bat",
            )
        ),
        "conda_exe_export": conda_exe_export,
    }
    assert deactivate_data == e_deactivate_data


def test_csh_basic(shell_wrapper_unit: str, monkeypatch: MonkeyPatch):
    activator = CshActivator()
    make_dot_d_files(shell_wrapper_unit, activator.script_extension)

    with captured() as c:
        rc = main_sourced("shell.csh", *activate_args, shell_wrapper_unit)
    assert not c.stderr
    assert rc == 0
    activate_data = c.stdout

    new_path_parts = activator._add_prefix_to_path(shell_wrapper_unit)
    conda_exe_export, conda_exe_unset = get_scripts_export_unset_vars(activator)

    e_activate_data = dals(
        """
    set prompt='%(prompt)s';
    setenv PATH "%(new_path)s";
    setenv CONDA_PREFIX "%(native_prefix)s";
    setenv CONDA_SHLVL "1";
    setenv CONDA_DEFAULT_ENV "%(native_prefix)s";
    setenv CONDA_PROMPT_MODIFIER "%(conda_prompt_modifier)s";
    %(conda_exe_export)s;
    source "%(activate1)s";
    """
    ) % {
        "converted_prefix": activator.path_conversion(shell_wrapper_unit),
        "native_prefix": shell_wrapper_unit,
        "new_path": activator.pathsep_join(new_path_parts),
        "sys_executable": activator.path_conversion(sys.executable),
        "activate1": activator.path_conversion(
            join(shell_wrapper_unit, "etc", "conda", "activate.d", "activate1.csh")
        ),
        "prompt": get_prompt(shell_wrapper_unit),
        "conda_prompt_modifier": get_prompt_modifier(shell_wrapper_unit),
        "conda_exe_export": conda_exe_export,
    }
    assert activate_data == e_activate_data

    monkeypatch.setenv("CONDA_PREFIX", shell_wrapper_unit)
    monkeypatch.setenv("CONDA_SHLVL", "1")
    monkeypatch.setenv("PATH", os.pathsep.join((*new_path_parts, os.environ["PATH"])))

    activator = CshActivator()
    with captured() as c:
        rc = main_sourced("shell.csh", *reactivate_args)
    assert not c.stderr
    assert rc == 0
    reactivate_data = c.stdout

    new_path_parts = activator._replace_prefix_in_path(
        shell_wrapper_unit, shell_wrapper_unit
    )
    e_reactivate_data = dals(
        """
    source "%(deactivate1)s";
    set prompt='%(prompt)s';
    setenv PATH "%(new_path)s";
    setenv CONDA_SHLVL "1";
    setenv CONDA_PROMPT_MODIFIER "%(conda_prompt_modifier)s";
    source "%(activate1)s";
    """
    ) % {
        "prompt": get_prompt(shell_wrapper_unit),
        "conda_prompt_modifier": get_prompt_modifier(shell_wrapper_unit),
        "new_path": activator.pathsep_join(new_path_parts),
        "activate1": activator.path_conversion(
            join(
                shell_wrapper_unit,
                "etc",
                "conda",
                "activate.d",
                "activate1.csh",
            )
        ),
        "deactivate1": activator.path_conversion(
            join(
                shell_wrapper_unit,
                "etc",
                "conda",
                "deactivate.d",
                "deactivate1.csh",
            )
        ),
        "native_prefix": shell_wrapper_unit,
    }
    assert reactivate_data == e_reactivate_data
    with captured() as c:
        rc = main_sourced("shell.csh", *deactivate_args)
    assert not c.stderr
    assert rc == 0
    deactivate_data = c.stdout

    new_path = activator.pathsep_join(
        activator._remove_prefix_from_path(shell_wrapper_unit)
    )

    (
        conda_exe_export,
        conda_exe_unset,
    ) = get_scripts_export_unset_vars(activator)

    e_deactivate_data = dals(
        """
    setenv PATH "%(new_path)s";
    source "%(deactivate1)s";
    unsetenv CONDA_PREFIX;
    unsetenv CONDA_DEFAULT_ENV;
    unsetenv CONDA_PROMPT_MODIFIER;
    set prompt='%(prompt)s';
    setenv CONDA_SHLVL "0";
    %(conda_exe_export)s;
    """
    ) % {
        "new_path": new_path,
        "deactivate1": activator.path_conversion(
            join(
                shell_wrapper_unit,
                "etc",
                "conda",
                "deactivate.d",
                "deactivate1.csh",
            )
        ),
        "prompt": get_prompt(),
        "conda_exe_export": conda_exe_export,
    }
    assert deactivate_data == e_deactivate_data


def test_xonsh_basic(shell_wrapper_unit: str, monkeypatch: MonkeyPatch):
    activator = XonshActivator()
    make_dot_d_files(shell_wrapper_unit, activator.script_extension)

    with captured() as c:
        rc = main_sourced("shell.xonsh", *activate_args, shell_wrapper_unit)
    assert not c.stderr
    assert rc == 0
    activate_data = c.stdout

    new_path_parts = activator._add_prefix_to_path(shell_wrapper_unit)
    conda_exe_export, conda_exe_unset = get_scripts_export_unset_vars(activator)
    e_activate_template = dals(
        """
    $PATH = '%(new_path)s'
    $CONDA_PREFIX = '%(native_prefix)s'
    $CONDA_SHLVL = '1'
    $CONDA_DEFAULT_ENV = '%(native_prefix)s'
    $CONDA_PROMPT_MODIFIER = '%(conda_prompt_modifier)s'
    %(conda_exe_export)s
    %(sourcer)s "%(activate1)s"
    """
    )
    e_activate_info = {
        "converted_prefix": activator.path_conversion(shell_wrapper_unit),
        "native_prefix": shell_wrapper_unit,
        "new_path": activator.pathsep_join(new_path_parts),
        "sys_executable": activator.path_conversion(sys.executable),
        "conda_exe_export": conda_exe_export,
        "conda_prompt_modifier": get_prompt_modifier(shell_wrapper_unit),
    }
    if on_win:
        e_activate_info["sourcer"] = "source-cmd --suppress-skip-message"
        e_activate_info["activate1"] = activator.path_conversion(
            join(shell_wrapper_unit, "etc", "conda", "activate.d", "activate1.bat")
        )
    else:
        e_activate_info["sourcer"] = "source-bash --suppress-skip-message -n"
        e_activate_info["activate1"] = activator.path_conversion(
            join(shell_wrapper_unit, "etc", "conda", "activate.d", "activate1.sh")
        )
    e_activate_data = e_activate_template % e_activate_info
    assert activate_data == e_activate_data

    monkeypatch.setenv("CONDA_PREFIX", shell_wrapper_unit)
    monkeypatch.setenv("CONDA_SHLVL", "1")
    monkeypatch.setenv("PATH", os.pathsep.join((*new_path_parts, os.environ["PATH"])))

    activator = XonshActivator()
    with captured() as c:
        rc = main_sourced("shell.xonsh", *reactivate_args)
    assert not c.stderr
    assert rc == 0
    reactivate_data = c.stdout

    new_path_parts = activator._replace_prefix_in_path(
        shell_wrapper_unit, shell_wrapper_unit
    )
    e_reactivate_template = dals(
        """
    %(sourcer)s "%(deactivate1)s"
    $PATH = '%(new_path)s'
    $CONDA_SHLVL = '1'
    $CONDA_PROMPT_MODIFIER = '%(conda_prompt_modifier)s'
    %(sourcer)s "%(activate1)s"
    """
    )
    e_reactivate_info = {
        "new_path": activator.pathsep_join(new_path_parts),
        "native_prefix": shell_wrapper_unit,
        "conda_prompt_modifier": get_prompt_modifier(shell_wrapper_unit),
    }
    if on_win:
        e_reactivate_info["sourcer"] = "source-cmd --suppress-skip-message"
        e_reactivate_info["activate1"] = activator.path_conversion(
            join(shell_wrapper_unit, "etc", "conda", "activate.d", "activate1.bat")
        )
        e_reactivate_info["deactivate1"] = activator.path_conversion(
            join(
                shell_wrapper_unit,
                "etc",
                "conda",
                "deactivate.d",
                "deactivate1.bat",
            )
        )
    else:
        e_reactivate_info["sourcer"] = "source-bash --suppress-skip-message -n"
        e_reactivate_info["activate1"] = activator.path_conversion(
            join(shell_wrapper_unit, "etc", "conda", "activate.d", "activate1.sh")
        )
        e_reactivate_info["deactivate1"] = activator.path_conversion(
            join(shell_wrapper_unit, "etc", "conda", "deactivate.d", "deactivate1.sh")
        )
    e_reactivate_data = e_reactivate_template % e_reactivate_info
    assert reactivate_data == e_reactivate_data

    with captured() as c:
        rc = main_sourced("shell.xonsh", *deactivate_args)
    assert not c.stderr
    assert rc == 0
    deactivate_data = c.stdout

    new_path = activator.pathsep_join(
        activator._remove_prefix_from_path(shell_wrapper_unit)
    )
    (
        conda_exe_export,
        conda_exe_unset,
    ) = get_scripts_export_unset_vars(activator)
    e_deactivate_template = dals(
        """
    $PATH = '%(new_path)s'
    %(sourcer)s "%(deactivate1)s"
    del $CONDA_PREFIX
    del $CONDA_DEFAULT_ENV
    del $CONDA_PROMPT_MODIFIER
    $CONDA_SHLVL = '0'
    %(conda_exe_export)s
    """
    )
    e_deactivate_info = {
        "new_path": new_path,
        "conda_exe_export": conda_exe_export,
    }
    if on_win:
        e_deactivate_info["sourcer"] = "source-cmd --suppress-skip-message"
        e_deactivate_info["deactivate1"] = activator.path_conversion(
            join(
                shell_wrapper_unit,
                "etc",
                "conda",
                "deactivate.d",
                "deactivate1.bat",
            )
        )
    else:
        e_deactivate_info["sourcer"] = "source-bash --suppress-skip-message -n"
        e_deactivate_info["deactivate1"] = activator.path_conversion(
            join(shell_wrapper_unit, "etc", "conda", "deactivate.d", "deactivate1.sh")
        )
    e_deactivate_data = e_deactivate_template % e_deactivate_info
    assert deactivate_data == e_deactivate_data


def test_fish_basic(shell_wrapper_unit: str, monkeypatch: MonkeyPatch):
    activator = FishActivator()
    make_dot_d_files(shell_wrapper_unit, activator.script_extension)

    with captured() as c:
        rc = main_sourced("shell.fish", *activate_args, shell_wrapper_unit)
    assert not c.stderr
    assert rc == 0
    activate_data = c.stdout

    new_path_parts = activator._add_prefix_to_path(shell_wrapper_unit)
    conda_exe_export, conda_exe_unset = get_scripts_export_unset_vars(activator)
    e_activate_data = dals(
        """
    set -gx PATH "%(new_path)s";
    set -gx CONDA_PREFIX "%(native_prefix)s";
    set -gx CONDA_SHLVL "1";
    set -gx CONDA_DEFAULT_ENV "%(native_prefix)s";
    set -gx CONDA_PROMPT_MODIFIER "%(conda_prompt_modifier)s";
    %(conda_exe_export)s;
    source "%(activate1)s";
    """
    ) % {
        "converted_prefix": activator.path_conversion(shell_wrapper_unit),
        "native_prefix": shell_wrapper_unit,
        "new_path": activator.pathsep_join(new_path_parts),
        "sys_executable": activator.path_conversion(sys.executable),
        "activate1": activator.path_conversion(
            join(shell_wrapper_unit, "etc", "conda", "activate.d", "activate1.fish")
        ),
        "conda_exe_export": conda_exe_export,
        "conda_prompt_modifier": get_prompt_modifier(shell_wrapper_unit),
    }
    assert activate_data == e_activate_data

    monkeypatch.setenv("CONDA_PREFIX", shell_wrapper_unit)
    monkeypatch.setenv("CONDA_SHLVL", "1")
    monkeypatch.setenv("PATH", os.pathsep.join((*new_path_parts, os.environ["PATH"])))

    activator = FishActivator()
    with captured() as c:
        rc = main_sourced("shell.fish", *reactivate_args)
    assert not c.stderr
    assert rc == 0
    reactivate_data = c.stdout

    new_path_parts = activator._replace_prefix_in_path(
        shell_wrapper_unit, shell_wrapper_unit
    )
    e_reactivate_data = dals(
        """
    source "%(deactivate1)s";
    set -gx PATH "%(new_path)s";
    set -gx CONDA_SHLVL "1";
    set -gx CONDA_PROMPT_MODIFIER "%(conda_prompt_modifier)s";
    source "%(activate1)s";
    """
    ) % {
        "new_path": activator.pathsep_join(new_path_parts),
        "activate1": activator.path_conversion(
            join(
                shell_wrapper_unit,
                "etc",
                "conda",
                "activate.d",
                "activate1.fish",
            )
        ),
        "deactivate1": activator.path_conversion(
            join(
                shell_wrapper_unit,
                "etc",
                "conda",
                "deactivate.d",
                "deactivate1.fish",
            )
        ),
        "native_prefix": shell_wrapper_unit,
        "conda_prompt_modifier": get_prompt_modifier(shell_wrapper_unit),
    }
    assert reactivate_data == e_reactivate_data

    with captured() as c:
        rc = main_sourced("shell.fish", *deactivate_args)
    assert not c.stderr
    assert rc == 0
    deactivate_data = c.stdout

    new_path = activator.pathsep_join(
        activator._remove_prefix_from_path(shell_wrapper_unit)
    )
    (
        conda_exe_export,
        conda_exe_unset,
    ) = get_scripts_export_unset_vars(activator)
    e_deactivate_data = dals(
        """
    set -gx PATH "%(new_path)s";
    source "%(deactivate1)s";
    set -e CONDA_PREFIX;
    set -e CONDA_DEFAULT_ENV;
    set -e CONDA_PROMPT_MODIFIER;
    set -gx CONDA_SHLVL "0";
    %(conda_exe_export)s;
    """
    ) % {
        "new_path": new_path,
        "deactivate1": activator.path_conversion(
            join(
                shell_wrapper_unit,
                "etc",
                "conda",
                "deactivate.d",
                "deactivate1.fish",
            )
        ),
        "conda_exe_export": conda_exe_export,
    }
    assert deactivate_data == e_deactivate_data


def test_powershell_basic(shell_wrapper_unit: str, monkeypatch: MonkeyPatch):
    activator = PowerShellActivator()
    make_dot_d_files(shell_wrapper_unit, activator.script_extension)

    with captured() as c:
        rc = main_sourced("shell.powershell", *activate_args, shell_wrapper_unit)
    assert not c.stderr
    assert rc == 0
    activate_data = c.stdout

    new_path_parts = activator._add_prefix_to_path(shell_wrapper_unit)
    conda_exe_export, conda_exe_unset = get_scripts_export_unset_vars(activator)
    e_activate_data = dals(
        """
    $Env:PATH = "%(new_path)s"
    $Env:CONDA_PREFIX = "%(prefix)s"
    $Env:CONDA_SHLVL = "1"
    $Env:CONDA_DEFAULT_ENV = "%(prefix)s"
    $Env:CONDA_PROMPT_MODIFIER = "%(conda_prompt_modifier)s"
    %(conda_exe_export)s
    . "%(activate1)s"
    """
    ) % {
        "prefix": shell_wrapper_unit,
        "new_path": activator.pathsep_join(new_path_parts),
        "sys_executable": sys.executable,
        "activate1": join(
            shell_wrapper_unit, "etc", "conda", "activate.d", "activate1.ps1"
        ),
        "conda_exe_export": conda_exe_export,
        "conda_prompt_modifier": get_prompt_modifier(shell_wrapper_unit),
    }
    assert activate_data == e_activate_data

    monkeypatch.setenv("CONDA_PREFIX", shell_wrapper_unit)
    monkeypatch.setenv("CONDA_SHLVL", "1")
    monkeypatch.setenv("PATH", os.pathsep.join((*new_path_parts, os.environ["PATH"])))

    activator = PowerShellActivator()
    with captured() as c:
        rc = main_sourced("shell.powershell", *reactivate_args)
    assert not c.stderr
    assert rc == 0
    reactivate_data = c.stdout

    new_path_parts = activator._replace_prefix_in_path(
        shell_wrapper_unit, shell_wrapper_unit
    )
    assert reactivate_data == dals(
        """
    . "%(deactivate1)s"
    $Env:PATH = "%(new_path)s"
    $Env:CONDA_SHLVL = "1"
    $Env:CONDA_PROMPT_MODIFIER = "%(conda_prompt_modifier)s"
    . "%(activate1)s"
    """
    ) % {
        "activate1": join(
            shell_wrapper_unit, "etc", "conda", "activate.d", "activate1.ps1"
        ),
        "deactivate1": join(
            shell_wrapper_unit,
            "etc",
            "conda",
            "deactivate.d",
            "deactivate1.ps1",
        ),
        "prefix": shell_wrapper_unit,
        "new_path": activator.pathsep_join(new_path_parts),
        "conda_prompt_modifier": get_prompt_modifier(shell_wrapper_unit),
    }

    with captured() as c:
        rc = main_sourced("shell.powershell", *deactivate_args)
    assert not c.stderr
    assert rc == 0
    deactivate_data = c.stdout

    new_path = activator.pathsep_join(
        activator._remove_prefix_from_path(shell_wrapper_unit)
    )

    assert deactivate_data == dals(
        """
    $Env:PATH = "%(new_path)s"
    . "%(deactivate1)s"
    $Env:CONDA_PREFIX = ""
    $Env:CONDA_DEFAULT_ENV = ""
    $Env:CONDA_PROMPT_MODIFIER = ""
    $Env:CONDA_SHLVL = "0"
    %(conda_exe_export)s
    """
    ) % {
        "new_path": new_path,
        "deactivate1": join(
            shell_wrapper_unit,
            "etc",
            "conda",
            "deactivate.d",
            "deactivate1.ps1",
        ),
        "conda_exe_export": conda_exe_export,
    }


def test_unicode(shell_wrapper_unit: str, monkeypatch: MonkeyPatch):
    monkeypatch.setenv("PS1", "%{\xc2\xbb".encode())

    # use a file as output stream to simulate PY2 default stdout
    with tempdir() as td:
        with open(join(td, "stdout"), "w") as stdout:
            with captured(stdout=stdout):
                main_sourced("shell.posix", *activate_args, shell_wrapper_unit)


def test_json_basic(shell_wrapper_unit: str, monkeypatch: MonkeyPatch):
    activator = _build_activator_cls("posix+json")()
    make_dot_d_files(shell_wrapper_unit, activator.script_extension)

    with captured() as c:
        rc = main_sourced("shell.posix+json", *activate_args, shell_wrapper_unit)
    assert not c.stderr
    assert rc == 0
    activate_data = c.stdout

    new_path_parts = activator._add_prefix_to_path(shell_wrapper_unit)
    export_vars, unset_vars = activator.get_export_unset_vars(
        CONDA_PREFIX=shell_wrapper_unit,
        CONDA_SHLVL=1,
        CONDA_DEFAULT_ENV=shell_wrapper_unit,
        CONDA_PROMPT_MODIFIER=get_prompt_modifier(shell_wrapper_unit),
    )
    e_activate_data = {
        "path": {"PATH": list(new_path_parts)},
        "vars": {
            "export": export_vars,
            "set": {"PS1": get_prompt(shell_wrapper_unit)},
            "unset": unset_vars,
        },
        "scripts": {
            "activate": [
                activator.path_conversion(
                    join(
                        shell_wrapper_unit, "etc", "conda", "activate.d", "activate1.sh"
                    )
                ),
            ],
            "deactivate": [],
        },
    }
    assert json.loads(activate_data) == e_activate_data

    monkeypatch.setenv("CONDA_PREFIX", shell_wrapper_unit)
    monkeypatch.setenv("CONDA_SHLVL", "1")
    monkeypatch.setenv("PATH", os.pathsep.join((*new_path_parts, os.environ["PATH"])))

    activator = _build_activator_cls("posix+json")()
    with captured() as c:
        rc = main_sourced("shell.posix+json", *reactivate_args)
    assert not c.stderr
    assert rc == 0
    reactivate_data = c.stdout

    new_path_parts = activator._replace_prefix_in_path(
        shell_wrapper_unit, shell_wrapper_unit
    )
    e_reactivate_data = {
        "path": {"PATH": list(new_path_parts)},
        "vars": {
            "export": {
                "CONDA_SHLVL": 1,
                "CONDA_PROMPT_MODIFIER": get_prompt_modifier(shell_wrapper_unit),
            },
            "set": {"PS1": get_prompt(shell_wrapper_unit)},
            "unset": [],
        },
        "scripts": {
            "activate": [
                activator.path_conversion(
                    join(
                        shell_wrapper_unit,
                        "etc",
                        "conda",
                        "activate.d",
                        "activate1.sh",
                    )
                ),
            ],
            "deactivate": [
                activator.path_conversion(
                    join(
                        shell_wrapper_unit,
                        "etc",
                        "conda",
                        "deactivate.d",
                        "deactivate1.sh",
                    )
                ),
            ],
        },
    }
    assert json.loads(reactivate_data) == e_reactivate_data

    with captured() as c:
        rc = main_sourced("shell.posix+json", *deactivate_args)
    assert not c.stderr
    assert rc == 0
    deactivate_data = c.stdout

    new_path = activator.pathsep_join(
        activator._remove_prefix_from_path(shell_wrapper_unit)
    )
    export_vars, unset_vars = activator.get_export_unset_vars(
        CONDA_SHLVL=0,
        CONDA_PREFIX=None,
        CONDA_DEFAULT_ENV=None,
        CONDA_PROMPT_MODIFIER=None,
    )
    e_deactivate_data = {
        "path": {"PATH": list(new_path)},
        "vars": {
            "export": export_vars,
            "set": {"PS1": get_prompt()},
            "unset": unset_vars,
        },
        "scripts": {
            "activate": [],
            "deactivate": [
                activator.path_conversion(
                    join(
                        shell_wrapper_unit,
                        "etc",
                        "conda",
                        "deactivate.d",
                        "deactivate1.sh",
                    )
                ),
            ],
        },
    }
    assert json.loads(deactivate_data) == e_deactivate_data


class InteractiveShellType(type):
    EXE = quote_for_shell(native_path_to_unix(sys.executable))
    SHELLS: dict[str, dict] = {
        "posix": {
            "activator": "posix",
            "init_command": (
                f'eval "$({EXE} -m conda shell.posix hook {dev_arg})" '
                # want CONDA_SHLVL=0 before running tests so deactivate any active environments
                # since we do not know how many environments have been activated by the user/CI
                # just to be safe deactivate a few times
                "&& conda deactivate "
                "&& conda deactivate "
                "&& conda deactivate "
                "&& conda deactivate"
            ),
            "print_env_var": 'echo "$%s"',
        },
        "bash": {
            # MSYS2's login scripts handle mounting the filesystem. Without it, /c is /cygdrive.
            "args": ("-l",) if on_win else (),
            "base_shell": "posix",  # inheritance implemented in __init__
        },
        "dash": {"base_shell": "posix"},
        "zsh": {"base_shell": "posix"},
        # It should be noted here that we use the latest hook with whatever conda.exe is installed
        # in sys.prefix (and we will activate all of those PATH entries).  We will set PYTHONPATH
        # though, so there is that.  What I'm getting at is that this is a huge mixup and a mess.
        "cmd.exe": {
            "activator": "cmd.exe",
            # For non-dev-mode you'd have:
            #            'init_command': 'set "CONDA_SHLVL=" '
            #                            '&& @CALL {}\\shell\\condabin\\conda_hook.bat {} '
            #                            '&& set CONDA_EXE={}'
            #                            '&& set _CE_M='
            #                            '&& set _CE_CONDA='
            #                            .format(CONDA_PACKAGE_ROOT, dev_arg,
            #                                    join(sys.prefix, "Scripts", "conda.exe")),
            "init_command": (
                '@SET "CONDA_SHLVL=" '
                f"&& @CALL {CONDA_PACKAGE_ROOT}\\shell\\condabin\\conda_hook.bat {dev_arg} "
                f'&& @SET "CONDA_EXE={sys.executable}" '
                '&& @SET "_CE_M=-m" '
                '&& @SET "_CE_CONDA=conda"'
            ),
            "print_env_var": "@ECHO %%%s%%",
        },
        "csh": {
            "activator": "csh",
            # Trying to use -x with `tcsh` on `macOS` results in some problems:
            # This error from `PyCharm`:
            # BrokenPipeError: [Errno 32] Broken pipe (writing to self.proc.stdin).
            # .. and this one from the `macOS` terminal:
            # pexpect.exceptions.EOF: End Of File (EOF).
            # 'args': ('-x',),
            "init_command": (
                f'set _CONDA_EXE="{CONDA_PACKAGE_ROOT}/shell/bin/conda"; '
                f"source {CONDA_PACKAGE_ROOT}/shell/etc/profile.d/conda.csh;"
            ),
            "print_env_var": 'echo "$%s"',
        },
        "tcsh": {"base_shell": "csh"},
        "fish": {
            "activator": "fish",
            "init_command": f"eval ({EXE} -m conda shell.fish hook {dev_arg})",
            "print_env_var": "echo $%s",
        },
        # We don't know if the PowerShell executable is called
        # powershell, pwsh, or pwsh-preview.
        "powershell": {
            "activator": "powershell",
            "args": ("-NoProfile", "-NoLogo"),
            "init_command": (
                f"{sys.executable} -m conda shell.powershell hook --dev "
                "| Out-String "
                "| Invoke-Expression "
                # want CONDA_SHLVL=0 before running tests so deactivate any active environments
                # since we do not know how many environments have been activated by the user/CI
                # just to be safe deactivate a few times
                "; conda deactivate "
                "; conda deactivate "
                "; conda deactivate "
                "; conda deactivate"
            ),
            "print_env_var": "$Env:%s",
            "exit_cmd": "exit",
        },
        "pwsh": {"base_shell": "powershell"},
        "pwsh-preview": {"base_shell": "powershell"},
    }

    def __call__(self, shell_name: str):
        return super().__call__(
            shell_name,
            **{
                **self.SHELLS.get(self.SHELLS[shell_name].get("base_shell"), {}),
                **self.SHELLS[shell_name],
            },
        )


class InteractiveShell(metaclass=InteractiveShellType):
    def __init__(
        self,
        shell_name: str,
        *,
        activator: str,
        args: Iterable[str] = (),
        init_command: str,
        print_env_var: str,
        exit_cmd: str | None = None,
        base_shell: str | None = None,  # ignored
    ):
        self.shell_name = shell_name
        assert (path := which(shell_name))
        self.shell_exe = quote_for_shell(path, *args)
        self.shell_dir = dirname(path)

        self.activator = activator_map[activator]()
        self.args = args
        self.init_command = init_command
        self.print_env_var = print_env_var
        self.exit_cmd = exit_cmd

    def __enter__(self):
        from pexpect.popen_spawn import PopenSpawn

        self.p = PopenSpawn(
            self.shell_exe,
            timeout=30,
            maxread=5000,
            searchwindowsize=None,
            logfile=sys.stdout,
            cwd=os.getcwd(),
            env={
                **os.environ,
                "CONDA_AUTO_ACTIVATE_BASE": "false",
                "CONDA_AUTO_STACK": "0",
                "CONDA_CHANGEPS1": "true",
                # "CONDA_ENV_PROMPT": "({default_env}) ",
                "PYTHONPATH": self.path_conversion(CONDA_SOURCE_ROOT),
                "PATH": self.activator.pathsep_join(
                    self.path_conversion(
                        (
                            *self.activator._get_starting_path_list(),
                            self.shell_dir,
                        )
                    )
                ),
                # ensure PATH is shared with any msys2 bash shell, rather than starting fresh
                "MSYS2_PATH_TYPE": "inherit",
                "CHERE_INVOKING": "1",
            },
            encoding="utf-8",
            codec_errors="strict",
        )

        if self.init_command:
            self.p.sendline(self.init_command)

        self.clear()

        return self

    def __exit__(self, exc_type, exc_val, exc_tb):
        if exc_type is not None:
            print(f"Exception encountered: ({exc_type}) {exc_val}", file=sys.stderr)

        if self.p:
            if self.exit_cmd:
                self.sendline(self.exit_cmd)

            self.p.kill(SIGINT)

    def sendline(self, *args, **kwargs):
        return self.p.sendline(*args, **kwargs)

    def expect(self, *args, **kwargs):
        try:
            return self.p.expect(*args, **kwargs)
        except Exception:
            print(f"{self.p.before=}", file=sys.stderr)
            print(f"{self.p.after=}", file=sys.stderr)
            raise

    def expect_exact(self, *args, **kwargs):
        try:
            return self.p.expect_exact(*args, **kwargs)
        except Exception:
            print(f"{self.p.before=}", file=sys.stderr)
            print(f"{self.p.after=}", file=sys.stderr)
            raise

    def assert_env_var(self, env_var, value, use_exact=False):
        # value is actually a regex
        self.sendline(self.print_env_var % env_var)
        if use_exact:
            self.expect_exact(value)
            self.clear()
        else:
            self.expect(rf"{value}\r?\n")

    def get_env_var(self, env_var, default=None):
        self.sendline(self.print_env_var % env_var)
        if self.shell_name == "cmd.exe":
            self.expect(rf"@ECHO %{env_var}%\r?\n([^\r\n]*)\r?\n")
        elif self.shell_name in ("powershell", "pwsh"):
            self.expect(rf"\$Env:{env_var}\r?\n([^\r\n]*)\r?\n")
        else:
            marker = f"get_env_var-{uuid4().hex}"
            self.sendline(f"echo {marker}")
            self.expect(rf"([^\r\n]*)\r?\n{marker}\r?\n")

        value = self.p.match.group(1)
        return default if value is None else value

    def clear(self) -> None:
        marker = f"clear-{uuid4().hex}"
        self.sendline(f"echo {marker}")
        self.expect(rf"{marker}\r?\n")

    def path_conversion(self, *args, **kwargs):
        return self.activator.path_conversion(*args, **kwargs)


def which_powershell():
    r"""
    Since we don't know whether PowerShell is installed as powershell, pwsh, or pwsh-preview,
    it's helpful to have a utility function that returns the name of the best PowerShell
    executable available, or `None` if there's no PowerShell installed.

    If PowerShell is found, this function returns both the kind of PowerShell install
    found and a path to its main executable.
    E.g.: ('pwsh', r'C:\Program Files\PowerShell\6.0.2\pwsh.exe)
    """
    if on_win:
        posh = which("powershell.exe")
        if posh:
            return "powershell", posh

    posh = which("pwsh")
    if posh:
        return "pwsh", posh

    posh = which("pwsh-preview")
    if posh:
        return "pwsh-preview", posh


@pytest.fixture
def shell_wrapper_integration(path_factory: PathFactoryFixture) -> tuple[str, str, str]:
    prefix = path_factory(
        prefix=uuid4().hex[:4], name=SPACER_CHARACTER, suffix=uuid4().hex[:4]
    )
    history = prefix / "conda-meta" / "history"
    history.parent.mkdir(parents=True, exist_ok=True)
    history.touch()

    prefix2 = prefix / "envs" / "charizard"
    history2 = prefix2 / "conda-meta" / "history"
    history2.parent.mkdir(parents=True, exist_ok=True)
    history2.touch()

    prefix3 = prefix / "envs" / "venusaur"
    history3 = prefix3 / "conda-meta" / "history"
    history3.parent.mkdir(parents=True, exist_ok=True)
    history3.touch()

    yield str(prefix), str(prefix2), str(prefix3)


def basic_posix(shell, prefix, prefix2, prefix3):
    if shell.shell_name in ("zsh", "dash"):
        conda_is_a_function = "conda is a shell function"
    else:
        conda_is_a_function = "conda is a function"

    case = str.lower if on_win else str

    activate = f" activate {dev_arg} "
    deactivate = f" deactivate {dev_arg} "
    install = f" install {dev_arg} "

    num_paths_added = len(tuple(shell.activator._get_path_dirs(prefix)))
    prefix_p = shell.path_conversion(prefix)
    prefix2_p = shell.path_conversion(prefix2)
    shell.path_conversion(prefix3)

    PATH0 = shell.get_env_var("PATH", "")
    assert any(path.endswith("condabin") for path in PATH0.split(":"))

    shell.assert_env_var("CONDA_SHLVL", "0")
    # Remove sys.prefix from PATH. It interferes with path entry count tests.
    # We can no longer check this since we'll replace e.g. between 1 and N path
    # entries with N of them in _replace_prefix_in_path() now. It is debatable
    # whether it should be here at all too.
    if PATH0.startswith(shell.path_conversion(sys.prefix) + ":"):
        PATH0 = PATH0[len(shell.path_conversion(sys.prefix)) + 1 :]
        shell.sendline(f'export PATH="{PATH0}"')
        PATH0 = shell.get_env_var("PATH", "")
    shell.sendline("type conda")
    shell.expect(conda_is_a_function)

    _CE_M = shell.get_env_var("_CE_M")
    _CE_CONDA = shell.get_env_var("_CE_CONDA")

    shell.sendline("conda --version")
    shell.expect_exact("conda " + conda_version)

    shell.sendline("conda" + activate + "base")

    shell.sendline("type conda")
    shell.expect(conda_is_a_function)

    CONDA_EXE2 = case(shell.get_env_var("CONDA_EXE"))
    _CE_M2 = shell.get_env_var("_CE_M")

    shell.assert_env_var("PS1", "(base).*")
    shell.assert_env_var("CONDA_SHLVL", "1")
    PATH1 = shell.get_env_var("PATH", "")
    assert len(PATH0.split(":")) + num_paths_added == len(PATH1.split(":"))

    CONDA_EXE = case(shell.get_env_var("CONDA_EXE"))
    _CE_M = shell.get_env_var("_CE_M")
    _CE_CONDA = shell.get_env_var("_CE_CONDA")

    log.debug("activating ..")
    shell.sendline("conda" + activate + '"%s"' % prefix_p)

    shell.sendline("type conda")
    shell.expect(conda_is_a_function)

    CONDA_EXE2 = case(shell.get_env_var("CONDA_EXE"))
    _CE_M2 = shell.get_env_var("_CE_M")
    _CE_CONDA2 = shell.get_env_var("_CE_CONDA")
    assert CONDA_EXE == CONDA_EXE2
    assert _CE_M == _CE_M2
    assert _CE_CONDA == _CE_CONDA2

    shell.sendline("env | sort")
    # When CONDA_SHLVL==2 fails it usually means that conda activate failed. We that fails it is
    # usually because you forgot to pass `--dev` to the *previous* activate so CONDA_EXE changed
    # from python to conda, which is then found on PATH instead of using the dev sources. When it
    # goes to use this old conda to generate the activation script for the newly activated env.
    # it is running the old code (or at best, a mix of new code and old scripts).
    shell.assert_env_var("CONDA_SHLVL", "2")
    CONDA_PREFIX = shell.get_env_var("CONDA_PREFIX", "")
    # We get C: vs c: differences on Windows.
    # Also, self.prefix instead of prefix_p is deliberate (maybe unfortunate?)
    assert CONDA_PREFIX.lower() == prefix.lower()
    PATH2 = shell.get_env_var("PATH", "")
    assert len(PATH0.split(":")) + num_paths_added == len(PATH2.split(":"))

    shell.sendline("env | sort | grep CONDA")
    shell.expect("CONDA_")
    shell.sendline('echo "PATH=$PATH"')
    shell.expect("PATH=")
    shell.sendline("conda" + activate + '"%s"' % prefix2_p)
    shell.sendline("env | sort | grep CONDA")
    shell.expect("CONDA_")
    shell.sendline('echo "PATH=$PATH"')
    shell.expect("PATH=")
    shell.assert_env_var("PS1", "(charizard).*")
    shell.assert_env_var("CONDA_SHLVL", "3")
    PATH3 = shell.get_env_var("PATH")
    assert len(PATH0.split(":")) + num_paths_added == len(PATH3.split(":"))

    CONDA_EXE2 = case(shell.get_env_var("CONDA_EXE"))
    _CE_M2 = shell.get_env_var("_CE_M")
    _CE_CONDA2 = shell.get_env_var("_CE_CONDA")
    assert CONDA_EXE == CONDA_EXE2
    assert _CE_M == _CE_M2
    assert _CE_CONDA == _CE_CONDA2

    shell.sendline("conda" + install + f"-yq hdf5={HDF5_VERSION}")
    shell.expect(r"Executing transaction: ...working... done.*\n", timeout=180)
    shell.assert_env_var("?", "0", use_exact=True)

    shell.sendline("h5stat --version")
    shell.expect(rf".*h5stat: Version {HDF5_VERSION}.*")

    # TODO: assert that reactivate worked correctly

    shell.sendline("type conda")
    shell.expect(conda_is_a_function)

    shell.sendline(f"conda run {dev_arg} h5stat --version")
    shell.expect(rf".*h5stat: Version {HDF5_VERSION}.*")

    # regression test for #6840
    shell.sendline("conda" + install + "--blah")
    shell.assert_env_var("?", "2", use_exact=True)
    shell.sendline("conda list --blah")
    shell.assert_env_var("?", "2", use_exact=True)

    shell.sendline("conda" + deactivate)
    shell.assert_env_var("CONDA_SHLVL", "2")
    PATH = shell.get_env_var("PATH")
    assert len(PATH0.split(":")) + num_paths_added == len(PATH.split(":"))

    shell.sendline("conda" + deactivate)
    shell.assert_env_var("CONDA_SHLVL", "1")
    PATH = shell.get_env_var("PATH")
    assert len(PATH0.split(":")) + num_paths_added == len(PATH.split(":"))

    shell.sendline("conda" + deactivate)
    shell.assert_env_var("CONDA_SHLVL", "0")
    PATH = shell.get_env_var("PATH")
    assert len(PATH0.split(":")) == len(PATH.split(":"))
    # assert PATH0 == PATH  # cygpath may "resolve" paths

    shell.sendline(shell.print_env_var % "PS1")
    shell.clear()
    assert "CONDA_PROMPT_MODIFIER" not in str(shell.p.after)

    shell.sendline("conda" + deactivate)
    shell.assert_env_var("CONDA_SHLVL", "0")

    # When fully deactivated, CONDA_EXE, _CE_M and _CE_CONDA must be retained
    # because the conda shell scripts use them and if they are unset activation
    # is not possible.
    CONDA_EXED = case(shell.get_env_var("CONDA_EXE"))
    assert CONDA_EXED, (
        "A fully deactivated conda shell must retain CONDA_EXE (and _CE_M and _CE_CONDA in dev)\n"
        "  as the shell scripts refer to them."
    )

    PATH0 = shell.get_env_var("PATH")

    shell.sendline("conda" + activate + '"%s"' % prefix2_p)
    shell.assert_env_var("CONDA_SHLVL", "1")
    PATH1 = shell.get_env_var("PATH")
    assert len(PATH0.split(":")) + num_paths_added == len(PATH1.split(":"))

    shell.sendline("conda" + activate + '"%s" --stack' % prefix3)
    shell.assert_env_var("CONDA_SHLVL", "2")
    PATH2 = shell.get_env_var("PATH")
    assert "charizard" in PATH2
    assert "venusaur" in PATH2
    assert len(PATH0.split(":")) + num_paths_added * 2 == len(PATH2.split(":"))

    shell.sendline("conda" + activate + '"%s"' % prefix_p)
    shell.assert_env_var("CONDA_SHLVL", "3")
    PATH3 = shell.get_env_var("PATH")
    assert "charizard" in PATH3
    assert "venusaur" not in PATH3
    assert len(PATH0.split(":")) + num_paths_added * 2 == len(PATH3.split(":"))

    shell.sendline("conda" + deactivate)
    shell.assert_env_var("CONDA_SHLVL", "2")
    PATH4 = shell.get_env_var("PATH")
    assert "charizard" in PATH4
    assert "venusaur" in PATH4
    assert len(PATH4.split(":")) == len(PATH2.split(":"))
    # assert PATH4 == PATH2  # cygpath may "resolve" paths

    shell.sendline("conda" + deactivate)
    shell.assert_env_var("CONDA_SHLVL", "1")
    PATH5 = shell.get_env_var("PATH")
    assert len(PATH1.split(":")) == len(PATH5.split(":"))
    # assert PATH1 == PATH5  # cygpath may "resolve" paths

    # Test auto_stack
    shell.sendline(shell.activator.export_var_tmpl % ("CONDA_AUTO_STACK", "1"))

    shell.sendline("conda" + activate + '"%s"' % prefix3)
    shell.assert_env_var("CONDA_SHLVL", "2")
    PATH2 = shell.get_env_var("PATH")
    assert "charizard" in PATH2
    assert "venusaur" in PATH2
    assert len(PATH0.split(":")) + num_paths_added * 2 == len(PATH2.split(":"))

    shell.sendline("conda" + activate + '"%s"' % prefix_p)
    shell.assert_env_var("CONDA_SHLVL", "3")
    PATH3 = shell.get_env_var("PATH")
    assert "charizard" in PATH3
    assert "venusaur" not in PATH3
    assert len(PATH0.split(":")) + num_paths_added * 2 == len(PATH3.split(":"))


def basic_csh(shell, prefix, prefix2, prefix3):
    shell.sendline("conda --version")
    shell.expect_exact("conda " + conda_version)
    shell.assert_env_var("CONDA_SHLVL", "0")
    shell.sendline("conda activate base")
    shell.assert_env_var("prompt", "(base).*")
    shell.assert_env_var("CONDA_SHLVL", "1")
    shell.sendline('conda activate "%s"' % prefix)
    shell.assert_env_var("CONDA_SHLVL", "2")
    shell.assert_env_var("CONDA_PREFIX", prefix, True)
    shell.sendline("conda deactivate")
    shell.assert_env_var("CONDA_SHLVL", "1")
    shell.sendline("conda deactivate")
    shell.assert_env_var("CONDA_SHLVL", "0")

    assert "CONDA_PROMPT_MODIFIER" not in str(shell.p.after)

    shell.sendline("conda deactivate")
    shell.assert_env_var("CONDA_SHLVL", "0")


@pytest.mark.integration
@pytest.mark.parametrize(
    "shell_name,script",
    [
        pytest.param(
            "bash",
            basic_posix,
            marks=[
                skip_unsupported_bash,
                pytest.mark.skipif(
                    on_win, reason="Temporary skip, larger refactor necessary"
                ),
            ],
        ),
        pytest.param(
            "dash",
            basic_posix,
            marks=[
                pytest.mark.skipif(
                    not which("dash") or on_win, reason="dash not installed"
                )
            ],
        ),
        pytest.param(
            "zsh",
            basic_posix,
            marks=[pytest.mark.skipif(not which("zsh"), reason="zsh not installed")],
        ),
        pytest.param(
            "csh",
            basic_csh,
            marks=[
                pytest.mark.skipif(not which("csh"), reason="csh not installed"),
                pytest.mark.xfail(
                    reason="pure csh doesn't support argument passing to sourced scripts"
                ),
            ],
        ),
        pytest.param(
            "tcsh",
            basic_csh,
            marks=[
                pytest.mark.skipif(not which("tcsh"), reason="tcsh not installed"),
                pytest.mark.xfail(
                    reason="punting until we officially enable support for tcsh"
                ),
            ],
        ),
    ],
)
def test_basic_integration(
    shell_wrapper_integration: tuple[str, str, str],
    shell_name: str,
    script: Callable[[InteractiveShell, str, str, str], None],
):
    with InteractiveShell(shell_name) as shell:
        script(shell, *shell_wrapper_integration)


@pytest.mark.skipif(not which("fish"), reason="fish not installed")
@pytest.mark.xfail(reason="fish and pexpect don't seem to work together?")
@pytest.mark.integration
def test_fish_basic_integration(shell_wrapper_integration: tuple[str, str, str]):
    prefix, _, _ = shell_wrapper_integration

    with InteractiveShell("fish") as shell:
        shell.sendline("env | sort")
        # We should be seeing environment variable output to terminal with this line, but
        # we aren't.  Haven't experienced this problem yet with any other shell...

        shell.assert_env_var("CONDA_SHLVL", "0")
        shell.sendline("conda activate base")
        shell.assert_env_var("CONDA_SHLVL", "1")
        shell.sendline('conda activate "%s"' % prefix)
        shell.assert_env_var("CONDA_SHLVL", "2")
        shell.assert_env_var("CONDA_PREFIX", prefix, True)
        shell.sendline("conda deactivate")
        shell.assert_env_var("CONDA_SHLVL", "1")
        shell.sendline("conda deactivate")
        shell.assert_env_var("CONDA_SHLVL", "0")

        shell.sendline(shell.print_env_var % "PS1")
        shell.clear()
        assert "CONDA_PROMPT_MODIFIER" not in str(shell.p.after)

        shell.sendline("conda deactivate")
        shell.assert_env_var("CONDA_SHLVL", "0")


@pytest.mark.skipif(
    not which_powershell() or platform.machine() == "arm64",
    reason="PowerShell not installed or not supported on platform",
)
@pytest.mark.integration
def test_powershell_basic_integration(shell_wrapper_integration: tuple[str, str, str]):
    prefix, charizard, venusaur = shell_wrapper_integration

    posh_kind, posh_path = which_powershell()
    log.debug(f"## [PowerShell integration] Using {posh_path}.")
    with InteractiveShell(posh_kind) as shell:
        log.debug("## [PowerShell integration] Starting test.")
        shell.sendline("(Get-Command conda).CommandType")
        shell.expect_exact("Alias")
        shell.sendline("(Get-Command conda).Definition")
        shell.expect_exact("Invoke-Conda")
        shell.sendline("(Get-Command Invoke-Conda).Definition")

        log.debug("## [PowerShell integration] Activating.")
        shell.sendline('conda activate "%s"' % charizard)
        shell.assert_env_var("CONDA_SHLVL", "1")
        PATH = shell.get_env_var("PATH")
        assert "charizard" in PATH
        shell.sendline("conda --version")
        shell.expect_exact("conda " + conda_version)
        shell.sendline('conda activate "%s"' % prefix)
        shell.assert_env_var("CONDA_SHLVL", "2")
        shell.assert_env_var("CONDA_PREFIX", prefix, True)

        shell.sendline("conda deactivate")
        PATH = shell.get_env_var("PATH")
        assert "charizard" in PATH
        shell.sendline('conda activate -stack "%s"' % venusaur)
        PATH = shell.get_env_var("PATH")
        assert "venusaur" in PATH
        assert "charizard" in PATH

        log.debug("## [PowerShell integration] Installing.")
        shell.sendline(f"conda install -yq hdf5={HDF5_VERSION}")
        shell.expect(r"Executing transaction: ...working... done.*\n", timeout=100)
        shell.sendline("$LASTEXITCODE")
        shell.expect("0")
        # TODO: assert that reactivate worked correctly

        log.debug("## [PowerShell integration] Checking installed version.")
        shell.sendline("h5stat --version")
        shell.expect(rf".*h5stat: Version {HDF5_VERSION}.*")

        # conda run integration test
        log.debug("## [PowerShell integration] Checking conda run.")
        shell.sendline(f"conda run {dev_arg} h5stat --version")
        shell.expect(rf".*h5stat: Version {HDF5_VERSION}.*")

        log.debug("## [PowerShell integration] Deactivating")
        shell.sendline("conda deactivate")
        shell.assert_env_var("CONDA_SHLVL", "1")
        shell.sendline("conda deactivate")
        shell.assert_env_var("CONDA_SHLVL", "0")
        shell.sendline("conda deactivate")
        shell.assert_env_var("CONDA_SHLVL", "0")


@pytest.mark.skipif(
    not which_powershell() or not on_win, reason="Windows, PowerShell specific test"
)
@pytest.mark.integration
def test_powershell_PATH_management(shell_wrapper_integration: tuple[str, str, str]):
    prefix, _, _ = shell_wrapper_integration

    posh_kind, posh_path = which_powershell()
    print(f"## [PowerShell activation PATH management] Using {posh_path}.")
    with InteractiveShell(posh_kind) as shell:
        prefix = join(prefix, "envs", "test")
        print("## [PowerShell activation PATH management] Starting test.")
        shell.sendline("(Get-Command conda).CommandType")
        shell.expect_exact("Alias")
        shell.sendline("(Get-Command conda).Definition")
        shell.expect_exact("Invoke-Conda")
        shell.sendline("(Get-Command Invoke-Conda).Definition")
        shell.clear()

        shell.sendline("conda deactivate")
        shell.sendline("conda deactivate")

        PATH0 = shell.get_env_var("PATH", "")
        print(f"PATH is {PATH0.split(os.pathsep)}")
        shell.sendline("(Get-Command conda).CommandType")
        shell.expect_exact("Alias")
        shell.sendline(f'conda create -yqp "{prefix}" bzip2')
        shell.expect(r"Executing transaction: ...working... done.*\n")


@pytest.mark.skipif(not which("cmd.exe"), reason="cmd.exe not installed")
@pytest.mark.integration
def test_cmd_exe_basic_integration(shell_wrapper_integration: tuple[str, str, str]):
    prefix, charizard, _ = shell_wrapper_integration
    conda_bat = str(Path(CONDA_PACKAGE_ROOT, "shell", "condabin", "conda.bat"))

    with InteractiveShell("cmd.exe") as shell:
        shell.assert_env_var("_CE_CONDA", "conda")
        shell.assert_env_var("_CE_M", "-m")
        shell.assert_env_var("CONDA_EXE", escape(sys.executable))

        # We use 'PowerShell' here because 'where conda' returns all of them and
        # shell.expect_exact does not do what you would think it does given its name.
        shell.sendline('powershell -NoProfile -c "(Get-Command conda).Source"')
        shell.expect_exact(conda_bat)

        shell.sendline("chcp")
        shell.clear()

        PATH0 = shell.get_env_var("PATH", "").split(os.pathsep)
        log.debug(f"{PATH0=}")
        shell.sendline(f'conda activate --dev "{charizard}"')

        shell.sendline("chcp")
        shell.clear()
        shell.assert_env_var("CONDA_SHLVL", "1")

        PATH1 = shell.get_env_var("PATH", "").split(os.pathsep)
        log.debug(f"{PATH1=}")
        shell.sendline('powershell -NoProfile -c "(Get-Command conda).Source"')
        shell.expect_exact(conda_bat)

        shell.assert_env_var("_CE_CONDA", "conda")
        shell.assert_env_var("_CE_M", "-m")
        shell.assert_env_var("CONDA_EXE", escape(sys.executable))
        shell.assert_env_var("CONDA_PREFIX", charizard, True)
        PATH2 = shell.get_env_var("PATH", "").split(os.pathsep)
        log.debug(f"{PATH2=}")

        shell.sendline('powershell -NoProfile -c "(Get-Command conda -All).Source"')
        shell.expect_exact(conda_bat)

        shell.sendline(f'conda activate --dev "{prefix}"')
        shell.assert_env_var("_CE_CONDA", "conda")
        shell.assert_env_var("_CE_M", "-m")
        shell.assert_env_var("CONDA_EXE", escape(sys.executable))
        shell.assert_env_var("CONDA_SHLVL", "2")
        shell.assert_env_var("CONDA_PREFIX", prefix, True)

        # TODO: Make a dummy package and release it (somewhere?)
        #       should be a relatively light package, but also
        #       one that has activate.d or deactivate.d scripts.
        #       More imporant than size or script though, it must
        #       not require an old or incompatible version of any
        #       library critical to the correct functioning of
        #       Python (e.g. OpenSSL).
        shell.sendline(f"conda install --yes --quiet hdf5={HDF5_VERSION}")
        shell.expect(r"Executing transaction: ...working... done.*\n", timeout=100)
        shell.assert_env_var("errorlevel", "0", True)
        # TODO: assert that reactivate worked correctly

        shell.sendline("h5stat --version")
        shell.expect(rf".*h5stat: Version {HDF5_VERSION}.*")

        # conda run integration test
        shell.sendline(f"conda run {dev_arg} h5stat --version")
        shell.expect(rf".*h5stat: Version {HDF5_VERSION}.*")

        shell.sendline("conda deactivate --dev")
        shell.assert_env_var("CONDA_SHLVL", "1")
        shell.sendline("conda deactivate --dev")
        shell.assert_env_var("CONDA_SHLVL", "0")
        shell.sendline("conda deactivate --dev")
        shell.assert_env_var("CONDA_SHLVL", "0")


@skip_unsupported_bash
@pytest.mark.skipif(on_win, reason="Temporary skip, larger refactor necessary")
@pytest.mark.integration
def test_bash_activate_error(shell_wrapper_integration: tuple[str, str, str]):
    context.dev = True
    with InteractiveShell("bash") as shell:
        shell.sendline("export CONDA_SHLVL=unaffected")
        if on_win:
            shell.sendline("uname -o")
            shell.expect("(Msys|Cygwin)")
        shell.sendline("conda activate environment-not-found-doesnt-exist")
        shell.expect(
            "Could not find conda environment: environment-not-found-doesnt-exist"
        )
        shell.assert_env_var("CONDA_SHLVL", "unaffected")

        shell.sendline("conda activate -h blah blah")
        shell.expect("usage: conda activate")


@pytest.mark.skipif(not which("cmd.exe"), reason="cmd.exe not installed")
@pytest.mark.integration
def test_cmd_exe_activate_error(shell_wrapper_integration: tuple[str, str, str]):
    context.dev = True
    with InteractiveShell("cmd.exe") as shell:
        shell.sendline("set")
        shell.expect(".*")
        shell.sendline("conda activate --dev environment-not-found-doesnt-exist")
        shell.expect(
            "Could not find conda environment: environment-not-found-doesnt-exist"
        )
        shell.expect(".*")
        shell.assert_env_var("errorlevel", "1")

        shell.sendline("conda activate -h blah blah")
        shell.expect("usage: conda activate")


@skip_unsupported_bash
@pytest.mark.integration
def test_legacy_activate_deactivate_bash(
    shell_wrapper_integration: tuple[str, str, str],
):
    prefix, prefix2, prefix3 = shell_wrapper_integration

    with InteractiveShell("bash") as shell:
        CONDA_PACKAGE_ROOT_p = shell.path_conversion(CONDA_PACKAGE_ROOT)
        prefix2_p = shell.path_conversion(prefix2)
        prefix3_p = shell.path_conversion(prefix3)
        shell.sendline("export _CONDA_ROOT='%s/shell'" % CONDA_PACKAGE_ROOT_p)
        shell.sendline(
            f'source "${{_CONDA_ROOT}}/bin/activate" {dev_arg} "{prefix2_p}"'
        )
        PATH0 = shell.get_env_var("PATH")
        assert "charizard" in PATH0

        shell.sendline("type conda")
        shell.expect("conda is a function")

        shell.sendline("conda --version")
        shell.expect_exact("conda " + conda_version)

        shell.sendline(
            f'source "${{_CONDA_ROOT}}/bin/activate" {dev_arg} "{prefix3_p}"'
        )

        PATH1 = shell.get_env_var("PATH")
        assert "venusaur" in PATH1

        shell.sendline('source "${_CONDA_ROOT}/bin/deactivate"')
        PATH2 = shell.get_env_var("PATH")
        assert "charizard" in PATH2

        shell.sendline('source "${_CONDA_ROOT}/bin/deactivate"')
        shell.assert_env_var("CONDA_SHLVL", "0")


@pytest.mark.skipif(not which("cmd.exe"), reason="cmd.exe not installed")
@pytest.mark.integration
def test_legacy_activate_deactivate_cmd_exe(
    shell_wrapper_integration: tuple[str, str, str],
):
    prefix, prefix2, prefix3 = shell_wrapper_integration

    with InteractiveShell("cmd.exe") as shell:
        shell.sendline("echo off")

        conda__ce_conda = shell.get_env_var("_CE_CONDA")
        assert conda__ce_conda == "conda"

        PATH = "%s\\shell\\Scripts;%%PATH%%" % CONDA_PACKAGE_ROOT

        shell.sendline("SET PATH=" + PATH)

        shell.sendline('activate --dev "%s"' % prefix2)
        shell.clear()

        conda_shlvl = shell.get_env_var("CONDA_SHLVL")
        assert conda_shlvl == "1", conda_shlvl

        PATH = shell.get_env_var("PATH")
        assert "charizard" in PATH

        conda__ce_conda = shell.get_env_var("_CE_CONDA")
        assert conda__ce_conda == "conda"

        shell.sendline("conda --version")
        shell.expect_exact("conda " + conda_version)

        shell.sendline('activate.bat --dev "%s"' % prefix3)
        PATH = shell.get_env_var("PATH")
        assert "venusaur" in PATH

        shell.sendline("deactivate.bat --dev")
        PATH = shell.get_env_var("PATH")
        assert "charizard" in PATH

        shell.sendline("deactivate --dev")
        conda_shlvl = shell.get_env_var("CONDA_SHLVL")
        assert conda_shlvl == "0", conda_shlvl


@pytest.fixture(scope="module")
def prefix():
    tempdirdir = gettempdir()

    root_dirname = str(uuid4())[:4] + SPACER_CHARACTER + str(uuid4())[:4]
    root = join(tempdirdir, root_dirname)
    mkdir_p(join(root, "conda-meta"))
    assert isdir(root)
    touch(join(root, "conda-meta", "history"))

    prefix = join(root, "envs", "charizard")
    mkdir_p(join(prefix, "conda-meta"))
    touch(join(prefix, "conda-meta", "history"))

    yield prefix

    rm_rf(root)


@pytest.mark.integration
@pytest.mark.parametrize(
    ["shell"],
    [
        pytest.param(
            "bash",
            marks=skip_unsupported_bash,
        ),
        pytest.param(
            "cmd.exe",
            marks=pytest.mark.skipif(
                not which("cmd.exe"), reason="cmd.exe not installed"
            ),
        ),
    ],
)
def test_activate_deactivate_modify_path(
    test_recipes_channel: Path,
    shell,
    prefix,
    conda_cli: CondaCLIFixture,
):
    original_path = os.environ.get("PATH")
    conda_cli(
        "install",
        *("--prefix", prefix),
        "activate_deactivate_package",
        "--yes",
    )

    with InteractiveShell(shell) as sh:
        sh.sendline('conda activate "%s"' % prefix)
        activated_env_path = sh.get_env_var("PATH")
        sh.sendline("conda deactivate")

    assert "teststringfromactivate/bin/test" in activated_env_path
    assert original_path == os.environ.get("PATH")


@pytest.fixture
def create_stackable_envs(tmp_env: TmpEnvFixture):
    # generate stackable environments, two with curl and one without curl
    which = f"{'where' if on_win else 'which -a'} curl"

    class Env:
        def __init__(self, prefix=None, paths=None):
            self.prefix = Path(prefix) if prefix else None

            if not paths:
                if on_win:
                    path = self.prefix / "Library" / "bin" / "curl.exe"
                else:
                    path = self.prefix / "bin" / "curl"

                paths = (path,) if path.exists() else ()
            self.paths = paths

    sys = _run_command(
        "conda config --set auto_activate_base false",
        which,
    )

    with tmp_env("curl") as base, tmp_env("curl") as haspkg, tmp_env() as notpkg:
        yield (
            which,
            {
                "sys": Env(paths=sys),
                "base": Env(prefix=base),
                "has": Env(prefix=haspkg),
                "not": Env(prefix=notpkg),
            },
        )


def _run_command(*lines):
    # create a custom run command since this is specific to the shell integration
    if on_win:
        join = " && ".join
        source = f"{Path(context.root_prefix, 'condabin', 'conda_hook.bat')}"
    else:
        join = "\n".join
        source = f". {Path(context.root_prefix, 'etc', 'profile.d', 'conda.sh')}"

    marker = uuid4().hex
    script = join((source, *(["conda deactivate"] * 5), f"echo {marker}", *lines))
    output = check_output(script, shell=True).decode().splitlines()
    output = list(map(str.strip, output))
    output = output[output.index(marker) + 1 :]  # trim setup output

    return [Path(path) for path in filter(None, output)]


# see https://github.com/conda/conda/pull/11257#issuecomment-1050531320
@pytest.mark.integration
@pytest.mark.parametrize(
    ("auto_stack", "stack", "run", "expected"),
    [
        # no environments activated
        (0, "", "base", "base,sys"),
        (0, "", "has", "has,sys"),
        (0, "", "not", "sys"),
        # one environment activated, no stacking
        (0, "base", "base", "base,sys"),
        (0, "base", "has", "has,sys"),
        (0, "base", "not", "sys"),
        (0, "has", "base", "base,sys"),
        (0, "has", "has", "has,sys"),
        (0, "has", "not", "sys"),
        (0, "not", "base", "base,sys"),
        (0, "not", "has", "has,sys"),
        (0, "not", "not", "sys"),
        # one environment activated, stacking allowed
        (5, "base", "base", "base,sys"),
        (5, "base", "has", "has,base,sys"),
        (5, "base", "not", "base,sys"),
        (5, "has", "base", "base,has,sys"),
        (5, "has", "has", "has,sys"),
        (5, "has", "not", "has,sys"),
        (5, "not", "base", "base,sys"),
        (5, "not", "has", "has,sys"),
        (5, "not", "not", "sys"),
        # two environments activated, stacking allowed
        (5, "base,has", "base", "base,has,sys" if on_win else "base,has,base,sys"),
        (5, "base,has", "has", "has,base,sys"),
        (5, "base,has", "not", "has,base,sys"),
        (5, "base,not", "base", "base,sys" if on_win else "base,base,sys"),
        (5, "base,not", "has", "has,base,sys"),
        (5, "base,not", "not", "base,sys"),
    ],
)
def test_stacking(create_stackable_envs, auto_stack, stack, run, expected):
    which, envs = create_stackable_envs
    stack = filter(None, stack.split(","))
    expected = filter(None, expected.split(","))
    expected = list(chain.from_iterable(envs[env.strip()].paths for env in expected))
    assert (
        _run_command(
            f"conda config --set auto_stack {auto_stack}",
            *(f'conda activate "{envs[env.strip()].prefix}"' for env in stack),
            f'conda run -p "{envs[run.strip()].prefix}" {which}',
        )
        == expected
    )


def test_activate_and_deactivate_for_uninitialized_env(conda_cli):
    # Call activate (with and without env argument) and check that the proper error shows up
    with pytest.raises(CondaError) as conda_error:
        conda_cli("activate")
    assert conda_error.value.message.startswith(
        "Run 'conda init' before 'conda activate'"
    )
    with pytest.raises(CondaError) as conda_error:
        conda_cli("activate", "env")
    assert conda_error.value.message.startswith(
        "Run 'conda init' before 'conda activate'"
    )

    # Call deactivate and check that the proper error shows up
    with pytest.raises(CondaError) as conda_error:
        conda_cli("deactivate")
    assert conda_error.value.message.startswith(
        "Run 'conda init' before 'conda deactivate'"
    )<|MERGE_RESOLUTION|>--- conflicted
+++ resolved
@@ -514,16 +514,8 @@
         assert builder["deactivate_scripts"] == ()
 
 
-<<<<<<< HEAD
-@pytest.mark.skipif(bash_unsupported_win(), reason=bash_unsupported_win_because())
+@skip_unsupported_posix_path
 def test_build_activate_shlvl_1(monkeypatch: MonkeyPatch):
-=======
-@skip_unsupported_posix_path
-def test_build_activate_shlvl_1(
-    reset_environ: None,
-    monkeypatch: MonkeyPatch,
-):
->>>>>>> ac74c10d
     with tempdir() as td:
         mkdir_p(join(td, "conda-meta"))
         activate_d_dir = mkdir_p(join(td, "etc", "conda", "activate.d"))
@@ -615,16 +607,8 @@
         assert builder["deactivate_scripts"] == ()
 
 
-<<<<<<< HEAD
-@pytest.mark.skipif(bash_unsupported_win(), reason=bash_unsupported_win_because())
+@skip_unsupported_posix_path
 def test_build_stack_shlvl_1(monkeypatch: MonkeyPatch):
-=======
-@skip_unsupported_posix_path
-def test_build_stack_shlvl_1(
-    reset_environ: None,
-    monkeypatch: MonkeyPatch,
-):
->>>>>>> ac74c10d
     with tempdir() as td:
         mkdir_p(join(td, "conda-meta"))
         activate_d_dir = mkdir_p(join(td, "etc", "conda", "activate.d"))
@@ -754,16 +738,8 @@
         )
 
 
-<<<<<<< HEAD
-@pytest.mark.skipif(bash_unsupported_win(), reason=bash_unsupported_win_because())
+@skip_unsupported_posix_path
 def test_build_deactivate_shlvl_2_from_stack(monkeypatch: MonkeyPatch):
-=======
-@skip_unsupported_posix_path
-def test_build_deactivate_shlvl_2_from_stack(
-    reset_environ: None,
-    monkeypatch: MonkeyPatch,
-):
->>>>>>> ac74c10d
     with tempdir() as td:
         mkdir_p(join(td, "conda-meta"))
         deactivate_d_dir = mkdir_p(join(td, "etc", "conda", "deactivate.d"))
@@ -861,16 +837,8 @@
         )
 
 
-<<<<<<< HEAD
-@pytest.mark.skipif(bash_unsupported_win(), reason=bash_unsupported_win_because())
+@skip_unsupported_posix_path
 def test_build_deactivate_shlvl_2_from_activate(monkeypatch: MonkeyPatch):
-=======
-@skip_unsupported_posix_path
-def test_build_deactivate_shlvl_2_from_activate(
-    reset_environ: None,
-    monkeypatch: MonkeyPatch,
-):
->>>>>>> ac74c10d
     with tempdir() as td:
         mkdir_p(join(td, "conda-meta"))
         deactivate_d_dir = mkdir_p(join(td, "etc", "conda", "deactivate.d"))
@@ -1042,16 +1010,8 @@
         assert env_vars == {}
 
 
-<<<<<<< HEAD
-@pytest.mark.skipif(bash_unsupported_win(), reason=bash_unsupported_win_because())
+@skip_unsupported_posix_path
 def test_build_activate_restore_unset_env_vars(monkeypatch: MonkeyPatch):
-=======
-@skip_unsupported_posix_path
-def test_build_activate_restore_unset_env_vars(
-    reset_environ: None,
-    monkeypatch: MonkeyPatch,
-):
->>>>>>> ac74c10d
     with tempdir() as td:
         mkdir_p(join(td, "conda-meta"))
         activate_d_dir = mkdir_p(join(td, "etc", "conda", "activate.d"))
