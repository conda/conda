--- conflicted
+++ resolved
@@ -14,16 +14,10 @@
 
 from conda import cli
 from conda.base.context import context, reset_context
-from conda.common.io import argv, captured, replace_log_streams
+from conda.common.io import argv, captured, captured as common_io_captured
 from conda.core.index import _supplement_index_with_features
 from conda.gateways.disk.delete import rm_rf
 from conda.gateways.disk.read import lexists
-<<<<<<< HEAD
-
-from conda.base.context import reset_context
-from conda.common.io import captured as common_io_captured, argv
-=======
->>>>>>> b6342dad
 from conda.gateways.logging import initialize_logging
 from conda.models.channel import Channel
 from conda.models.dist import Dist
@@ -40,7 +34,7 @@
 
 from contextlib import contextmanager
 
-from conda.common.compat import StringIO, iteritems
+from conda.common.compat import iteritems
 
 expected_error_prefix = 'Using Anaconda Cloud api site https://api.anaconda.org'
 def strip_expected(stderr):
