--- conflicted
+++ resolved
@@ -161,11 +161,7 @@
     def test_anaconda_nomkl(self):
         dists = r.install(['anaconda 1.5.0', 'python 2.7*', 'numpy 1.7*'])
         self.assertEqual(len(dists), 107)
-<<<<<<< HEAD
         self.assertTrue(make_record('defaults::scipy-0.12.0-np17py27_0.tar.bz2') in dists)
-=======
-        self.assertTrue(Dist('defaults::scipy-0.12.0-np17py27_0.tar.bz2') in dists)
->>>>>>> 69ae3280
 
 
 def test_pseudo_boolean():
@@ -283,15 +279,10 @@
         'numpy-1.5.1-py27_3.tar.bz2': 3,
         'numpy-1.6.2-py26_3.tar.bz2': 2,
         'numpy-1.6.2-py26_4.tar.bz2': 2,
-<<<<<<< HEAD
-        'numpy-1.6.2-py27_3.tar.bz2': 2,
-        'numpy-1.6.2-py27_4.tar.bz2': 2,
-=======
         # 'numpy-1.6.2-py26_p4.tar.bz2': 2,
         'numpy-1.6.2-py27_3.tar.bz2': 2,
         'numpy-1.6.2-py27_4.tar.bz2': 2,
         # 'numpy-1.6.2-py27_p4.tar.bz2': 2,
->>>>>>> 69ae3280
         'numpy-1.7.0-py26_0.tar.bz2': 1,
         'numpy-1.7.0-py27_0.tar.bz2': 1,
         'numpy-1.7.0-py33_0.tar.bz2': 1,
