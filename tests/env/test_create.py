--- conflicted
+++ resolved
@@ -108,19 +108,8 @@
     import shutil
     import subprocess
 
-<<<<<<< HEAD
     # Get the argh directory path
     argh_dir = Path(support_file("advanced-pip/argh"))
-=======
-    # avoid pip touching support_file paths inside source checkout
-    environment_yml = support_file_isolated(Path("advanced-pip", "environment.yml"))
-
-    stdout, stderr, _ = conda_cli(
-        *("env", "create"),
-        *("--name", env_name),
-        *("--file", str(environment_yml)),
-    )
->>>>>>> e7da0f9b
 
     # Initialize git repository in the argh directory
     subprocess.run(["git", "init"], cwd=argh_dir, check=True)
@@ -139,10 +128,13 @@
         env_name = uuid4().hex[:8]
         prefix = tmp_envs_dir / env_name
 
+        # Use support_file_isolated to avoid pip touching support_file paths inside source checkout
+        environment_yml = support_file_isolated(Path("advanced-pip", "environment.yml"))
+
         stdout, stderr, _ = conda_cli(
             *("env", "create"),
             *("--name", env_name),
-            *("--file", support_file("advanced-pip/environment.yml")),
+            *("--file", str(environment_yml)),
         )
 
         PrefixData._cache_.clear()
