--- conflicted
+++ resolved
@@ -1437,7 +1437,6 @@
 
 
 @pytest.mark.parametrize(
-<<<<<<< HEAD
     "build,version,expected_result",
     [
         (None, None, "python"),
@@ -1453,7 +1452,9 @@
     # only pass values that are not None
     kwargs = {key: value for key, value in kwargs.items() if value is not None}
     assert MatchSpec("python", **kwargs).conda_build_form() == expected_result
-=======
+
+
+@pytest.mark.parametrize(
     "input_spec,expected_output",
     [
         # Regular case with build string
@@ -1503,5 +1504,4 @@
         result = spec.conda_env_form()
         assert result == expected, (
             f"Expected {expected!r}, got {result!r} for spec {spec}"
-        )
->>>>>>> e7b992c1
+        )