--- conflicted
+++ resolved
@@ -1180,201 +1180,198 @@
         MatchSpec.merge(specs)
 
 
-<<<<<<< HEAD
-    def test_build_glob_merge(self):
-        red = {
-            "name": "my_pkg",
-            "version": "1.17.3",
-            "build": "red_habc123_3",
-            "build_number": 3,
-        }
-        blue = {**red, "build": "blue_hdef1234_3"}
-
-        no_build = MatchSpec("my_pkg=1.17.*")
-        assert no_build.match(red)
-        assert no_build.match(blue)
-
-        red_prefix = MatchSpec("my_pkg=1.17.*=red_*")
-        assert red_prefix.match(red)
-        assert not red_prefix.match(blue)
-
-        blue_prefix = MatchSpec("my_pkg=1.17.*=blue_*")
-        assert not blue_prefix.match(red)
-        assert blue_prefix.match(blue)
-
-        blue_hash_prefix = MatchSpec("my_pkg=1.17.*=blue_hdef1234_*")
-        assert not blue_hash_prefix.match(red)
-        assert blue_hash_prefix.match(blue)
-
-        red_exact = MatchSpec(f"my_pkg=1.17.*={red['build']}")
-        assert red_exact.match(red)
-        assert not red_exact.match(blue)
-
-        red_scalar_wild = MatchSpec("my_pkg=1.17.*=*red*")
-        assert red_scalar_wild.match(red)
-        assert not red_scalar_wild.match(blue)
-
-        merged, *unmergeable = MatchSpec.merge([red_scalar_wild, red_prefix])
-        assert not unmergeable
-        assert merged.match(red)
-        # resulting build is the regex intersection
-        assert merged.get("build") == "^(?=.*red.*)(?:red_.*)$"
-
-        build_tail_2 = MatchSpec("my_pkg=1.17.*=*_2")
-        build_tail_3 = MatchSpec("my_pkg=1.17.*=*_3")
-        assert build_tail_3.match(red)
-        assert build_tail_3.match(blue)
-
-        hash_build_tail_3 = MatchSpec("my_pkg=1.17.*=*_habc123_3")
-        assert hash_build_tail_3.match(red)
-        assert not hash_build_tail_3.match(blue)
-
-        merged, *unmergeable = MatchSpec.merge(
-            [
-                no_build,
-                red_prefix,
-            ]
+def test_build_glob_merge():
+    red = {
+        "name": "my_pkg",
+        "version": "1.17.3",
+        "build": "red_habc123_3",
+        "build_number": 3,
+    }
+    blue = {**red, "build": "blue_hdef1234_3"}
+
+    no_build = MatchSpec("my_pkg=1.17.*")
+    assert no_build.match(red)
+    assert no_build.match(blue)
+
+    red_prefix = MatchSpec("my_pkg=1.17.*=red_*")
+    assert red_prefix.match(red)
+    assert not red_prefix.match(blue)
+
+    blue_prefix = MatchSpec("my_pkg=1.17.*=blue_*")
+    assert not blue_prefix.match(red)
+    assert blue_prefix.match(blue)
+
+    blue_hash_prefix = MatchSpec("my_pkg=1.17.*=blue_hdef1234_*")
+    assert not blue_hash_prefix.match(red)
+    assert blue_hash_prefix.match(blue)
+
+    red_exact = MatchSpec(f"my_pkg=1.17.*={red['build']}")
+    assert red_exact.match(red)
+    assert not red_exact.match(blue)
+
+    red_scalar_wild = MatchSpec("my_pkg=1.17.*=*red*")
+    assert red_scalar_wild.match(red)
+    assert not red_scalar_wild.match(blue)
+
+    merged, *unmergeable = MatchSpec.merge([red_scalar_wild, red_prefix])
+    assert not unmergeable
+    assert merged.match(red)
+    # resulting build is the regex intersection
+    assert merged.get("build") == "^(?=.*red.*)(?:red_.*)$"
+
+    build_tail_2 = MatchSpec("my_pkg=1.17.*=*_2")
+    build_tail_3 = MatchSpec("my_pkg=1.17.*=*_3")
+    assert build_tail_3.match(red)
+    assert build_tail_3.match(blue)
+
+    hash_build_tail_3 = MatchSpec("my_pkg=1.17.*=*_habc123_3")
+    assert hash_build_tail_3.match(red)
+    assert not hash_build_tail_3.match(blue)
+
+    merged, *unmergeable = MatchSpec.merge(
+        [
+            no_build,
+            red_prefix,
+        ]
+    )
+    assert not unmergeable
+    assert merged.match(red)
+    assert not merged.match(blue)
+
+    merged, *unmergeable = MatchSpec.merge(
+        [
+            red_prefix,
+            red_exact,
+        ]
+    )
+    assert merged.get("build") == red_exact.get("build")
+    assert merged.match(red)
+    assert not merged.match(blue)
+
+    merged, *unmergeable = MatchSpec.merge(
+        [
+            red_exact,
+            red_prefix,
+        ]
+    )
+    assert merged.get("build") == red_exact.get("build")
+    assert merged.match(red)
+    assert not merged.match(blue)
+
+    # prefix + prefix, we keep the longest if compatible
+    merged, *unmergeable = MatchSpec.merge(
+        [
+            blue_prefix,
+            blue_hash_prefix,
+        ]
+    )
+    assert merged.get("build") == blue_hash_prefix.get("build")
+    assert merged.match(blue)
+    assert not merged.match(red)
+
+    # suffix + suffix, we keep the longest if compatible
+    merged, *unmergeable = MatchSpec.merge(
+        [
+            build_tail_3,
+            hash_build_tail_3,
+        ]
+    )
+    assert merged.get("build") == hash_build_tail_3.get("build")
+    assert merged.match(red)
+    assert not merged.match(blue)
+
+    merged, *unmergeable = MatchSpec.merge(
+        [
+            no_build,
+            red_prefix,
+            red_scalar_wild,
+        ]
+    )
+    assert not unmergeable
+    assert merged.match(red)
+    assert not merged.match(blue)
+
+    merged, *unmergeable = MatchSpec.merge(
+        [
+            no_build,
+            red_prefix,
+            red_scalar_wild,
+            build_tail_3,
+        ]
+    )
+    assert not unmergeable
+    assert merged.match(red)
+    assert not merged.match(blue)
+
+    # definitely-incompatible combinations
+    with pytest.raises(ValueError):
+        MatchSpec.merge([red_exact, blue_prefix])
+
+    with pytest.raises(ValueError):
+        MatchSpec.merge([blue_prefix, red_exact])
+
+    with pytest.raises(ValueError):
+        MatchSpec.merge([blue_prefix, red_prefix])
+
+    with pytest.raises(ValueError):
+        MatchSpec.merge([build_tail_2, hash_build_tail_3])
+
+def test_build_glob_merge_channel():
+    no_channel = {
+        "name": "my_pkg",
+        "version": "1.17.3",
+        "build": "pyhabc123_3",
+        "build_number": 3,
+    }
+    exact_channel = {**no_channel, "channel": "conda-forge"}
+    star_channel = {**no_channel, "channel": "conda-*"}
+    non_matching_star_channel = {**no_channel, "channel": "*-adnoc"}
+
+    merged, *unmergeable = MatchSpec.merge(
+        [MatchSpec(spec) for spec in (no_channel, exact_channel, star_channel)]
+    )
+    assert not unmergeable
+    assert merged.match(exact_channel)
+    assert merged.get("channel") == exact_channel["channel"]
+
+    with pytest.raises(ValueError):
+        MatchSpec.merge(
+            [MatchSpec(spec) for spec in (exact_channel, non_matching_star_channel)]
         )
-        assert not unmergeable
-        assert merged.match(red)
-        assert not merged.match(blue)
-
-        merged, *unmergeable = MatchSpec.merge(
-            [
-                red_prefix,
-                red_exact,
-            ]
-        )
-        assert merged.get("build") == red_exact.get("build")
-        assert merged.match(red)
-        assert not merged.match(blue)
-
-        merged, *unmergeable = MatchSpec.merge(
-            [
-                red_exact,
-                red_prefix,
-            ]
-        )
-        assert merged.get("build") == red_exact.get("build")
-        assert merged.match(red)
-        assert not merged.match(blue)
-
-        # prefix + prefix, we keep the longest if compatible
-        merged, *unmergeable = MatchSpec.merge(
-            [
-                blue_prefix,
-                blue_hash_prefix,
-            ]
-        )
-        assert merged.get("build") == blue_hash_prefix.get("build")
-        assert merged.match(blue)
-        assert not merged.match(red)
-
-        # suffix + suffix, we keep the longest if compatible
-        merged, *unmergeable = MatchSpec.merge(
-            [
-                build_tail_3,
-                hash_build_tail_3,
-            ]
-        )
-        assert merged.get("build") == hash_build_tail_3.get("build")
-        assert merged.match(red)
-        assert not merged.match(blue)
-
-        merged, *unmergeable = MatchSpec.merge(
-            [
-                no_build,
-                red_prefix,
-                red_scalar_wild,
-            ]
-        )
-        assert not unmergeable
-        assert merged.match(red)
-        assert not merged.match(blue)
-
-        merged, *unmergeable = MatchSpec.merge(
-            [
-                no_build,
-                red_prefix,
-                red_scalar_wild,
-                build_tail_3,
-            ]
-        )
-        assert not unmergeable
-        assert merged.match(red)
-        assert not merged.match(blue)
-
-        # definitely-incompatible combinations
-        with pytest.raises(ValueError):
-            MatchSpec.merge([red_exact, blue_prefix])
-
-        with pytest.raises(ValueError):
-            MatchSpec.merge([blue_prefix, red_exact])
-
-        with pytest.raises(ValueError):
-            MatchSpec.merge([blue_prefix, red_prefix])
-
-        with pytest.raises(ValueError):
-            MatchSpec.merge([build_tail_2, hash_build_tail_3])
-
-    def test_build_glob_merge_channel(self):
-        no_channel = {
-            "name": "my_pkg",
-            "version": "1.17.3",
-            "build": "pyhabc123_3",
-            "build_number": 3,
-        }
-        exact_channel = {**no_channel, "channel": "conda-forge"}
-        star_channel = {**no_channel, "channel": "conda-*"}
-        non_matching_star_channel = {**no_channel, "channel": "*-adnoc"}
-
-        merged, *unmergeable = MatchSpec.merge(
-            [MatchSpec(spec) for spec in (no_channel, exact_channel, star_channel)]
-        )
-        assert not unmergeable
-        assert merged.match(exact_channel)
-        assert merged.get("channel") == exact_channel["channel"]
-
-        with pytest.raises(ValueError):
-            MatchSpec.merge(
-                [MatchSpec(spec) for spec in (exact_channel, non_matching_star_channel)]
-            )
-
-    def test_md5_merge_with_name(self):
-=======
-def test_hash_merge_with_name():
-    for hash_type in ("md5", "sha256"):
->>>>>>> af87ce22
-        specs = (
-            MatchSpec(f"python[{hash_type}=deadbeef]"),
-            MatchSpec("python=1.2.3"),
-            MatchSpec(f"conda-forge::python[{hash_type}=deadbeef]"),
-        )
-        merged = MatchSpec.merge(specs)
-        assert len(merged) == 1
-        assert str(merged[0]) == f"conda-forge::python=1.2.3[{hash_type}=deadbeef]"
-
-        specs = (
-            MatchSpec(f"python[{hash_type}=FFBADD11]"),
-            MatchSpec("python=1.2.3"),
-            MatchSpec(f"python[{hash_type}=ffbadd11]"),
-        )
-        with pytest.raises(ValueError):
-            MatchSpec.merge(specs)
-
-
-def test_hash_merge_wo_name():
-    for hash_type in ("md5", "sha256"):
-        specs = (
-            MatchSpec(f"*[{hash_type}=deadbeef]"),
-            MatchSpec(f"*[{hash_type}=FFBADD11]"),
-        )
-        merged = MatchSpec.merge(specs)
-        assert len(merged) == 2
-        str_specs = (f"*[{hash_type}=deadbeef]", f"*[{hash_type}=FFBADD11]")
-        assert str(merged[0]) in str_specs
-        assert str(merged[1]) in str_specs
-        assert str(merged[0]) != str(merged[1])
+
+
+@pytest.mark.parametrize("hash_type", ["md5", "sha256"])
+def test_hash_merge_with_name(hash_type):
+      specs = (
+          MatchSpec(f"python[{hash_type}=deadbeef]"),
+          MatchSpec("python=1.2.3"),
+          MatchSpec(f"conda-forge::python[{hash_type}=deadbeef]"),
+      )
+      merged = MatchSpec.merge(specs)
+      assert len(merged) == 1
+      assert str(merged[0]) == f"conda-forge::python=1.2.3[{hash_type}=deadbeef]"
+
+      specs = (
+          MatchSpec(f"python[{hash_type}=FFBADD11]"),
+          MatchSpec("python=1.2.3"),
+          MatchSpec(f"python[{hash_type}=ffbadd11]"),
+      )
+      with pytest.raises(ValueError):
+          MatchSpec.merge(specs)
+
+
+@pytest.mark.parametrize("hash_type", ["md5", "sha256"])
+def test_hash_merge_wo_name(hash_type):
+    specs = (
+        MatchSpec(f"*[{hash_type}=deadbeef]"),
+        MatchSpec(f"*[{hash_type}=FFBADD11]"),
+    )
+    merged = MatchSpec.merge(specs)
+    assert len(merged) == 2
+    str_specs = (f"*[{hash_type}=deadbeef]", f"*[{hash_type}=FFBADD11]")
+    assert str(merged[0]) in str_specs
+    assert str(merged[1]) in str_specs
+    assert str(merged[0]) != str(merged[1])
 
 
 def test_catch_invalid_regexes():
