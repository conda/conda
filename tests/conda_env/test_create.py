--- conflicted
+++ resolved
@@ -2,6 +2,7 @@
 from __future__ import absolute_import, division, print_function
 
 from argparse import ArgumentParser
+from unittest import TestCase
 
 from conda.base.context import reset_context
 from conda.common.io import env_var
@@ -16,10 +17,6 @@
 from tempfile import mkdtemp
 from uuid import uuid4
 
-<<<<<<< HEAD
-from unittest import TestCase
-=======
->>>>>>> ca57ef2a
 import pytest
 
 from conda.install import on_win
@@ -64,13 +61,8 @@
 }
 
 
-<<<<<<< HEAD
 def run_command(command, env_name, *arguments):
-    p = conda_argparse.ArgumentParser()
-=======
-def run_command(command, envs_dir, env_name, *arguments):
     p = ArgumentParser()
->>>>>>> ca57ef2a
     sub_parsers = p.add_subparsers(metavar='command', dest='cmd')
     parser_config[command](sub_parsers)
 
