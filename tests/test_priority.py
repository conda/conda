--- conflicted
+++ resolved
@@ -6,10 +6,6 @@
 
 import pytest
 
-<<<<<<< HEAD
-from conda.base.context import context
-=======
->>>>>>> 078641e9
 from conda.core.prefix_data import PrefixData
 
 if TYPE_CHECKING:
@@ -66,16 +62,7 @@
         PrefixData._cache_.clear()
         expected_channel = "pkgs/main" if pinned_package else "conda-forge"
         assert PrefixData(prefix).get(package1).channel.name == expected_channel
-<<<<<<< HEAD
-        if context.solver == "libmamba":
-            # libmamba considers that 'ca-certificates' doesn't need to change to satisfy
-            # the request, so it stays in pkgs/main. Other transient deps do change, though.
-            assert PrefixData(prefix).get("libzlib").channel.name == "conda-forge"
-        else:
-            assert PrefixData(prefix).get(package2).channel.name == "conda-forge"
-=======
         assert PrefixData(prefix).get(package2).channel.name == "conda-forge"
 
         # Check that oher transient deps do change
-        assert PrefixData(prefix).get("libzlib").channel.name == "conda-forge"
->>>>>>> 078641e9
+        assert PrefixData(prefix).get("libzlib").channel.name == "conda-forge"