--- conflicted
+++ resolved
@@ -20,15 +20,9 @@
     def test_channel_order_channel_priority_true(self):
         # This is broken, make_temp_env will reset the context. We get away with it, but really
         # we need a function that does both these at the same time.
-<<<<<<< HEAD
-        with env_var("CONDA_PINNED_PACKAGES", "python=3.8.13", stack_callback=conda_tests_ctxt_mgmt_def_pol):
-            with make_temp_env("pycosat==0.6.2") as prefix:
-                assert package_is_installed(prefix, 'python=3.8.13')
-=======
         with env_var("CONDA_PINNED_PACKAGES", "python=3.8", stack_callback=conda_tests_ctxt_mgmt_def_pol):
             with make_temp_env("pycosat=0.6.3") as prefix:
                 assert package_is_installed(prefix, 'python=3.8')
->>>>>>> ef613480
                 assert package_is_installed(prefix, 'pycosat')
 
                 # add conda-forge channel
@@ -39,11 +33,7 @@
 
                 # this assertion works with the pinned_packages config to make sure
                 # conda update --all still respects the pinned python version
-<<<<<<< HEAD
-                assert package_is_installed(prefix, 'python=3.8.13')
-=======
                 assert package_is_installed(prefix, 'python=3.8')
->>>>>>> ef613480
 
                 # pycosat should be in the SUPERSEDED list
                 # after the 4.4 solver work, looks like it's in the DOWNGRADED list
