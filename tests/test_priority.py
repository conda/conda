# Copyright (C) 2012 Anaconda, Inc
# SPDX-License-Identifier: BSD-3-Clause
from __future__ import annotations

from typing import TYPE_CHECKING

import pytest

from conda.core.prefix_data import PrefixData

if TYPE_CHECKING:
    from pytest import MonkeyPatch

    from conda.testing.fixtures import CondaCLIFixture, TmpEnvFixture

pytestmark = pytest.mark.usefixtures("parametrized_solver_fixture")


@pytest.mark.integration
@pytest.mark.parametrize(
    "pinned_package",
    [
        pytest.param(True, id="with pinned_package"),
        pytest.param(False, id="without pinned_package"),
    ],
)
def test_reorder_channel_priority(
    tmp_env: TmpEnvFixture,
    monkeypatch: MonkeyPatch,
    conda_cli: CondaCLIFixture,
    pinned_package: bool,
    clear_conda_session_cache: None,
):
    # use "cheap" packages with no dependencies
    package2 = "zlib"
    package1 = "xz"

    # set pinned package
    if pinned_package:
        monkeypatch.setenv("CONDA_PINNED_PACKAGES", package1)

    # create environment with package1 and package2
    with tmp_env(
        "--override-channels", "--channel=defaults", package1, package2
    ) as prefix:
        # check both packages are installed from defaults
        PrefixData._cache_.clear()
        assert PrefixData(prefix).get(package1).channel.name == "pkgs/main"
        assert PrefixData(prefix).get(package2).channel.name == "pkgs/main"

        # update --all
        conda_cli(
            "update",
            f"--prefix={prefix}",
            "--override-channels",
            "--channel=conda-forge",
            "--all",
            "--yes",
        )
        # check pinned package is unchanged but unpinned packages are updated from conda-forge
        PrefixData._cache_.clear()
        expected_channel = "pkgs/main" if pinned_package else "conda-forge"
        assert PrefixData(prefix).get(package1).channel.name == expected_channel
<<<<<<< HEAD
        if context.solver in ["libmamba", "rattler"]:
            # libmamba considers that 'ca-certificates' doesn't need to change to satisfy
            # the request, so it stays in pkgs/main. Other transient deps do change, though.
            if on_linux:  # lazy, only check on linux
                assert PrefixData(prefix).get("libgcc").channel.name == "conda-forge"
        else:
            assert PrefixData(prefix).get(package2).channel.name == "conda-forge"
=======
        assert PrefixData(prefix).get(package2).channel.name == "conda-forge"

        # Check that oher transient deps do change
        assert PrefixData(prefix).get("libzlib").channel.name == "conda-forge"
>>>>>>> 078641e9
<|MERGE_RESOLUTION|>--- conflicted
+++ resolved
@@ -61,17 +61,7 @@
         PrefixData._cache_.clear()
         expected_channel = "pkgs/main" if pinned_package else "conda-forge"
         assert PrefixData(prefix).get(package1).channel.name == expected_channel
-<<<<<<< HEAD
-        if context.solver in ["libmamba", "rattler"]:
-            # libmamba considers that 'ca-certificates' doesn't need to change to satisfy
-            # the request, so it stays in pkgs/main. Other transient deps do change, though.
-            if on_linux:  # lazy, only check on linux
-                assert PrefixData(prefix).get("libgcc").channel.name == "conda-forge"
-        else:
-            assert PrefixData(prefix).get(package2).channel.name == "conda-forge"
-=======
         assert PrefixData(prefix).get(package2).channel.name == "conda-forge"
 
         # Check that oher transient deps do change
-        assert PrefixData(prefix).get("libzlib").channel.name == "conda-forge"
->>>>>>> 078641e9
+        assert PrefixData(prefix).get("libzlib").channel.name == "conda-forge"