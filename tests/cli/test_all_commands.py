--- conflicted
+++ resolved
@@ -51,19 +51,11 @@
     (
         (
             ("env", "create", "--environment-specifier", "idontexist"),
-<<<<<<< HEAD
-            "argument --environment-specifier/--env-spec: invalid choice: 'idontexist'",
-        ),
-        (
-            ("install", "--solver", "idontexist"),
-            "argument --solver: invalid choice: 'idontexist'",
-=======
             "error: argument --environment-specifier/--env-spec: invalid choice: 'idontexist'",
         ),
         (
             ("install", "--solver", "idontexist"),
             "error: argument --solver: invalid choice: 'idontexist'",
->>>>>>> e5eb9ad2
         ),
     ),
 )
