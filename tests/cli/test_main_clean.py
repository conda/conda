--- conflicted
+++ resolved
@@ -4,14 +4,8 @@
 
 import json
 from datetime import datetime
-<<<<<<< HEAD
-from os import walk
-from os.path import basename, exists, isdir, join
-from shutil import copy
-=======
 from pathlib import Path
 from typing import Iterable
->>>>>>> fb7775e9
 
 import pytest
 from pytest_mock import MockerFixture
