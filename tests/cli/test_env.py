# Copyright (C) 2012 Anaconda, Inc
# SPDX-License-Identifier: BSD-3-Clause
from __future__ import annotations

import json
from pathlib import Path
from typing import TYPE_CHECKING
from uuid import uuid4

import pytest

from conda.base.context import context
from conda.common.serialize import yaml_safe_dump, yaml_safe_load
from conda.exceptions import (
    CondaEnvException,
    DryRunExit,
    EnvironmentFileExtensionNotValid,
    EnvironmentFileNotFound,
    EnvironmentLocationNotFound,
    SpecNotFound,
)
from conda.gateways.disk.test import is_conda_environment

if TYPE_CHECKING:
<<<<<<< HEAD
    from conda.testing import CondaCLIFixture, PathFactoryFixture, TmpEnvFixture
=======
    from typing import Iterator

    from pytest import MonkeyPatch

    from conda.testing.fixtures import (
        CondaCLIFixture,
        PathFactoryFixture,
        TmpEnvFixture,
    )
>>>>>>> 4bcf374c

pytestmark = pytest.mark.usefixtures("parametrized_solver_fixture")

# Environment names we use during our tests
TEST_ENV1 = "env1"

# Environment config files we use for our tests
ENVIRONMENT_CA_CERTIFICATES = yaml_safe_dump(
    {
        "name": TEST_ENV1,
        "dependencies": ["ca-certificates"],
        "channels": context.channels,
    }
)

ENVIRONMENT_CA_CERTIFICATES_WITH_VARIABLES = yaml_safe_dump(
    {
        "name": TEST_ENV1,
        "dependencies": ["ca-certificates"],
        "channels": context.channels,
        "variables": {
            "DUDE": "woah",
            "SWEET": "yaaa",
            "API_KEY": "AaBbCcDd===EeFf",
        },
    }
)

ENVIRONMENT_CA_CERTIFICATES_ZLIB = yaml_safe_dump(
    {
        "name": TEST_ENV1,
        "dependencies": ["ca-certificates", "zlib"],
        "channels": context.channels,
    }
)

ENVIRONMENT_PIP_CLICK = yaml_safe_dump(
    {
        "name": TEST_ENV1,
        "dependencies": ["pip>=23", {"pip": ["click"]}],
        "channels": context.channels,
    }
)

ENVIRONMENT_PIP_CLICK_ATTRS = yaml_safe_dump(
    {
        "name": TEST_ENV1,
        "dependencies": ["pip>=23", {"pip": ["click", "attrs"]}],
        "channels": context.channels,
    }
)

ENVIRONMENT_PIP_NONEXISTING = yaml_safe_dump(
    {
        "name": TEST_ENV1,
        "dependencies": ["pip>=23", {"pip": ["nonexisting_"]}],
        "channels": context.channels,
    }
)


def create_env(content, filename="environment.yml"):
    Path(filename).write_text(content)


@pytest.mark.integration
def test_conda_env_create_no_file(conda_cli: CondaCLIFixture):
    """
    Test `conda env create` without an environment.yml file
    Should fail
    """
    with pytest.raises(EnvironmentFileNotFound):
        conda_cli("env", "create")


@pytest.mark.integration
def test_conda_env_create_no_existent_file(conda_cli: CondaCLIFixture):
    """
    Test `conda env create --file=not_a_file.txt` with a file that does not
    exist.
    """
    with pytest.raises(EnvironmentFileNotFound):
        conda_cli("env", "create", "--file=not_a_file.txt")


@pytest.mark.integration
def test_conda_env_create_no_existent_file_with_name(conda_cli: CondaCLIFixture):
    """
    Test `conda env create --file=not_a_file.txt` with a file that does not
    exist.
    """
    with pytest.raises(EnvironmentFileNotFound):
        conda_cli("env", "create", "--file=not_a_file.txt", "--name=foo")


@pytest.mark.integration
def test_deprecated_binstar(conda_cli: CondaCLIFixture):
    """
    Test retrieving an environment using the BinstarSpec (i.e. it retrieves it from anaconda.org)

    This tests the `remote_origin` command line argument.
    """
    with pytest.warns(FutureWarning), pytest.raises(EnvironmentFileNotFound):
        conda_cli("env", "create", "conda-test/env-remote")

    with pytest.warns(FutureWarning), pytest.raises(EnvironmentFileNotFound):
        conda_cli("env", "update", "conda-test/env-remote")


@pytest.mark.integration
def test_create_valid_env(tmp_env: TmpEnvFixture):
    """
    Creates an environment.yml file and
    creates an environment with it
    """
    with tmp_env() as prefix:
        create_env(ENVIRONMENT_CA_CERTIFICATES)
        assert is_conda_environment(prefix)


@pytest.mark.integration
def test_create_dry_run_yaml(
    path_factory: PathFactoryFixture, conda_cli: CondaCLIFixture
):
    prefix = path_factory()
    create_env(ENVIRONMENT_CA_CERTIFICATES)
    stdout, _, _ = conda_cli("env", "create", f"--prefix={prefix}", "--dry-run")
    assert not is_conda_environment(prefix)

    # Find line where the YAML output starts (stdout might change if plugins involved)
    lines = stdout.splitlines()
    for lineno, line in enumerate(lines):
        if line.startswith("name:"):
            break
    else:
        pytest.fail("Didn't find YAML data in output")

    output = yaml_safe_load("\n".join(lines[lineno:]))
    assert output["name"] == "env1"
    assert len(output["dependencies"]) > 0


@pytest.mark.integration
def test_create_dry_run_json(
    path_factory: PathFactoryFixture, tmp_path: Path, conda_cli: CondaCLIFixture
):
    prefix = path_factory()
    assert not is_conda_environment(prefix)

    env_file = tmp_path / "environment.yml"
    create_env(ENVIRONMENT_CA_CERTIFICATES, filename=str(env_file))
    assert env_file.is_file()

    stdout, _, _ = conda_cli(
        "env",
        "create",
        f"--file={env_file}",
        f"--prefix={prefix}",
        "--dry-run",
        "--json",
    )
    assert not is_conda_environment(prefix)

    output = json.loads(stdout)
    # assert that the name specified in the environment file matches output
    assert output.get("name") == "env1"
    assert len(output["dependencies"])


@pytest.mark.integration
def test_create_valid_env_with_variables(
    path_factory: PathFactoryFixture, conda_cli: CondaCLIFixture
):
    """
    Creates an environment.yml file and
    creates and environment with it
    """
    prefix = path_factory()
    create_env(ENVIRONMENT_CA_CERTIFICATES_WITH_VARIABLES)
    conda_cli("env", "create", f"--prefix={prefix}")
    assert is_conda_environment(prefix)

    stdout, _, _ = conda_cli(
        *("env", "config", "vars", "list"),
        f"--prefix={prefix}",
        "--json",
    )
    output_env_vars = json.loads(stdout)
    assert output_env_vars == {
        "DUDE": "woah",
        "SWEET": "yaaa",
        "API_KEY": "AaBbCcDd===EeFf",
    }

    assert is_conda_environment(prefix)


@pytest.mark.integration
def test_conda_env_create_empty_file(
    conda_cli: CondaCLIFixture, path_factory: PathFactoryFixture
):
    """Test `conda env create --file=file_name.yml` where file_name.yml is empty."""
    tmp_file = path_factory(suffix=".yml")
    tmp_file.touch()

    with pytest.raises(SpecNotFound):
        conda_cli("env", "create", f"--file={tmp_file}")


@pytest.mark.integration
def test_conda_env_create_http(conda_cli: CondaCLIFixture, tmp_path: Path):
    """Test `conda env create --file=https://some-website.com/environment.yml`."""
    conda_cli(
        *("env", "create"),
        f"--prefix={tmp_path}",
        "--file=https://raw.githubusercontent.com/conda/conda/main/tests/env/support/simple.yml",
    )
    assert (tmp_path / "conda-meta" / "history").is_file()


@pytest.mark.integration
def test_update(path_factory: PathFactoryFixture, conda_cli: CondaCLIFixture):
    prefix = path_factory()
    create_env(ENVIRONMENT_CA_CERTIFICATES)
    conda_cli("env", "create", f"--prefix={prefix}")

    create_env(ENVIRONMENT_CA_CERTIFICATES_ZLIB)
    conda_cli("env", "update", f"--prefix={prefix}")

    stdout, _, _ = conda_cli("list", f"--prefix={prefix}", "zlib", "--json")
    parsed = json.loads(stdout)
    assert parsed
    assert json.loads(stdout)


@pytest.mark.integration
def test_name_override(conda_cli: CondaCLIFixture):
    """
    # smoke test for gh-254
    Test that --name can override the `name` key inside an environment.yml
    """
    create_env(ENVIRONMENT_CA_CERTIFICATES)
    conda_cli("env", "create", "--file=environment.yml", "--name=test_env", "--yes")

    stdout, _, _ = conda_cli("info", "--json")

    parsed = json.loads(stdout)
    assert [env for env in parsed["envs"] if env.endswith("test_env")]


@pytest.mark.integration
def test_create_valid_env_json_output(
    path_factory: PathFactoryFixture, conda_cli: CondaCLIFixture
):
    """
    Creates an environment from an environment.yml file with conda packages (no pip)
    Check the json output
    """
    prefix = path_factory()
    create_env(ENVIRONMENT_CA_CERTIFICATES)
    stdout, _, _ = conda_cli(
        "env", "create", f"--prefix={prefix}", "--quiet", "--json", "--yes"
    )
    output = json.loads(stdout)
    assert output["success"] is True
    assert len(output["actions"]["LINK"]) > 0
    assert "PIP" not in output["actions"]


@pytest.mark.integration
def test_create_valid_env_with_conda_and_pip_json_output(
    path_factory: PathFactoryFixture, conda_cli: CondaCLIFixture
):
    """
    Creates an environment from an environment.yml file with conda and pip dependencies
    Check the json output
    """
    prefix = path_factory()
    create_env(ENVIRONMENT_PIP_CLICK)
    stdout, _, _ = conda_cli(
        "env", "create", f"--prefix={prefix}", "--quiet", "--json", "--yes"
    )
    output = json.loads(stdout)
    assert len(output["actions"]["LINK"]) > 0
    assert output["actions"]["PIP"][0].startswith("click")


@pytest.mark.integration
def test_update_env_json_output(
    path_factory: PathFactoryFixture, conda_cli: CondaCLIFixture
):
    """
    Update an environment by adding a conda package
    Check the json output
    """
    prefix = path_factory()
    create_env(ENVIRONMENT_CA_CERTIFICATES)
    conda_cli("env", "create", f"--prefix={prefix}", "--json", "--yes")
    create_env(ENVIRONMENT_CA_CERTIFICATES_ZLIB)
    stdout, _, _ = conda_cli("env", "update", f"--prefix={prefix}", "--quiet", "--json")
    output = json.loads(stdout)
    assert output["success"] is True
    assert len(output["actions"]["LINK"]) > 0
    assert "PIP" not in output["actions"]


@pytest.mark.integration
def test_update_env_only_pip_json_output(
    path_factory: PathFactoryFixture, conda_cli: CondaCLIFixture, request
):
    """
    Update an environment by adding only a pip package
    Check the json output
    """
    request.applymarker(
        pytest.mark.xfail(
            context.solver == "libmamba",
            reason="Known issue: https://github.com/conda/conda-libmamba-solver/issues/320",
        )
    )
    prefix = path_factory()
    create_env(ENVIRONMENT_PIP_CLICK)
    conda_cli("env", "create", f"--prefix={prefix}", "--json", "--yes")
    create_env(ENVIRONMENT_PIP_CLICK_ATTRS)
    stdout, _, _ = conda_cli("env", "update", f"--prefix={prefix}", "--quiet", "--json")
    output = json.loads(stdout)
    assert output["success"] is True
    # No conda actions (FETCH/LINK), only pip
    assert list(output["actions"].keys()) == ["PIP"]
    # Only attrs installed
    assert len(output["actions"]["PIP"]) == 1
    assert output["actions"]["PIP"][0].startswith("attrs")


@pytest.mark.integration
def test_update_env_no_action_json_output(
    path_factory: PathFactoryFixture, conda_cli: CondaCLIFixture, request
):
    """
    Update an already up-to-date environment
    Check the json output
    """
    prefix = path_factory()
    request.applymarker(
        pytest.mark.xfail(
            context.solver == "libmamba",
            reason="Known issue: https://github.com/conda/conda-libmamba-solver/issues/320",
        )
    )
    create_env(ENVIRONMENT_PIP_CLICK)
    conda_cli("env", "create", f"--prefix={prefix}", "--json", "--yes")
    stdout, _, _ = conda_cli("env", "update", f"--prefix={prefix}", "--quiet", "--json")
    output = json.loads(stdout)
    assert output["message"] == "All requested packages already installed."


@pytest.mark.integration
def test_remove_dry_run(path_factory: PathFactoryFixture, conda_cli: CondaCLIFixture):
    # Test for GH-10231
    prefix = path_factory()
    create_env(ENVIRONMENT_CA_CERTIFICATES)
    conda_cli("env", "create", f"--prefix={prefix}")
    assert is_conda_environment(prefix)

    with pytest.raises(DryRunExit):
        conda_cli("env", "remove", f"--prefix={prefix}", "--dry-run")


@pytest.mark.integration
def test_set_unset_env_vars(
    path_factory: PathFactoryFixture, conda_cli: CondaCLIFixture
):
    create_env(ENVIRONMENT_CA_CERTIFICATES)
    prefix = path_factory()

    conda_cli("env", "create", f"--prefix={prefix}")
    conda_cli(
        *("env", "config", "vars", "set"),
        f"--prefix={prefix}",
        "DUDE=woah",
        "SWEET=yaaa",
        "API_KEY=AaBbCcDd===EeFf",
    )
    stdout, _, _ = conda_cli(
        *("env", "config", "vars", "list"),
        f"--prefix={prefix}",
        "--json",
    )
    output_env_vars = json.loads(stdout)
    assert output_env_vars == {
        "DUDE": "woah",
        "SWEET": "yaaa",
        "API_KEY": "AaBbCcDd===EeFf",
    }

    conda_cli(
        *("env", "config", "vars", "unset"),
        f"--prefix={prefix}",
        "DUDE",
        "SWEET",
        "API_KEY",
    )
    stdout, _, _ = conda_cli(
        *("env", "config", "vars", "list"),
        f"--prefix={prefix}",
        "--json",
    )
    output_env_vars = json.loads(stdout)
    assert output_env_vars == {}


@pytest.mark.integration
def test_set_unset_env_vars_env_no_exist(conda_cli: CondaCLIFixture):
    with pytest.raises(EnvironmentLocationNotFound):
        conda_cli(
            *("env", "config", "vars", "set"),
            f"--name={uuid4().hex}",
            "DUDE=woah",
            "SWEET=yaaa",
            "API_KEY=AaBbCcDd===EeFf",
        )


@pytest.mark.integration
def test_pip_error_is_propagated(
    path_factory: PathFactoryFixture, conda_cli: CondaCLIFixture
):
    """
    Creates an environment from an environment.yml file with conda and incorrect pip dependencies
    The output must clearly show pip error.
    """
    prefix = path_factory()

    create_env(ENVIRONMENT_PIP_NONEXISTING)
    with pytest.raises(CondaEnvException, match="Pip failed"):
        conda_cli("env", "create", f"--prefix={prefix}")


@pytest.mark.integration
def test_env_export(
    tmp_env: TmpEnvFixture, conda_cli: CondaCLIFixture, path_factory: PathFactoryFixture
):
    """Test conda env export."""
    with tmp_env("zlib") as prefix:
        assert is_conda_environment(prefix)

        stdout, _, _ = conda_cli("env", "export", f"--prefix={prefix}")

        env_yml = path_factory(suffix=".yml")
        env_yml.write_text(stdout)

        conda_cli("env", "remove", f"--prefix={prefix}", "--yes")
        assert not is_conda_environment(prefix)
        conda_cli("env", "create", f"--prefix={prefix}", f"--file={env_yml}", "--yes")
        assert is_conda_environment(prefix)

        # regression test for #6220
        stdout, stderr, _ = conda_cli(
            "env", "export", f"--prefix={prefix}", "--no-builds"
        )
        assert not stderr
        env_description = yaml_safe_load(stdout)
        assert len(env_description["dependencies"])
        for spec_str in env_description["dependencies"]:
            assert spec_str.count("=") == 1

        conda_cli("env", "remove", f"--prefix={prefix}", "--yes")
        assert not is_conda_environment(prefix)


@pytest.mark.integration
def test_env_export_with_variables(
    tmp_env: TmpEnvFixture, conda_cli: CondaCLIFixture, path_factory: PathFactoryFixture
):
    """Test conda env export."""
    with tmp_env("zlib") as prefix:
        assert is_conda_environment(prefix)

        conda_cli(
            *("env", "config", "vars", "set"),
            f"--prefix={prefix}",
            "DUDE=woah",
            "SWEET=yaaa",
        )

        stdout, _, _ = conda_cli("env", "export", f"--prefix={prefix}")

        env_yml = path_factory(suffix=".yml")
        env_yml.write_text(stdout)

        conda_cli("env", "remove", f"--prefix={prefix}", "--yes")
        assert not is_conda_environment(prefix)
        conda_cli("env", "create", f"--prefix={prefix}", f"--file={env_yml}", "--yes")
        assert is_conda_environment(prefix)

        stdout, stderr, _ = conda_cli(
            "env", "export", f"--prefix={prefix}", "--no-builds"
        )
        assert not stderr
        env_description = yaml_safe_load(stdout)
        assert len(env_description["variables"])
        assert env_description["variables"].keys()


@pytest.mark.integration
def test_env_export_json(tmp_env: TmpEnvFixture, conda_cli: CondaCLIFixture):
    """Test conda env export."""
    with tmp_env("zlib") as prefix:
        stdout, _, _ = conda_cli("env", "export", f"--prefix={prefix}", "--json")

        env_description = json.loads(stdout)
        assert len(env_description["dependencies"])
        for spec_str in env_description["dependencies"]:
            assert spec_str.count("=") == 2

        # regression test for #6220
        stdout, stderr, _ = conda_cli(
            "env", "export", f"--prefix={prefix}", "--no-builds", "--json"
        )
        assert not stderr

        env_description = json.loads(stdout)
        assert len(env_description["dependencies"])
        for spec_str in env_description["dependencies"]:
            assert spec_str.count("=") == 1


@pytest.mark.integration
def test_list(
    tmp_env: TmpEnvFixture, conda_cli: CondaCLIFixture, path_factory: PathFactoryFixture
):
    """Test conda list -e and conda create from txt."""
    with tmp_env() as prefix:
        conda_cli("create", f"--prefix={prefix}", "--yes")
        assert is_conda_environment(prefix)

        stdout, _, _ = conda_cli("list", f"--prefix={prefix}", "--export")

        env_txt = path_factory(suffix=".txt")
        env_txt.write_text(stdout)

        conda_cli("env", "remove", f"--prefix={prefix}", "--yes")
        assert not is_conda_environment(prefix)
        conda_cli("create", f"--prefix={prefix}", f"--file={env_txt}", "--yes")
        assert is_conda_environment(prefix)

        stdout2, _, _ = conda_cli("list", f"--prefix={prefix}", "--export")
        assert stdout == stdout2


@pytest.mark.integration
def test_export_multi_channel(
    tmp_env: TmpEnvFixture, conda_cli: CondaCLIFixture, path_factory: PathFactoryFixture
):
    """Test conda env export."""
    from conda.core.prefix_data import PrefixData

    PrefixData._cache_.clear()
    with tmp_env() as prefix:
        conda_cli("create", f"--prefix={prefix}", "python", "--yes")
        assert is_conda_environment(prefix)

        # install something from other channel not in config file
        conda_cli(
            "install",
            f"--prefix={prefix}",
            "--channel=conda-test",
            "test_timestamp_sort",
            "--yes",
        )
        stdout, _, _ = conda_cli("env", "export", f"--prefix={prefix}")
        assert "conda-test" in stdout

        stdout1, _, _ = conda_cli("list", f"--prefix={prefix}", "--explicit")

        env_yml = path_factory(suffix=".yml")
        env_yml.write_text(stdout)

        conda_cli("env", "remove", f"--prefix={prefix}", "--yes")
        assert not is_conda_environment(prefix)
        conda_cli("env", "create", f"--prefix={prefix}", f"--file={env_yml}", "--yes")
        assert is_conda_environment(prefix)

        # check explicit that we have same file
        stdout2, _, _ = conda_cli("list", f"--prefix={prefix}", "--explicit")
        assert stdout1 == stdout2


@pytest.mark.integration
def test_non_existent_file(conda_cli: CondaCLIFixture):
    with pytest.raises(EnvironmentFileNotFound):
        conda_cli("env", "create", "--file", "i_do_not_exist.yml", "--yes")


@pytest.mark.integration
def test_invalid_extensions(
    conda_cli: CondaCLIFixture,
    path_factory: PathFactoryFixture,
):
    env_yml = path_factory(suffix=".ymla")
    env_yml.touch()

    with pytest.raises(EnvironmentFileExtensionNotValid):
        conda_cli("env", "create", f"--file={env_yml}", "--yes")<|MERGE_RESOLUTION|>--- conflicted
+++ resolved
@@ -22,9 +22,6 @@
 from conda.gateways.disk.test import is_conda_environment
 
 if TYPE_CHECKING:
-<<<<<<< HEAD
-    from conda.testing import CondaCLIFixture, PathFactoryFixture, TmpEnvFixture
-=======
     from typing import Iterator
 
     from pytest import MonkeyPatch
@@ -34,7 +31,6 @@
         PathFactoryFixture,
         TmpEnvFixture,
     )
->>>>>>> 4bcf374c
 
 pytestmark = pytest.mark.usefixtures("parametrized_solver_fixture")
 
