--- conflicted
+++ resolved
@@ -251,21 +251,13 @@
 
     with mock.patch(
         "conda.notices.fetch.get_notice_responses", wraps=fetch.get_notice_responses
-<<<<<<< HEAD
-    ) as fetch_mock, mock.patch("conda.cli.main_install.install") as install_mock:
-        # First run of install; notices should be retrieved
-=======
     ) as fetch_mock:
         # First run of install; notices should be retrieved; it's okay that this function fails
         # to install anything.
->>>>>>> 0ad602b1
         run(
             f"conda install -n {env_one} -c local --override-channels -y does_not_exist",
             disallow_stderr=False,
         )
-
-        install_mock.assert_called_once()
-        install_mock.reset_mock()
 
         # make sure our fetch function was called correctly
         fetch_mock.assert_called_once()
@@ -285,8 +277,6 @@
             disallow_stderr=False,
         )
 
-        install_mock.assert_called_once()
-
         fetch_mock.assert_not_called()
 
 
