--- conflicted
+++ resolved
@@ -122,7 +122,6 @@
         assert not stderr
 
 
-<<<<<<< HEAD
 @pytest.mark.skipif(not on_win, reason="Windows-specific test")
 def test_run_deactivates_environment_windows(
     request: pytest.FixtureRequest,
@@ -218,12 +217,12 @@
         assert deactivate_check_idx > echo_line_idx, (
             "Deactivation check should come after the user's command"
         )
-=======
+
+
 def test_run_with_empty_command_will_raise(
     conda_cli: CondaCLIFixture,
 ):
     from conda.exceptions import ArgumentError
 
     with pytest.raises(ArgumentError, match="No command specified"):
-        conda_cli("run")
->>>>>>> a620aad5
+        conda_cli("run")