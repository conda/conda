--- conflicted
+++ resolved
@@ -120,7 +120,6 @@
         assert not stderr
 
 
-<<<<<<< HEAD
 def test_run_with_separator(
     tmp_env: TmpEnvFixture,
     conda_cli: CondaCLIFixture,
@@ -217,12 +216,12 @@
 
         assert "-- hello" in stdout or "hello" in stdout
         assert not err
-=======
+
+
 def test_run_with_empty_command_will_raise(
     conda_cli: CondaCLIFixture,
 ):
     from conda.exceptions import ArgumentError
 
     with pytest.raises(ArgumentError, match="No command specified"):
-        conda_cli("run")
->>>>>>> a620aad5
+        conda_cli("run")