--- conflicted
+++ resolved
@@ -122,7 +122,6 @@
         assert not stderr
 
 
-<<<<<<< HEAD
 @pytest.mark.parametrize(
     "args,expected_output",
     [
@@ -169,7 +168,8 @@
 
         assert stdout.strip() == "Hello! " + expected_output
         assert not err
-=======
+
+    
 @pytest.mark.skipif(not on_win, reason="Windows-specific test")
 def test_run_deactivates_environment_windows(
     request: pytest.FixtureRequest,
@@ -433,7 +433,6 @@
         assert retcode == 42
 
         assert deactivation_marker_file.exists()
->>>>>>> cb9842fe
 
 
 def test_run_with_empty_command_will_raise(
