--- conflicted
+++ resolved
@@ -454,7 +454,6 @@
     )
 
 
-<<<<<<< HEAD
 def test_http_error_custom_reason_code(monkeypatch: MonkeyPatch) -> None:
     msg = ""
     url = "https://download.url/path/to/something.tar.gz"
@@ -557,13 +556,10 @@
     )
 
 
-def test_CommandNotFoundError_simple(monkeypatch: MonkeyPatch) -> None:
-=======
 def test_CommandNotFoundError_simple(
     monkeypatch: MonkeyPatch,
     capsys: CaptureFixture,
 ) -> None:
->>>>>>> 7aa5cd76
     cmd = "instate"
     exc = CommandNotFoundError(cmd)
 
