import json
from unittest import TestCase

from conda.common.compat import on_win

from conda import text_type
from conda._vendor.auxlib.ish import dals
from conda.base.context import reset_context, context
from conda.common.io import captured, env_var, replace_log_streams
from conda.exceptions import CommandNotFoundError, CondaFileNotFoundError, CondaHTTPError, CondaKeyError, \
    CondaRevisionError, DirectoryNotFoundError, MD5MismatchError, PackageNotFoundError, TooFewArgumentsError, \
    TooManyArgumentsError, conda_exception_handler, BasicClobberError, KnownPackageClobberError, \
    UnknownPackageClobberError, SharedLinkPathClobberError, BinaryPrefixReplacementError, BinaryPrefixReplacementError


def _raise_helper(exception):
    raise exception


class ExceptionTests(TestCase):

    def test_TooManyArgumentsError(self):
        expected = 2
        received = 5
        offending_arguments = "groot"
        exc = TooManyArgumentsError(expected, received, offending_arguments)
        with env_var("CONDA_JSON", "yes", reset_context):
            with captured() as c, replace_log_streams():
                conda_exception_handler(_raise_helper, exc)

        json_obj = json.loads(c.stdout)
        assert not c.stderr
        assert json_obj['exception_type'] == "<class 'conda.exceptions.TooManyArgumentsError'>"
        assert json_obj['exception_name'] == 'TooManyArgumentsError'
        assert json_obj['message'] == text_type(exc)
        assert json_obj['error'] == repr(exc)
        assert json_obj['expected'] == 2
        assert json_obj['received'] == 5
        assert json_obj['offending_arguments'] == "groot"

        with env_var("CONDA_JSON", "no", reset_context):
            with captured() as c, replace_log_streams():
                conda_exception_handler(_raise_helper, exc)

        assert not c.stdout
        assert c.stderr.strip() == "TooManyArgumentsError: Too many arguments:  Got 5 arguments (g, r, o, o, t) but expected 2."

    def test_TooFewArgumentsError(self):
        expected = 5
        received = 2
        exc = TooFewArgumentsError(expected, received)
        with env_var("CONDA_JSON", "yes", reset_context):
            with captured() as c, replace_log_streams():
                conda_exception_handler(_raise_helper, exc)

        json_obj = json.loads(c.stdout)
        assert not c.stderr
        assert json_obj['exception_type'] == "<class 'conda.exceptions.TooFewArgumentsError'>"
        assert json_obj['exception_name'] == 'TooFewArgumentsError'
        assert json_obj['message'] == text_type(exc)
        assert json_obj['error'] == repr(exc)
        assert json_obj['expected'] == 5
        assert json_obj['received'] == 2

        with env_var("CONDA_JSON", "no", reset_context):
            with captured() as c, replace_log_streams():
                conda_exception_handler(_raise_helper, exc)

        assert not c.stdout
        assert c.stderr.strip() == "TooFewArgumentsError: Too few arguments:  Got 2 arguments but expected 5."

    def test_BasicClobberError(self):
        source_path = "some/path/on/goodwin.ave"
        target_path = "some/path/to/wright.st"
        exc = BasicClobberError(source_path, target_path, context)
        with env_var("CONDA_PATH_CONFLICT", "prevent", reset_context):
            with captured() as c, replace_log_streams():
                conda_exception_handler(_raise_helper, exc)

        assert not c.stdout
        assert c.stderr.strip() == dals("""
        ClobberError: Conda was asked to clobber an existing path.
          source path: some/path/on/goodwin.ave
          target path: some/path/to/wright.st
        """).strip()

    def test_KnownPackageClobberError(self):
        target_path = "some/where/on/goodwin.ave"
        colliding_dist_being_linked = "Groot"
        colliding_linked_dist = "Liquid"
        exc = KnownPackageClobberError(target_path, colliding_dist_being_linked, colliding_linked_dist, context)
        with env_var("CONDA_PATH_CONFLICT", "prevent", reset_context):
            with captured() as c, replace_log_streams():
                conda_exception_handler(_raise_helper, exc)

        assert not c.stdout
        assert c.stderr.strip() == dals("""
        ClobberError: The package 'Groot' cannot be installed due to a
        path collision for 'some/where/on/goodwin.ave'.
        This path already exists in the target prefix, and it won't be removed by
        an uninstall action in this transaction. The path appears to be coming from
        the package 'Liquid', which is already installed in the prefix.
        """).strip()

    def test_UnknownPackageClobberError(self):
        target_path = "siebel/center/for/c.s"
        colliding_dist_being_linked = "Groot"
        exc = UnknownPackageClobberError(target_path, colliding_dist_being_linked, context)
        with env_var("CONDA_PATH_CONFLICT", "prevent", reset_context):
            with captured() as c, replace_log_streams():
                conda_exception_handler(_raise_helper, exc)

        assert not c.stdout
        assert c.stderr.strip() == dals("""
        ClobberError: The package 'Groot' cannot be installed due to a
        path collision for 'siebel/center/for/c.s'.
        This path already exists in the target prefix, and it won't be removed
        by an uninstall action in this transaction. The path is one that conda
        doesn't recognize. It may have been created by another package manager.
        """).strip()

    def test_SharedLinkPathClobberError(self):
        target_path = "some/where/in/shampoo/banana"
        incompatible_package_dists = "Groot"
        exc = SharedLinkPathClobberError(target_path, incompatible_package_dists, context)
        with env_var("CONDA_PATH_CONFLICT", "prevent", reset_context):
            with captured() as c, replace_log_streams():
                conda_exception_handler(_raise_helper, exc)

        assert not c.stdout
        assert c.stderr.strip() == dals("""
        ClobberError: This transaction has incompatible packages due to a shared path.
          packages: G, r, o, o, t
          path: 'some/where/in/shampoo/banana'
        """).strip()


    def test_CondaFileNotFoundError(self):
        filename = "Groot"
        exc = CondaFileNotFoundError(filename)
        with env_var("CONDA_JSON", "yes", reset_context):
            with captured() as c, replace_log_streams():
                conda_exception_handler(_raise_helper, exc)

        json_obj = json.loads(c.stdout)
        assert not c.stderr
        assert json_obj['exception_type'] == "<class 'conda.exceptions.CondaFileNotFoundError'>"
        assert json_obj['exception_name'] == 'CondaFileNotFoundError'
        assert json_obj['message'] == text_type(exc)
        assert json_obj['error'] == repr(exc)

        with env_var("CONDA_JSON", "no", reset_context):
            with captured() as c, replace_log_streams():
                conda_exception_handler(_raise_helper, exc)

        assert not c.stdout
        assert c.stderr.strip() == "CondaFileNotFoundError: File not found: 'Groot'."

    def test_DirectoryNotFoundError(self):
        directory = "Groot"
        exc = DirectoryNotFoundError(directory)
        with env_var("CONDA_JSON", "yes", reset_context):
            with captured() as c, replace_log_streams():
                conda_exception_handler(_raise_helper, exc)

        json_obj = json.loads(c.stdout)
        assert not c.stderr
        assert json_obj['exception_type'] == "<class 'conda.exceptions.DirectoryNotFoundError'>"
        assert json_obj['exception_name'] == 'DirectoryNotFoundError'
        assert json_obj['message'] == text_type(exc)
        assert json_obj['error'] == repr(exc)
        assert json_obj['directory'] == "Groot"

        with env_var("CONDA_JSON", "no", reset_context):
            with captured() as c, replace_log_streams():
                conda_exception_handler(_raise_helper, exc)

        assert not c.stdout
        assert c.stderr.strip() == "DirectoryNotFoundError: Directory not found: 'Groot'."

    def test_MD5MismatchError(self):
        url = "https://download.url/path/to/file.tar.bz2"
        target_full_path = "/some/path/on/disk/another-name.tar.bz2"
        expected_md5sum = "abc123"
        actual_md5sum = "deadbeef"
        exc = MD5MismatchError(url, target_full_path, expected_md5sum, actual_md5sum)
        with env_var("CONDA_JSON", "yes", reset_context):
            with captured() as c, replace_log_streams():
                conda_exception_handler(_raise_helper, exc)

        json_obj = json.loads(c.stdout)
        assert not c.stderr
        assert json_obj['exception_type'] == "<class 'conda.exceptions.MD5MismatchError'>"
        assert json_obj['exception_name'] == 'MD5MismatchError'
        assert json_obj['message'] == text_type(exc)
        assert json_obj['error'] == repr(exc)
        assert json_obj['url'] == url
        assert json_obj['target_full_path'] == target_full_path
        assert json_obj['expected_md5sum'] == expected_md5sum
        assert json_obj['actual_md5sum'] == actual_md5sum

        with env_var("CONDA_JSON", "no", reset_context):
            with captured() as c, replace_log_streams():
                conda_exception_handler(_raise_helper, exc)

        assert not c.stdout
        assert c.stderr.strip() == dals("""
        MD5MismatchError: Conda detected a mismatch between the expected content and downloaded content
        for url 'https://download.url/path/to/file.tar.bz2'.
          download saved to: /some/path/on/disk/another-name.tar.bz2
          expected md5 sum: abc123
          actual md5 sum: deadbeef
        """).strip()

    def PackageNotFoundError(self):
        package = "Groot"
        exc = PackageNotFoundError(package)
        with env_var("CONDA_JSON", "yes", reset_context):
            with captured() as c, replace_log_streams():
                conda_exception_handler(_raise_helper, exc)

        json_obj = json.loads(c.stdout)
        assert not c.stderr
        assert json_obj['exception_type'] == "<class 'conda.exceptions.PackageNotFoundError'>"
        assert json_obj['message'] == text_type(exc)
        assert json_obj['package_name'] == package
        assert json_obj['error'] == repr(exc)

        with env_var("CONDA_JSON", "no", reset_context):
            with captured() as c, replace_log_streams():
                conda_exception_handler(_raise_helper, exc)

        assert not c.stdout
        assert c.stderr.strip() == "Package not found: Conda could not find Groot"

    def test_CondaRevisionError(self):
        message = "Groot"
        exc = CondaRevisionError(message)
        with env_var("CONDA_JSON", "yes", reset_context):
            with captured() as c, replace_log_streams():
                conda_exception_handler(_raise_helper, exc)

        json_obj = json.loads(c.stdout)
        assert not c.stderr
        assert json_obj['exception_type'] == "<class 'conda.exceptions.CondaRevisionError'>"
        assert json_obj['exception_name'] == 'CondaRevisionError'
        assert json_obj['message'] == text_type(exc)
        assert json_obj['error'] == repr(exc)

        with env_var("CONDA_JSON", "no", reset_context):
            with captured() as c, replace_log_streams():
                conda_exception_handler(_raise_helper, exc)

        assert not c.stdout
        assert c.stderr.strip() == "CondaRevisionError: Revision Error: Groot."

    def test_CondaKeyError(self):
        key = "Groot"
        message = "Groot is not a key."
        exc = CondaKeyError(key, message)
        with env_var("CONDA_JSON", "yes", reset_context):
            with captured() as c, replace_log_streams():
                conda_exception_handler(_raise_helper, exc)

        json_obj = json.loads(c.stdout)
        assert not c.stderr
        assert json_obj['exception_type'] == "<class 'conda.exceptions.CondaKeyError'>"
        assert json_obj['exception_name'] == 'CondaKeyError'
        assert json_obj['message'] == text_type(exc)
        assert json_obj['error'] == repr(exc)
        assert json_obj['key'] == "Groot"

        with env_var("CONDA_JSON", "no", reset_context):
            with captured() as c, replace_log_streams():
                conda_exception_handler(_raise_helper, exc)

        assert not c.stdout
        assert c.stderr.strip() == "CondaKeyError: Error with key 'Groot': Groot is not a key."

    def test_CondaHTTPError(self):
        msg = "Groot"
        url = "https://download.url/path/to/groot.tar.gz"
        status_code = "Groot"
        reason = "COULD NOT CONNECT"
        elapsed_time = 1.24
        exc = CondaHTTPError(msg, url, status_code, reason, elapsed_time)

        with env_var("CONDA_JSON", "yes", reset_context):
            with captured() as c, replace_log_streams():
                conda_exception_handler(_raise_helper, exc)

            json_obj = json.loads(c.stdout)
            assert not c.stderr
            assert json_obj['exception_type'] == "<class 'conda.exceptions.CondaHTTPError'>"
            assert json_obj['exception_name'] == 'CondaHTTPError'
            assert json_obj['message'] == text_type(exc)
            assert json_obj['error'] == repr(exc)
            assert json_obj['url'] == url
            assert json_obj['status_code'] == status_code
            assert json_obj['reason'] == reason
            assert json_obj['elapsed_time'] == elapsed_time

        with env_var("CONDA_JSON", "no", reset_context):
            with captured() as c, replace_log_streams():
                conda_exception_handler(_raise_helper, exc)

        assert not c.stdout
        assert c.stderr.strip() == dals("""
                CondaHTTPError: HTTP Groot COULD NOT CONNECT for url <https://download.url/path/to/groot.tar.gz>
                Elapsed: 1.24

                Groot
                """).strip()

    def test_CommandNotFoundError_simple(self):
        cmd = "instate"
        exc = CommandNotFoundError(cmd)

        with env_var("CONDA_JSON", "yes", reset_context):
            with captured() as c, replace_log_streams():
                conda_exception_handler(_raise_helper, exc)

        json_obj = json.loads(c.stdout)
        assert not c.stderr
        assert json_obj['exception_type'] == "<class 'conda.exceptions.CommandNotFoundError'>"
        assert json_obj['message'] == text_type(exc)
        assert json_obj['error'] == repr(exc)

        with env_var("CONDA_JSON", "no", reset_context):
            with captured() as c, replace_log_streams():
                conda_exception_handler(_raise_helper, exc)

        assert not c.stdout
        assert c.stderr.strip() == "CommandNotFoundError: Conda could not find the command: 'instate'"

<<<<<<< HEAD
    def test_BinaryPrefixReplacementError(self):
        new_data_length = 1104
        original_data_length = 1404
        new_prefix = "some/where/on/goodwin.ave"
        path = "some/where/by/boneyard/creek"
        placeholder = "save/my/spot/in/374"
        exc = BinaryPrefixReplacementError(new_data_length, original_data_length, new_prefix,
                                     path, placeholder)
=======
    def test_CommandNotFoundError_conda_build(self):
        cmd = "build"
        exc = CommandNotFoundError(cmd)

        with env_var("CONDA_JSON", "yes", reset_context):
            with captured() as c, replace_log_streams():
                conda_exception_handler(_raise_helper, exc)

        json_obj = json.loads(c.stdout)
        assert not c.stderr
        assert json_obj['exception_type'] == "<class 'conda.exceptions.CommandNotFoundError'>"
        assert json_obj['message'] == text_type(exc)
        assert json_obj['error'] == repr(exc)

        with env_var("CONDA_JSON", "no", reset_context):
            with captured() as c, replace_log_streams():
                conda_exception_handler(_raise_helper, exc)

        assert not c.stdout
        assert c.stderr.strip() == ("CommandNotFoundError: You need to install conda-build in order to\n" \
                                    "use the 'conda build' command.")

    def test_CommandNotFoundError_activate(self):
        cmd = "activate"
        exc = CommandNotFoundError(cmd)

>>>>>>> ea0b3f32
        with env_var("CONDA_JSON", "yes", reset_context):
            with captured() as c, replace_log_streams():
                conda_exception_handler(_raise_helper, exc)

        json_obj = json.loads(c.stdout)
        assert not c.stderr
<<<<<<< HEAD
        assert json_obj['exception_type'] == "<class 'conda.exceptions.BinaryPrefixReplacementError'>"
        assert json_obj['exception_name'] == 'BinaryPrefixReplacementError'
        assert json_obj['message'] == text_type(exc)
        assert json_obj['error'] == repr(exc)
        assert json_obj['new_data_length'] == 1104
        assert json_obj['original_data_length'] == 1404
        assert json_obj['new_prefix'] == new_prefix
        assert json_obj['path'] == path
        assert json_obj['placeholder'] == placeholder
=======
        assert json_obj['exception_type'] == "<class 'conda.exceptions.CommandNotFoundError'>"
        assert json_obj['message'] == text_type(exc)
        assert json_obj['error'] == repr(exc)
>>>>>>> ea0b3f32

        with env_var("CONDA_JSON", "no", reset_context):
            with captured() as c, replace_log_streams():
                conda_exception_handler(_raise_helper, exc)

        assert not c.stdout
<<<<<<< HEAD
        assert c.stderr.strip() == dals("""
        BinaryPrefixReplacementError: Refusing to replace data of length '1104' with
        data of length '1404' for binary file
        new Data Length: 1104
        original data Length: 1404
        path: some/where/by/boneyard/creek
        new prefix: some/where/on/goodwin.ave
        placeholder: save/my/spot/in/374
        """).strip()
=======

        if on_win:
            message = "CommandNotFoundError: Conda could not find the command: 'activate'"
        else:
            message = ("CommandNotFoundError: 'activate is not a conda command.\n"
                       "Did you mean 'source activate'?")
        assert c.stderr.strip() == message
>>>>>>> ea0b3f32
<|MERGE_RESOLUTION|>--- conflicted
+++ resolved
@@ -333,7 +333,55 @@
         assert not c.stdout
         assert c.stderr.strip() == "CommandNotFoundError: Conda could not find the command: 'instate'"
 
-<<<<<<< HEAD
+    def test_CommandNotFoundError_conda_build(self):
+        cmd = "build"
+        exc = CommandNotFoundError(cmd)
+
+        with env_var("CONDA_JSON", "yes", reset_context):
+            with captured() as c, replace_log_streams():
+                conda_exception_handler(_raise_helper, exc)
+
+        json_obj = json.loads(c.stdout)
+        assert not c.stderr
+        assert json_obj['exception_type'] == "<class 'conda.exceptions.CommandNotFoundError'>"
+        assert json_obj['message'] == text_type(exc)
+        assert json_obj['error'] == repr(exc)
+
+        with env_var("CONDA_JSON", "no", reset_context):
+            with captured() as c, replace_log_streams():
+                conda_exception_handler(_raise_helper, exc)
+
+        assert not c.stdout
+        assert c.stderr.strip() == ("CommandNotFoundError: You need to install conda-build in order to\n" \
+                                    "use the 'conda build' command.")
+
+    def test_CommandNotFoundError_activate(self):
+        cmd = "activate"
+        exc = CommandNotFoundError(cmd)
+
+        with env_var("CONDA_JSON", "yes", reset_context):
+            with captured() as c, replace_log_streams():
+                conda_exception_handler(_raise_helper, exc)
+
+        json_obj = json.loads(c.stdout)
+        assert not c.stderr
+        assert json_obj['exception_type'] == "<class 'conda.exceptions.CommandNotFoundError'>"
+        assert json_obj['message'] == text_type(exc)
+        assert json_obj['error'] == repr(exc)
+
+        with env_var("CONDA_JSON", "no", reset_context):
+            with captured() as c, replace_log_streams():
+                conda_exception_handler(_raise_helper, exc)
+
+        assert not c.stdout
+
+        if on_win:
+            message = "CommandNotFoundError: Conda could not find the command: 'activate'"
+        else:
+            message = ("CommandNotFoundError: 'activate is not a conda command.\n"
+                       "Did you mean 'source activate'?")
+        assert c.stderr.strip() == message
+
     def test_BinaryPrefixReplacementError(self):
         new_data_length = 1104
         original_data_length = 1404
@@ -341,63 +389,28 @@
         path = "some/where/by/boneyard/creek"
         placeholder = "save/my/spot/in/374"
         exc = BinaryPrefixReplacementError(new_data_length, original_data_length, new_prefix,
-                                     path, placeholder)
-=======
-    def test_CommandNotFoundError_conda_build(self):
-        cmd = "build"
-        exc = CommandNotFoundError(cmd)
-
-        with env_var("CONDA_JSON", "yes", reset_context):
-            with captured() as c, replace_log_streams():
-                conda_exception_handler(_raise_helper, exc)
-
-        json_obj = json.loads(c.stdout)
-        assert not c.stderr
-        assert json_obj['exception_type'] == "<class 'conda.exceptions.CommandNotFoundError'>"
-        assert json_obj['message'] == text_type(exc)
-        assert json_obj['error'] == repr(exc)
-
-        with env_var("CONDA_JSON", "no", reset_context):
-            with captured() as c, replace_log_streams():
-                conda_exception_handler(_raise_helper, exc)
-
-        assert not c.stdout
-        assert c.stderr.strip() == ("CommandNotFoundError: You need to install conda-build in order to\n" \
-                                    "use the 'conda build' command.")
-
-    def test_CommandNotFoundError_activate(self):
-        cmd = "activate"
-        exc = CommandNotFoundError(cmd)
-
->>>>>>> ea0b3f32
-        with env_var("CONDA_JSON", "yes", reset_context):
-            with captured() as c, replace_log_streams():
-                conda_exception_handler(_raise_helper, exc)
-
-        json_obj = json.loads(c.stdout)
-        assert not c.stderr
-<<<<<<< HEAD
+                                           path, placeholder)
+        with env_var("CONDA_JSON", "yes", reset_context):
+            with captured() as c, replace_log_streams():
+                conda_exception_handler(_raise_helper, exc)
+
+        json_obj = json.loads(c.stdout)
+        assert not c.stderr
         assert json_obj['exception_type'] == "<class 'conda.exceptions.BinaryPrefixReplacementError'>"
         assert json_obj['exception_name'] == 'BinaryPrefixReplacementError'
         assert json_obj['message'] == text_type(exc)
         assert json_obj['error'] == repr(exc)
         assert json_obj['new_data_length'] == 1104
-        assert json_obj['original_data_length'] == 1404
+        assert json_obj['original_data_len'] == 1404
         assert json_obj['new_prefix'] == new_prefix
         assert json_obj['path'] == path
         assert json_obj['placeholder'] == placeholder
-=======
-        assert json_obj['exception_type'] == "<class 'conda.exceptions.CommandNotFoundError'>"
-        assert json_obj['message'] == text_type(exc)
-        assert json_obj['error'] == repr(exc)
->>>>>>> ea0b3f32
-
-        with env_var("CONDA_JSON", "no", reset_context):
-            with captured() as c, replace_log_streams():
-                conda_exception_handler(_raise_helper, exc)
-
-        assert not c.stdout
-<<<<<<< HEAD
+
+        with env_var("CONDA_JSON", "no", reset_context):
+            with captured() as c, replace_log_streams():
+                conda_exception_handler(_raise_helper, exc)
+
+        assert not c.stdout
         assert c.stderr.strip() == dals("""
         BinaryPrefixReplacementError: Refusing to replace data of length '1104' with
         data of length '1404' for binary file
@@ -406,13 +419,4 @@
         path: some/where/by/boneyard/creek
         new prefix: some/where/on/goodwin.ave
         placeholder: save/my/spot/in/374
-        """).strip()
-=======
-
-        if on_win:
-            message = "CommandNotFoundError: Conda could not find the command: 'activate'"
-        else:
-            message = ("CommandNotFoundError: 'activate is not a conda command.\n"
-                       "Did you mean 'source activate'?")
-        assert c.stderr.strip() == message
->>>>>>> ea0b3f32
+        """).strip()