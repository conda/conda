--- conflicted
+++ resolved
@@ -2,98 +2,19 @@
 # SPDX-License-Identifier: BSD-3-Clause
 from __future__ import annotations
 
-<<<<<<< HEAD
-import sys
-from contextlib import contextmanager, nullcontext
-=======
->>>>>>> 94512842
-from types import SimpleNamespace
+from contextlib import nullcontext
 from typing import TYPE_CHECKING
 
 import pytest
 
-<<<<<<< HEAD
-from conda.plugins import CondaReporterBackend, CondaReporterOutput
-from conda.plugins.types import ProgressBarBase, ReporterRendererBase
-from conda.reporters import (
-    ProgressBarManager,
-    get_progress_bar_context_managers,
-    get_progress_bar_manager,
-    render,
-)
-=======
-from conda.plugins import CondaReporterBackend
-from conda.plugins.types import ReporterRendererBase
-from conda.reporters import render
->>>>>>> 94512842
+from conda.plugins.reporter_backends.console import TQDMProgressBar
+from conda.reporters import get_progress_bar, get_progress_bar_context_manager, render
 
 if TYPE_CHECKING:
-    from typing import Callable, ContextManager
-
     from pytest import CaptureFixture
 
 
-class DummyProgressbar(ProgressBarBase):
-    """Dummy progress bar that does nothing"""
-
-    def update_to(self, fraction) -> None:
-        pass
-
-    def refresh(self) -> None:
-        pass
-
-    def close(self) -> None:
-        pass
-
-
-class DummyReporterRenderer(ReporterRendererBase):
-    def envs_list(self, data, **kwargs) -> str:
-        return f"envs_list: {data}"
-
-    def detail_view(self, data: dict[str, str | int | bool], **kwargs) -> str:
-        return f"detail_view: {data}"
-
-    def progress_bar(
-        self,
-        description: str,
-        io_context_manager: Callable[[], ContextManager],
-        **kwargs,
-    ) -> ProgressBarBase:
-        return DummyProgressbar(
-            description="Dummy progress bar", io_context_manager=io_context_manager
-        )
-
-
-<<<<<<< HEAD
-@contextmanager
-def dummy_io():
-    yield sys.stdout
-
-
-@pytest.fixture
-def reporters_setup(mocker):
-    """Setup all mocks need for reporters tests"""
-=======
-def test_reporter_manager(capsys: CaptureFixture, mocker):
-    """
-    Ensure basic coverage of the :class:`~conda.common.io.ReporterManager` class.
-    """
-    # Setup
->>>>>>> 94512842
-    reporter_backend = CondaReporterBackend(
-        name="test-reporter-backend",
-        description="test",
-        renderer=DummyReporterRenderer,
-    )
-    plugin_manager = SimpleNamespace(get_reporter_backend=lambda _: reporter_backend)
-    reporters = {"backend": "test-reporter-backend"}
-
-    context = mocker.patch("conda.reporters.context")
-    context.plugin_manager = plugin_manager
-    context.reporters = reporters
-
-
-def test_render(capsys: CaptureFixture, reporters_setup):
+def test_render(capsys: CaptureFixture):
     """
     Ensure basic coverage of the :func:`~conda.reporters.render` function.
     """
@@ -105,10 +26,11 @@
     assert not stderr
 
     # Test rendering of object with a style
-    render("test-string", style="envs_list")
+    render(["test-string"], style="envs_list")
 
     stdout, stderr = capsys.readouterr()
-    assert stdout == "envs_list: test-string"
+    assert "conda environments" in stdout
+    assert "test-string" in stdout
     assert not stderr
 
     # Test error when style cannot be found
@@ -119,24 +41,20 @@
         render({"test": "data"}, style="non_existent_view")
 
 
-def test_get_progress_bar_manager(reporters_setup):
+def test_get_progress_bar():
     """
-    Ensure basic coverage of the :func:`~conda.reporters.get_progress_bar_manager~` function
+    Ensure basic coverage of the :func:`~conda.reporters.get_progress_bar~` function
     """
-    progress_bar_manager = get_progress_bar_manager("test")
+    progress_bar_manager = get_progress_bar("test")
 
-    assert isinstance(progress_bar_manager, ProgressBarManager)
-
-    assert len(progress_bar_manager._progress_bars) == 1
-    assert isinstance(progress_bar_manager._progress_bars[0], DummyProgressbar)
+    assert isinstance(progress_bar_manager, TQDMProgressBar)
 
 
-def test_get_progress_bar_context_managers(reporters_setup):
+def test_get_progress_bar_context_managers():
     """
     Ensure basic coverage of the
-    :func:`~conda.reporters.get_progress_bar_context_managers~` function
+    :func:`~conda.reporters.get_progress_bar_context_manager~` function
     """
-    progress_bar_context_managers = get_progress_bar_context_managers()
+    progress_bar_context_manager = get_progress_bar_context_manager()
 
-    assert len(progress_bar_context_managers) == 1
-    assert isinstance(progress_bar_context_managers[0], nullcontext)+    assert isinstance(progress_bar_context_manager, nullcontext)