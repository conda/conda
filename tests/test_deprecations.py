--- conflicted
+++ resolved
@@ -155,10 +155,7 @@
         deprecated_v3.topic("2.0", "3.0", topic="Some special topic")
 
 
-<<<<<<< HEAD
-=======
 @pytest.mark.skip("confuses import system")
->>>>>>> 56bd3e5c
 def test_packaging_unavailable(mocker):
     """
     Coverage testing for the "invoke conda deprecations module before packaging
