--- conflicted
+++ resolved
@@ -1,10 +1,6 @@
 package:
   name: conda-env
-<<<<<<< HEAD
   version: 2.2alpha.0
-=======
-  version: 2.1.2
->>>>>>> 4eeb978e
 
 build:
   number: {{ environ.get('GIT_DESCRIBE_NUMBER', 0) }}
