package:
  name: conda
  version: {{ GIT_DESCRIBE_TAG }}.{{ GIT_BUILD_STR }}

source:
  # git_url is nice in that it won't capture devenv stuff.  However, it only
  #    captures committed code, so pay attention.
  git_url: ../

build:
  # These are present when the new environment is created
  # so we have to exempt them from the list of initial files
  # for conda-build to realize they should be included.
  always_include_files:
    - bin/conda                    # [unix]
    - bin/activate                 # [unix]
    - bin/deactivate               # [unix]
    - Scripts/activate.bat         # [win]
    - Scripts/activate             # [win]
    - Scripts/deactivate           # [win]

requirements:
  build:
    - m2-filesystem                # [win]
    - m2-bash                      # [win]
    - m2-base                      # [win]

  host:
    - python
    - conda-package-handling
    - enum34                       # [py<34]
    - futures >=3.0.0              # [py<34]
    - menuinst >=1.4.11,<2         # [win]
    - pip
<<<<<<< HEAD
    - ruamel_yaml >=0.11.14,<0.16
    - scandir                      # [py<35]
=======
    - ruamel_yaml >=0.11.14,<0.17
>>>>>>> 63204e68
    - setuptools >=31.0.1
  run:
    - python
    - conda-package-handling
    - enum34                       # [py<34]
    - futures >=3.0.0              # [py<34]
    - menuinst >=1.4.11,<2         # [win]
    - pycosat >=0.6.3
    - pyopenssl >=16.2.0
    - requests >=2.18.4,<3
<<<<<<< HEAD
    - ruamel_yaml >=0.11.14,<0.16
    - scandir                      # [py<35]
=======
    - ruamel_yaml >=0.11.14,<0.17
>>>>>>> 63204e68
    - setuptools >=31.0.1
  run_constrained:
    - conda-build >=3
    - conda-env >=2.6
    - cytoolz >=0.8.1
    - setuptools >=31.0.1

test:
  source_files:
    - conftest.py
    - tests
    - setup.cfg
  requires:
    - mock
    - pytest
    - pexpect
    - responses
    - conda-build
    - m2-filesystem  # [win]
    - m2-bash        # [win]
    - m2-base        # [win]
  imports:
    - conda
    - conda_env

about:
  home: https://conda.io
  license: BSD 3-Clause
  license_file: LICENSE.txt
  summary: OS-agnostic, system-level binary package and environment manager.
  description: >
    Conda is an open source package management system and environment
    management system for installing multiple versions of software packages
    and their dependencies and switching easily between them. It works on
    Linux, OS X and Windows, and was created for Python programs but can
    package and distribute any software.
  doc_url: https://conda.io/projects/conda/en/latest/
  dev_url: https://github.com/conda/conda

extra:
  recipe-maintainers:
    - jakirkham
    - jjhelmus
    - kalefranz
    - mcg1969
    - mingwandroid
    - msarahan
    - mwcraig
    - ocefpaf
    - patricksnape
    - pelson
    - scopatz<|MERGE_RESOLUTION|>--- conflicted
+++ resolved
@@ -32,12 +32,8 @@
     - futures >=3.0.0              # [py<34]
     - menuinst >=1.4.11,<2         # [win]
     - pip
-<<<<<<< HEAD
-    - ruamel_yaml >=0.11.14,<0.16
+    - ruamel_yaml >=0.11.14,<0.17
     - scandir                      # [py<35]
-=======
-    - ruamel_yaml >=0.11.14,<0.17
->>>>>>> 63204e68
     - setuptools >=31.0.1
   run:
     - python
@@ -48,12 +44,8 @@
     - pycosat >=0.6.3
     - pyopenssl >=16.2.0
     - requests >=2.18.4,<3
-<<<<<<< HEAD
-    - ruamel_yaml >=0.11.14,<0.16
+    - ruamel_yaml >=0.11.14,<0.17
     - scandir                      # [py<35]
-=======
-    - ruamel_yaml >=0.11.14,<0.17
->>>>>>> 63204e68
     - setuptools >=31.0.1
   run_constrained:
     - conda-build >=3
