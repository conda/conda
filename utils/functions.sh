--- conflicted
+++ resolved
@@ -231,8 +231,11 @@
 
     install_python $prefix
 
-<<<<<<< HEAD
     $prefix/$BIN_DIR/pip install -r utils/requirements-test.txt
+    rm -rf conda/.version
+    # $prefix/bin/python utils/setup-testing.py develop
+    $prefix/bin/python utils/setup-testing.py --version > conda/.version
+
 
     if [ -n "$ON_WIN" ]; then
         $PYTHON_EXE utils/setup-testing.py develop  # this, just for the conda.exe and conda-env.exe file
@@ -246,12 +249,6 @@
 
     # install_conda_shell_scripts "$prefix" "$src_dir"
 
-=======
-    $prefix/bin/pip install -r utils/requirements-test.txt
-    rm -rf conda/.version
-    $prefix/bin/python utils/setup-testing.py develop
-    $prefix/bin/python utils/setup-testing.py --version > conda/.version
->>>>>>> 56a28ed7
     mkdir -p $prefix/conda-meta
     touch $prefix/conda-meta/history
 
@@ -378,26 +375,11 @@
     conda activate root
     conda info
 
-<<<<<<< HEAD
     pushd conda-build
-=======
-    $prefix/bin/python -m pytest --basetemp /tmp/cb -v --durations=20 -n 0 -m "serial" tests -k "not xattr"
-    $prefix/bin/python -m pytest --basetemp /tmp/cb -v --durations=20 -n 2 -m "not serial" tests -k "not xattr"
-    popd
-}
-
-
-osx_setup() {
-    # brew update || brew update
-    # brew outdated openssl || brew upgrade openssl
-    brew install zsh
-
-    # rvm get head
->>>>>>> 56a28ed7
 
     # TODO: remove -k flag when conda/conda-build#1927 is merged
     $prefix/$BIN_DIR/python -m pytest --basetemp /tmp/cb -v --durations=20 -n 2 -m "not serial" tests -k "not xattr"
-    $prefix/$BIN_DIR/python -m pytest --basetemp /tmp/cb -v --durations=20 -n 0 -m "serial" tests
+    $prefix/$BIN_DIR/python -m pytest --basetemp /tmp/cb -v --durations=20 -n 0 -m "serial" tests -k "not xattr"
     popd
 }
 
