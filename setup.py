--- conflicted
+++ resolved
@@ -35,26 +35,6 @@
 with open(os.path.join(here, "README.rst")) as f:
     long_description = f.read()
 
-<<<<<<< HEAD
-scripts = ['shell/activate',
-           'shell/activate.sh',
-           'shell/activate.csh',
-           'shell/deactivate',
-           'shell/deactivate.sh',
-           'shell/deactivate.csh',
-           'shell/whichshell_args.bash',
-           'shell/whichshell_ps.bash',
-           'shell/whichshell.awk',
-           'shell/envvar_cleanup.bash',
-           ]
-if sys.platform == 'win32':
-    # Powershell scripts should go here
-    scripts.extend(['shell/activate.bat',
-                    'shell/deactivate.bat',
-                    'shell/envvar_cleanup.bat'])
-
-=======
->>>>>>> 7b940304
 install_requires = [
     'pycosat >=0.6.1',
     'requests >=2.5.3',
@@ -62,7 +42,6 @@
 
 if sys.version_info < (3, 4):
     install_requires.append('enum34')
-
 
 setup(
     name=conda.__name__,
