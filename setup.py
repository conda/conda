--- conflicted
+++ resolved
@@ -8,20 +8,9 @@
 import sys
 import os
 
-<<<<<<< HEAD
 from setuptools import setup
 using_setuptools = True
-=======
-if 'develop' in sys.argv:
-    from setuptools import setup
-    using_setuptools = True
-    print("Using setuptools")
-else:
-    from distutils.core import setup
-    using_setuptools = False
-    print("Not using setuptools")
 
->>>>>>> ca6bd38e
 
 add_activate = True
 
