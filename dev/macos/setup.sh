#!/bin/bash
set -ex

# restoring the default for changeps1 to have parity with dev
conda config --set changeps1 true
# install all test requirements
<<<<<<< HEAD
conda install --yes --name conda-test-env --file tests/requirements.txt
=======
conda install --yes --name conda-test-env --file tests/requirements.txt --file tests/requirements-extra.txt
conda update --yes openssl ca-certificates certifi
>>>>>>> 2d50beb5
<|MERGE_RESOLUTION|>--- conflicted
+++ resolved
@@ -4,9 +4,4 @@
 # restoring the default for changeps1 to have parity with dev
 conda config --set changeps1 true
 # install all test requirements
-<<<<<<< HEAD
-conda install --yes --name conda-test-env --file tests/requirements.txt
-=======
-conda install --yes --name conda-test-env --file tests/requirements.txt --file tests/requirements-extra.txt
-conda update --yes openssl ca-certificates certifi
->>>>>>> 2d50beb5
+conda install --yes --name conda-test-env --file tests/requirements.txt --file tests/requirements-extra.txt