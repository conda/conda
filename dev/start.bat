@CALL :CLEANUP

:: preserve script for help
@SET "_SCRIPT=%~0"

:: get source path
@PUSHD "%~dp0\.."
@SET "_SRC=%CD%"
@POPD

:: parse args
:ARGS_LOOP
@IF "%~1"=="" @GOTO :ARGS_END

:: convert to uppercase
@FOR /F "usebackq delims=" %%I IN (`powershell.exe "'%~1'.toUpper()"`) DO @SET "_ARG=%%~I"

@IF "%_ARG%"=="/P" (
    @SET "_PYTHON=%~2"
    @SHIFT
    @SHIFT
    @GOTO :ARGS_LOOP
)
@IF "%_ARG%"=="/U" (
    @SET "_UPDATE=0"
    @SHIFT
    @GOTO :ARGS_LOOP
)
@IF "%_ARG%"=="/D" (
    @SET "_DEVENV=%~2"
    @SHIFT
    @SHIFT
    @GOTO :ARGS_LOOP
)
@IF "%_ARG%"=="/N" (
    @SET "_DRYRUN=0"
    @SHIFT
    @GOTO :ARGS_LOOP
)
@IF "%_ARG%"=="/?" (
    @ECHO Usage: %_SCRIPT% [options]
    @ECHO.
    @ECHO Options:
    @ECHO   /P  VERSION  Python version for the env to activate. ^(default: 3.10^)
    @ECHO   /U           Force update packages. ^(default: update every 24 hours^)
    @ECHO   /D  PATH     Path to base env install, can also be defined in ~\.condarc.
    @ECHO                Path is appended with Windows. ^(default: devenv^)
    @ECHO   /N           Display env to activate. ^(default: false^)
    @ECHO.  /?           Display this.
    @EXIT /B 0
)
@ECHO Error: unknown option %~1 1>&2
@EXIT /B 1
:ARGS_END

:: fallback to default values
@IF "%_PYTHON%"=="" @SET "_PYTHON=3.10"
@IF "%_UPDATE%"=="" @SET "_UPDATE=1"
@IF "%_DRYRUN%"=="" @SET "_DRYRUN=1"

:: read devenv from ~\.condarc
@IF "%_DEVENV%"=="" @CALL :CONDARC
:: fallback to devenv in source default
@IF "%_DEVENV%"=="" @SET "_DEVENV=%_SRC%\devenv"
:: installer location
@SET "_INSTALLER=%_DEVENV%"
:: include OS
@SET "_DEVENV=%_DEVENV%\Windows"
:: ensure exists
@IF %_DRYRUN%==1 @IF NOT EXIST "%_DEVENV%" @MKDIR "%_DEVENV%"

:: other environment variables
@SET "_NAME=devenv-%_PYTHON%-c"
@SET "_ENV=%_DEVENV%\envs\%_NAME%"
@SET "_UPDATED=%_ENV%\.devenv-updated"
@SET "_BASEEXE=%_DEVENV%\Scripts\conda.exe"
@SET "_ENVEXE=%_ENV%\Scripts\conda.exe"
@SET "_PYTHONEXE=%_ENV%\python.exe"
@SET "_CONDABAT=%_ENV%\condabin\conda.bat"
@SET "_CONDAHOOK=%_ENV%\condabin\conda_hook.bat"

:: dry-run printout
@IF %_DRYRUN%==0 @GOTO :DRYRUN

:: deactivate any prior envs
@IF "%CONDA_SHLVL%"=="" @GOTO DEACTIVATED
@IF %CONDA_SHLVL%==0 @GOTO DEACTIVATED
@ECHO Deactivating %CONDA_SHLVL% environment(s)...
:DEACTIVATING
@IF "%CONDA_SHLVL%"=="0" @GOTO DEACTIVATED
@CALL conda deactivate
@IF NOT %ErrorLevel%==0 (
    @ECHO Error: failed to deactivate environment^(s^) 1>&2
    @EXIT /B 1
)
@GOTO DEACTIVATING
:DEACTIVATED

:: does miniconda install exist?
@IF EXIST "%_DEVENV%\conda-meta\history" @GOTO INSTALLED

:: downloading miniconda
@IF EXIST "%_INSTALLER%\miniconda.exe" @GOTO DOWNLOADED
@ECHO Downloading miniconda...
@powershell.exe "$ProgressPreference = 'SilentlyContinue'; Invoke-WebRequest -Uri 'https://repo.anaconda.com/miniconda/Miniconda3-latest-Windows-x86_64.exe' -OutFile '%_INSTALLER%\miniconda.exe' | Out-Null"
@IF NOT %ErrorLevel%==0 (
    @ECHO Error: failed to download miniconda 1>&2
    @EXIT /B 1
)
:DOWNLOADED

:: installing miniconda
@ECHO Installing development environment...
@START /wait "" "%_INSTALLER%\miniconda.exe" /InstallationType=JustMe /RegisterPython=0 /AddToPath=0 /S /D=%_DEVENV% > NUL
@IF NOT %ErrorLevel%==0 (
    @ECHO Error: failed to install development environment 1>&2
    @EXIT /B 1
)
:: Windows doesn't ship with git so ensure installed into base otherwise auxlib will act up
@CALL :CONDA "%_BASEEXE%" install -yq --name base defaults::git > NUL
:INSTALLED

:: create empty env if it doesn't exist
@IF EXIST "%_ENV%" @GOTO ENVEXISTS
@ECHO Creating %_NAME%...

@CALL :CONDA "%_BASEEXE%" create -yq --prefix "%_ENV%" > NUL
@IF NOT %ErrorLevel%==0 (
    @ECHO Error: failed to create %_NAME% 1>&2
    @EXIT /B 1
)
:ENVEXISTS

:: check if explicitly updating or if 24 hrs since last update
@CALL :UPDATING
@IF NOT %ErrorLevel%==0 @GOTO UPTODATE
@ECHO Updating %_NAME%...

@CALL :CONDA "%_BASEEXE%" update -yq --all > NUL
@IF NOT %ErrorLevel%==0 (
    @ECHO Error: failed to update development environment 1>&2
    @EXIT /B 1
)

@CALL :CONDA "%_BASEEXE%" install ^
    -yq ^
    --prefix "%_ENV%" ^
    --override-channels ^
    -c defaults ^
    --file "%_SRC%\tests\requirements.txt" ^
<<<<<<< HEAD
    --file "%_SRC%\tests\requirements-ci.txt" ^
    --file "%_SRC%\tests\requirements-Windows.txt" ^
=======
    --file "%_SRC%\tests\requirements-Windows.txt" ^
    conda ^
>>>>>>> 094a8cde
    "python=%_PYTHON%" > NUL
@IF NOT %ErrorLevel%==0 (
    @ECHO Error: failed to update %_NAME% 1>&2
    @EXIT /B 1
)

:: update timestamp
@IF EXIST "%_UPDATED%" @DEL "%_UPDATED%"
@ECHO > "%_UPDATED%"
:UPTODATE

:: initialize conda command
@ECHO Initializing shell integration...
@CALL "%_CONDAHOOK%"
@IF NOT %ErrorLevel%==0 (
    @ECHO Error: failed to initialize shell integration 1>&2
    @EXIT /B 1
)

:: activate env
@ECHO Activating %_NAME%...
@CALL conda activate "%_ENV%" > NUL
@IF NOT %ErrorLevel%==0 (
    @ECHO Error: failed to activate %_NAME% 1>&2
    @EXIT /B 1
)
@SET "CONDA_BAT=%_CONDABAT%"
@DOSKEY conda="%CONDA_BAT%" $*

:: "install" conda
@SET "PYTHONPATH=%_SRC%;%PYTHONPATH%"

:CLEANUP
@SET _ARG=
@SET _BASEEXE=
@SET _CONDABAT=
@SET _DEVENV=
@SET _DRYRUN=
@SET _ENV=
@SET _ENVEXE=
@SET _INSTALLER=
@SET _NAME=
@SET _PATH=
@SET _PYTHON=
@SET _PYTHONEXE=
@SET _SCRIPT=
@SET _SRC=
@SET _UPDATE=
@SET _UPDATED=
@GOTO :EOF

:CONDA *args
:: include OpenSSL & git on %PATH%
@SET "_PATH=%PATH%"
@SET "PATH=%_DEVENV%\Library\bin;%PATH%"

@CALL %*
@IF NOT %ErrorLevel%==0 @EXIT /B %ErrorLevel%

:: restore %PATH%
@SET "PATH=%_PATH%"
@SET _PATH=
@GOTO :EOF

:CONDARC
:: read devenv from ~\.condarc
:: check if ~\.condarc exists
@IF NOT EXIST "%USERPROFILE%\.condarc" @EXIT /B 2
:: check if devenv key is defined
@FINDSTR /R /C:"^devenv:" "%USERPROFILE%\.condarc" > NUL
@IF NOT %ErrorLevel%==0 @EXIT /B 1
:: read devenv key
@FOR /F "usebackq delims=" %%I IN (`powershell.exe "(Select-String -Path '~\.condarc' -Pattern '^devenv:\s*(.+)' | Select-Object -Last 1).Matches.Groups[1].Value -replace '^~',""$Env:UserProfile"""`) DO @SET "_DEVENV=%%~fI"
@GOTO :EOF

:UPDATING
:: check if explicitly updating or if 24 hrs since last update
@IF %_UPDATE%==0 @EXIT /B 0
@IF NOT EXIST "%_UPDATED%" @EXIT /B 0
@powershell.exe "Exit (Get-Item '"%_UPDATED%"').LastWriteTime -ge (Get-Date).AddHours(-24)"
@EXIT /B %ErrorLevel%

:DRYRUN
:: dry-run printout
@ECHO Python: %_PYTHON%
@CALL :UPDATING
@IF %ErrorLevel%==0 (
    @ECHO Updating: [yes]
) ELSE (
    @ECHO Updating: [no]
)
@IF EXIST "%_DEVENV%" (
    @ECHO Devenv: %_DEVENV% [exists]
) ELSE (
    @ECHO Devenv: %_DEVENV% [pending]
)
@ECHO.
@ECHO Name: %_NAME%
@IF EXIST "%_ENV%" (
    @ECHO Path: %_ENV% [exists]
) ELSE (
    @ECHO Path: %_ENV% [pending]
)
@ECHO.
@ECHO Source: %_SRC%
@EXIT /B 0<|MERGE_RESOLUTION|>--- conflicted
+++ resolved
@@ -148,13 +148,8 @@
     --override-channels ^
     -c defaults ^
     --file "%_SRC%\tests\requirements.txt" ^
-<<<<<<< HEAD
     --file "%_SRC%\tests\requirements-ci.txt" ^
     --file "%_SRC%\tests\requirements-Windows.txt" ^
-=======
-    --file "%_SRC%\tests\requirements-Windows.txt" ^
-    conda ^
->>>>>>> 094a8cde
     "python=%_PYTHON%" > NUL
 @IF NOT %ErrorLevel%==0 (
     @ECHO Error: failed to update %_NAME% 1>&2
