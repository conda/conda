@ECHO ON
:: Obtain abs path to the conda source root
pushd "%~dp0"
    set "TWO_DIRS_UP=..\..\"
    set "CONDA_SRC_PATH="
    pushd %TWO_DIRS_UP% || goto :error
        set "CONDA_SRC_PATH=%CD%"
    popd || goto :error
popd || goto :error

pushd %TEMP% || goto :error
set CONDA=C:\Miniconda || goto :error
mklink /J \conda_bin %CONDA% || goto :error
mklink /J \conda_src "%CONDA_SRC_PATH%" || goto :error

cd \conda_src || goto :error
CALL \conda_bin\scripts\activate.bat || goto :error
CALL conda create -n conda-test-env -y python=%PYTHON% pywin32 --file=tests\requirements.txt || goto :error
CALL conda activate conda-test-env || goto :error
<<<<<<< HEAD
CALL conda update openssl ca-certificates certifi || goto :error
REM TODO:  Remove before merge, temporary:
CALL conda install "jaimergp/label/menuinst_dev::menuinst=2" --no-deps || goto :error
=======
>>>>>>> cd3ee976
python -m conda init --install || goto :error
python -m conda init cmd.exe --dev || goto :error

:: Download minio server needed for S3 tests and place it in our conda environment so is in PATH
:: You can pin to an older release by setting MINIO_RELEASE to 'archive/XXXX'

if "%MINIO_RELEASE%x" == "x" set "MINIO_RELEASE=minio.exe"
powershell.exe -Command "If (-Not (Test-Path 'minio.exe')) { Invoke-WebRequest -Uri 'https://dl.min.io/server/minio/release/windows-amd64/%MINIO_RELEASE%' -OutFile 'minio.exe' | Out-Null }" || goto :error
copy minio.exe %CONDA_PREFIX%\minio.exe || goto :error

goto :EOF

:error
echo Failed with error #%errorlevel%.
exit /b %errorlevel%<|MERGE_RESOLUTION|>--- conflicted
+++ resolved
@@ -17,12 +17,9 @@
 CALL \conda_bin\scripts\activate.bat || goto :error
 CALL conda create -n conda-test-env -y python=%PYTHON% pywin32 --file=tests\requirements.txt || goto :error
 CALL conda activate conda-test-env || goto :error
-<<<<<<< HEAD
 CALL conda update openssl ca-certificates certifi || goto :error
 REM TODO:  Remove before merge, temporary:
 CALL conda install "jaimergp/label/menuinst_dev::menuinst=2" --no-deps || goto :error
-=======
->>>>>>> cd3ee976
 python -m conda init --install || goto :error
 python -m conda init cmd.exe --dev || goto :error
 
