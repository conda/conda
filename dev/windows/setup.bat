--- conflicted
+++ resolved
@@ -20,7 +20,6 @@
 python -m conda init --install || goto :error
 python -m conda init cmd.exe --dev || goto :error
 
-<<<<<<< HEAD
 :: We can't install menuinst>=2 because currently released conda's have menuinst<2 as a constraint
 :: This will cause conflicts. Instead we install explicitly from URL until a conda release without
 :: that constraint is available.
@@ -29,15 +28,6 @@
 if "%PYTHON%" == "3.9"  CALL conda install -y https://anaconda.org/conda-forge/menuinst/2.0.0/download/win-64/menuinst-2.0.0-py39h99910a6_0.conda || goto :error
 if "%PYTHON%" == "3.8"  CALL conda install -y https://anaconda.org/conda-forge/menuinst/2.0.0/download/win-64/menuinst-2.0.0-py38hd3f51b4_0.conda || goto :error
 
-:: Download minio server needed for S3 tests and place it in our conda environment so is in PATH
-:: You can pin to an older release by setting MINIO_RELEASE to 'archive/XXXX'
-
-if "%MINIO_RELEASE%x" == "x" set "MINIO_RELEASE=minio.exe"
-powershell.exe -Command "If (-Not (Test-Path 'minio.exe')) { Invoke-WebRequest -Uri 'https://dl.min.io/server/minio/release/windows-amd64/%MINIO_RELEASE%' -OutFile 'minio.exe' | Out-Null }" || goto :error
-copy minio.exe %CONDA_PREFIX%\minio.exe || goto :error
-
-=======
->>>>>>> f709c965
 goto :EOF
 
 :error
