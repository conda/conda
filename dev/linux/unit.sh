#!/usr/bin/env bash

set -o errtrace -o pipefail -o errexit

### Prevent git safety errors when mounting directories ###
git config --global --add safe.directory /opt/conda-src

TEST_SPLITS="${TEST_SPLITS:-1}"
TEST_GROUP="${TEST_GROUP:-1}"

# make sure all test requirements are installed
<<<<<<< HEAD
sudo /opt/conda/bin/conda install --quiet -y --file tests/requirements.txt "conda-forge::menuinst>=2"
=======
sudo /opt/conda/bin/conda install --quiet -y --file tests/requirements.txt --repodata-fn=repodata.json
>>>>>>> d9c95003
eval "$(sudo /opt/conda/bin/python -m conda init --dev bash)"
conda info
# remove the pkg cache.  We can't hardlink from here anyway.  Having it around causes log problems.
sudo rm -rf /opt/conda/pkgs/*-*-*
# put temporary files on same filesystem
export TMP=$HOME/pytesttmp
mkdir -p $TMP
python -m pytest \
    --cov=conda \
    --durations-path=./tools/durations/Linux.json \
    --basetemp=$TMP \
    -m "not integration" \
    --splits=${TEST_SPLITS} \
    --group=${TEST_GROUP}<|MERGE_RESOLUTION|>--- conflicted
+++ resolved
@@ -9,11 +9,7 @@
 TEST_GROUP="${TEST_GROUP:-1}"
 
 # make sure all test requirements are installed
-<<<<<<< HEAD
-sudo /opt/conda/bin/conda install --quiet -y --file tests/requirements.txt "conda-forge::menuinst>=2"
-=======
-sudo /opt/conda/bin/conda install --quiet -y --file tests/requirements.txt --repodata-fn=repodata.json
->>>>>>> d9c95003
+sudo /opt/conda/bin/conda install --quiet -y --file tests/requirements.txt "conda-forge::menuinst>=2" --repodata-fn=repodata.json
 eval "$(sudo /opt/conda/bin/python -m conda init --dev bash)"
 conda info
 # remove the pkg cache.  We can't hardlink from here anyway.  Having it around causes log problems.
