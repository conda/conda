#!/usr/bin/env bash

set -o errtrace -o pipefail -o errexit

TEST_SPLITS="${TEST_SPLITS:-1}"
TEST_GROUP="${TEST_GROUP:-1}"

sudo su root -c "/opt/conda/bin/conda install -yq conda-build"
# make sure all test requirements are installed
sudo /opt/conda/bin/conda install --quiet -y -c defaults --file tests/requirements.txt
<<<<<<< HEAD
conda info
=======
>>>>>>> ebfdfeb0
eval "$(sudo /opt/conda/bin/python -m conda init --dev bash)"
conda-build tests/test-recipes/activate_deactivate_package tests/test-recipes/pre_link_messages_package
pytest -m "integration" -v --splits ${TEST_SPLITS} --group=${TEST_GROUP}
python -m conda.common.io<|MERGE_RESOLUTION|>--- conflicted
+++ resolved
@@ -8,11 +8,8 @@
 sudo su root -c "/opt/conda/bin/conda install -yq conda-build"
 # make sure all test requirements are installed
 sudo /opt/conda/bin/conda install --quiet -y -c defaults --file tests/requirements.txt
-<<<<<<< HEAD
-conda info
-=======
->>>>>>> ebfdfeb0
 eval "$(sudo /opt/conda/bin/python -m conda init --dev bash)"
 conda-build tests/test-recipes/activate_deactivate_package tests/test-recipes/pre_link_messages_package
+conda info
 pytest -m "integration" -v --splits ${TEST_SPLITS} --group=${TEST_GROUP}
 python -m conda.common.io