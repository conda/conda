--- conflicted
+++ resolved
@@ -49,18 +49,7 @@
     # Ruff version.
     rev: 'v0.0.253'
     hooks:
-<<<<<<< HEAD
       - id: ruff
-  - repo: https://github.com/PyCQA/bandit
-    rev: 1.7.4
-    hooks:
-      - id: bandit
-        args: [--exit-zero]
-        # ignore all tests, not just tests data
-        exclude: ^tests/
-=======
-      - id: flake8
->>>>>>> ed75abca
   - repo: https://github.com/Lucas-C/pre-commit-hooks
     rev: v1.4.2
     hooks:
