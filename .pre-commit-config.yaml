# disable autofixing PRs, commenting "pre-commit.ci autofix" on a pull request triggers a autofix
ci:
  autofix_prs: false
# generally speaking we ignore all vendored code as well as tests data
# ignore patches/diffs since slight reformatting can break them
exclude: |
  (?x)^(
    conda/_vendor |
    conda/auxlib |
    tests/data/(
      conda_format_repo |
      env_metadata/.+ |
      legacy_repodata |
      repodata |
      tar_traversal |
      corrupt
    ) |
    .*\.(patch|diff) |
    tools/vendoring/patches
  )/
repos:
  # generic verification and formatting
  - repo: https://github.com/pre-commit/pre-commit-hooks
    rev: v4.4.0
    hooks:
      # standard end of line/end of file cleanup
      - id: mixed-line-ending
      - id: end-of-file-fixer
      - id: trailing-whitespace
      # ensure syntaxes are valid
      - id: check-toml
      - id: check-yaml
        exclude: ^(conda\.)?recipe/meta.yaml
      # catch git merge/rebase problems
      - id: check-merge-conflict
  # Python verification and formatting
  - repo: https://github.com/Lucas-C/pre-commit-hooks
    rev: v1.5.1
    hooks:
      # auto inject license blurb
      - id: insert-license
        files: \.py$
        args: [--license-filepath, .github/disclaimer.txt, --no-extra-eol]
  - repo: https://github.com/asottile/pyupgrade
    rev: v3.3.1
    hooks:
      # upgrade standard Python codes
      - id: pyupgrade
        args: [--py38-plus]
        exclude: ^conda/exports.py
  - repo: https://github.com/pycqa/isort
    rev: 5.12.0
    hooks:
      # auto sort Python imports
      - id: isort
  - repo: https://github.com/psf/black
    rev: 23.3.0
    hooks:
      # auto format Python codes
      - id: black
  - repo: https://github.com/adamchainz/blacken-docs
    rev: 1.13.0
    hooks:
      # auto format Python codes within docstrings
      - id: blacken-docs
        additional_dependencies: [black]
  - repo: https://github.com/charliermarsh/ruff-pre-commit
    # Ruff version.
    rev: 'v0.0.253'
    hooks:
<<<<<<< HEAD
      - id: ruff
  - repo: https://github.com/Lucas-C/pre-commit-hooks
    rev: v1.4.2
    hooks:
      - id: insert-license
        files: \.py$
        args: [--license-filepath, .github/disclaimer.txt, --no-extra-eol]
        exclude: ^conda/auxlib/
=======
      # lint Python codes
      - id: flake8
        args: [--docstring-convention=pep257]
        additional_dependencies: [flake8-docstrings]
>>>>>>> 0d62202f
<|MERGE_RESOLUTION|>--- conflicted
+++ resolved
@@ -68,18 +68,7 @@
     # Ruff version.
     rev: 'v0.0.253'
     hooks:
-<<<<<<< HEAD
-      - id: ruff
-  - repo: https://github.com/Lucas-C/pre-commit-hooks
-    rev: v1.4.2
-    hooks:
-      - id: insert-license
-        files: \.py$
-        args: [--license-filepath, .github/disclaimer.txt, --no-extra-eol]
-        exclude: ^conda/auxlib/
-=======
       # lint Python codes
       - id: flake8
         args: [--docstring-convention=pep257]
-        additional_dependencies: [flake8-docstrings]
->>>>>>> 0d62202f
+        additional_dependencies: [flake8-docstrings]