--- conflicted
+++ resolved
@@ -24,12 +24,6 @@
     - git  # for source/git_url above
   host:
     - python
-<<<<<<< HEAD
-    - conda-package-handling >=1.3.0
-    - menuinst  # [win]
-    # - menuinst >=2.0a
-=======
->>>>>>> cd3ee976
     - pip
     - hatchling >=1.12.2
     - hatch-vcs >=0.2.0
@@ -37,19 +31,16 @@
     # for `conda init` in build/script above
     - ruamel.yaml >=0.11.14,<0.18
     - tqdm >=4
-    - menuinst >=1.4.11,<2         # [win]
+    # - menuinst >=1.4.11,<2         # [win]
+    - menuinst >=2.0a0
   run:
     - boltons >=23.0.0
     - conda-package-handling >=1.3.0
-<<<<<<< HEAD
-    - menuinst  # [win]
-    # - menuinst >=2.0a
-=======
     - jsonpatch >=1.32
-    - menuinst >=1.4.11,<2         # [win]
+    # - menuinst >=1.4.11,<2         # [win]
+    - menuinst >=2.0a0
     - packaging
     - pluggy >=1.0.0
->>>>>>> cd3ee976
     - pycosat >=0.6.3
     - pyopenssl >=16.2.0
     - python
