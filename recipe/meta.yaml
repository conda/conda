--- conflicted
+++ resolved
@@ -29,13 +29,8 @@
     - hatch-vcs >=0.2.0
     - wheel
     # for `conda init` in build/script above
-<<<<<<< HEAD
     - menuinst >=2
-    - requests >=2.20.1,<3
-=======
-    - menuinst >=1.4.11,<2         # [win]
     - requests >=2.27.0,<3
->>>>>>> f709c965
     - ruamel.yaml >=0.11.14,<0.18
     - tqdm >=4
   run:
